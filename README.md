# OpenStreetMap Carto

The standard stylesheet on [OpenStreetMap.org](http://www.openstreetmap.org) An implemention of the standard OpenStreetMap mapnik style, in CartoCSS.

These stylesheets can be used in your own cartography projects, and are designed to be easily
customised. They work with [TileMill](http://www.mapbox.com/tilemill/) and also with the command-line [CartoCSS](https://github.com/mapbox/carto) processor.

Since August 2013 these stylesheets are used on the OSMF tileservers (tile.openstreetmap.org), and
are updated from each point release. They supersede the previous [XML-based stylesheets](https://trac.openstreetmap.org/browser/subversion/applications/rendering/mapnik)

# Setup

You need OpenStreetMap data loaded into a PostGIS database (see below for [dependencies](https://github.com/gravitystorm/openstreetmap-carto#dependencies)). These stylesheets currently work only with the osm2pgsql defaults (i.e. database name is ``gis``, table names are ``planet_osm_point``, etc).

It's probably easiest to grab an PBF of OSM data from [metro.teczno.com](http://metro.teczno.com/) or [geofabrik](http://download.geofabrik.de/). Once you've set up your PostGIS database, import with osm2pgsql:

```
osm2pgsql -d gis ~/path/to/data.osm.pbf --style openstreetmap-carto.style
```

You can find a more detailed guide to setting up a database and loading data with osm2pgsql at [switch2osm.org](http://switch2osm.org/loading-osm-data/)

Additionally you need some shapefiles.

## Scripted download

To download the shapefiles you can run the following script from this directory. No further steps should be needed as the data has been processed and placed in the requisite directories.

```
./get-shapefiles.sh
```

## Manual download

You can also download them manually at the following paths:

* `simplified-land-polygons.shp` [download](http://data.openstreetmapdata.com/simplified-land-polygons-complete-3857.zip)
* `land-polygon.shp` [download](http://data.openstreetmapdata.com/land-polygons-split-3857.zip)
* `builtup_area.shp` [download](http://planet.openstreetmap.org/historical-shapefiles/world_boundaries-spherical.tgz) 
* `ne_110m_admin_0_boundary_lines_land.shp` [download](http://www.naturalearthdata.com/http//www.naturalearthdata.com/download/110m/cultural/ne_110m_admin_0_boundary_lines_land.zip)
* `ne_10m_populated_places_fixed.shp` [download](http://www.naturalearthdata.com/http//www.naturalearthdata.com/download/10m/cultural/ne_10m_populated_places.zip) (and see below)

Put these shapefiles at path/to/opentreetmap-carto/data

### Populated places shapefile

The Natural Earth 2.0 populated places shapefile contains data that triggers a bug in mapnik. As
a workaround we run the shapefile through ogr2ogr to clean up the data.

```
ogr2ogr ne_10m_populated_places_fixed.shp ne_10m_populated_places.shp
```

See https://github.com/mapnik/mapnik/issues/1605 for more details.

## Fonts
The stylesheet depends on a number of openly licensed fonts for support of all the languages found on the map. The package which supplies these fonts on Ubuntu is indicated.

If a font is missing, it will skip to the next available font which contains those characters. If you are not concerned with a particular language, you do not need its fonts. DejaVu Sans and Unifont are the two required fonts, and included on most systems.

### Global
* DejaVu Sans, for most languages (``ttf-dejavu``)
* Droid Sans Fallback, as a reasonable fallback (``fonts-droid``)
* Unifont, as a last resort fallback (``ttf-unifont``)

### Southeast Asia
* Arundina Sans, for Thai (``fonts-sipa-arundina``)
* Padauk, for Burmese (``fonts-sil-padauk``)
* Khmer OS Metal Chrieng Regular, for Khmer (``fonts-khmeros``)

### South Asia

* Mukti Narrow, for Bangali (``ttf-indic-fonts-core``)
* Gargi Medium, for Devanagari (``ttf-indic-fonts-core``)
* TSCu_Paranar, for Tamil (``ttf-tamil-fonts``)
* Mallige, for Kannada (``ttf-indic-fonts-core`` for normal and bold and ``ttf-kannada-fonts`` for oblique) *The filename uses "Malige" but the font name uses "Mallige"*

On Ubuntu you can install all the fonts with

```
sudo apt-get install ttf-dejavu fonts-droid ttf-unifont fonts-sipa-arundina fonts-sil-padauk fonts-khmeros \
ttf-indic-fonts-core ttf-tamil-fonts ttf-kannada-fonts
```

## Dependencies

* [TileMill](http://mapbox.com/tilemill) - This is a TileMill project you can copy (or symlink) directly into your Mapbox/project directory

If you aren't using TileMill, you can compile the CartoCSS stylesheets into Mapnik XML using the command-line `carto` command.

* [carto](https://github.com/mapbox/carto) >= 0.9.3 (we're using instances with cascading rules)
* [mapnik](https://github.com/mapnik/mapnik/wiki/Mapnik-Installation) >= 2.1.0

---

* [osm2pgsql](http://wiki.openstreetmap.org/wiki/Osm2pgsql) to import your data into a PostGIS database
* [PostgreSQL](http://www.postgresql.org/)
* [PostGIS](http://postgis.org/)
* [ogr2ogr](http://www.gdal.org/) command line GDAL utility for processing vector data. here we use it to work around a encoding bug in the Nautral Earth data.
* curl, unzip for downloading and decompressing files
* shapeindex (a companion utility to Mapnik found in the mapnik-utils package) for indexing downloaded shapefiles

# Roadmap

## Initial Release (v1.0.0, December 2012)

This was a full re-implementation of the original OSM style, with only a few bugs discovered later. There's been
no interest in creating further point releases in the v1.x series.

## Easier to wrangle (v2.x)

There are a number of refactorings that can be made to the style, either to fix glitches
with the current style, or to leverage new features in carto / mapnik to simplify the stylesheets
with only small changes to the output. It's also appropriate to pull out some of the 'old-skool'
tagging methods that are now rarely used.

Care is being taken to not get too clever with variables and expressions. While these often make
it easier to customise, experience has shown that over-cleverness (e.g. [interpolated entities][cleverness])
can discourage contributions.

The end goal will be a style that hews close to the current look of the standard style, but is
much more suitable for further development, and/or forking for third-parties to customise.

## Tackle the backlog (v3.x)

There are over [300 open requests][issues], some that have been open for years. These need
reviewing and dividing into obvious fixes, or additional new features that need some cartographic
judgement. The work done already in v1.0 and v2.0 will make it much easier to process these.

<<<<<<< HEAD
[trac]: https://trac.openstreetmap.org/query?component=mapnik&status=!closed&order=changetime&desc=1&max=500
=======
# CartoCSS Style Guidelines

* Always specify zoom levels as either >= or < . Don't use = or =< or >
* Open curly braces on the same line, and close on an empty line.
* One space before and after = etc
* Two space indents. No tabs.
* space after : but not before
* Dashes, not underscores, in layer names
* Name SQL subqueries after the layer name (but use underscores)
* Avoid restating defaults, e.g. don't add `point-allow-overlap = false`
* Avoid repeating the layer name for layers with mutiple attachments, i.e., prefer

```
#layer {
  ::outline {
    line-width: 6;
    line-color: black;
  }
  ::inline {
    line-width: 2;
    line-color: white;
  }
}
```
instead of

```
#layer::outline {
    line-width: 6;
    line-color: black;
}
#layer::inline {
    line-width: 2;
    line-color: white;
}
```
* Order the selectors in a style-sheet in rough order of importance (i.e., highway=primary, then highway=secondary) and beyond that, add layers that are rendered later (i.e., higher) lower in the file.

[issues]: https://github.com/gravitystorm/openstreetmap-carto/issues
>>>>>>> 3b3099a9
[cleverness]: https://github.com/openstreetmap/mapnik-stylesheets/blob/master/inc/settings.xml.inc.template#L16<|MERGE_RESOLUTION|>--- conflicted
+++ resolved
@@ -36,7 +36,7 @@
 
 * `simplified-land-polygons.shp` [download](http://data.openstreetmapdata.com/simplified-land-polygons-complete-3857.zip)
 * `land-polygon.shp` [download](http://data.openstreetmapdata.com/land-polygons-split-3857.zip)
-* `builtup_area.shp` [download](http://planet.openstreetmap.org/historical-shapefiles/world_boundaries-spherical.tgz) 
+* `builtup_area.shp` [download](http://planet.openstreetmap.org/historical-shapefiles/world_boundaries-spherical.tgz)
 * `ne_110m_admin_0_boundary_lines_land.shp` [download](http://www.naturalearthdata.com/http//www.naturalearthdata.com/download/110m/cultural/ne_110m_admin_0_boundary_lines_land.zip)
 * `ne_10m_populated_places_fixed.shp` [download](http://www.naturalearthdata.com/http//www.naturalearthdata.com/download/10m/cultural/ne_10m_populated_places.zip) (and see below)
 
@@ -127,47 +127,5 @@
 reviewing and dividing into obvious fixes, or additional new features that need some cartographic
 judgement. The work done already in v1.0 and v2.0 will make it much easier to process these.
 
-<<<<<<< HEAD
-[trac]: https://trac.openstreetmap.org/query?component=mapnik&status=!closed&order=changetime&desc=1&max=500
-=======
-# CartoCSS Style Guidelines
-
-* Always specify zoom levels as either >= or < . Don't use = or =< or >
-* Open curly braces on the same line, and close on an empty line.
-* One space before and after = etc
-* Two space indents. No tabs.
-* space after : but not before
-* Dashes, not underscores, in layer names
-* Name SQL subqueries after the layer name (but use underscores)
-* Avoid restating defaults, e.g. don't add `point-allow-overlap = false`
-* Avoid repeating the layer name for layers with mutiple attachments, i.e., prefer
-
-```
-#layer {
-  ::outline {
-    line-width: 6;
-    line-color: black;
-  }
-  ::inline {
-    line-width: 2;
-    line-color: white;
-  }
-}
-```
-instead of
-
-```
-#layer::outline {
-    line-width: 6;
-    line-color: black;
-}
-#layer::inline {
-    line-width: 2;
-    line-color: white;
-}
-```
-* Order the selectors in a style-sheet in rough order of importance (i.e., highway=primary, then highway=secondary) and beyond that, add layers that are rendered later (i.e., higher) lower in the file.
-
 [issues]: https://github.com/gravitystorm/openstreetmap-carto/issues
->>>>>>> 3b3099a9
 [cleverness]: https://github.com/openstreetmap/mapnik-stylesheets/blob/master/inc/settings.xml.inc.template#L16