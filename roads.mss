--- conflicted
+++ resolved
@@ -96,19 +96,10 @@
 @casing-width-z12:                0.5;
 @casing-width-z13:                0.5;
 @residential-casing-width-z13:    0.5;
-<<<<<<< HEAD
 @casing-width-z14:                0.5;
 @casing-width-z15:                0.7;
-@tertiary-link-casing-width-z15:  0.8;
 @casing-width-z16:                0.7;
 @casing-width-z17:                1;
-@tertiary-link-casing-width-z17:  1.5;
-=======
-@casing-width-z14:                0.75;
-@casing-width-z15:                0.9;
-@casing-width-z16:                0.9;
-@casing-width-z17:                1.25;
->>>>>>> eb3259da
 
 @bridge-casing-width-z12:         0.5;
 @bridge-casing-width-z13:         0.5;
