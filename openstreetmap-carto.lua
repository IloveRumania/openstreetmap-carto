--- conflicted
+++ resolved
@@ -44,13 +44,10 @@
 
 -- Objects with any of the following key/value combinations will be treated as polygon
 local polygon_values = {
+    boundary = {aboriginal_lands = true, national_park = true, protected_area= true},
     highway = {services = true, rest_area = true},
     junction = {yes = true},
-<<<<<<< HEAD
-    boundary = {aboriginal_lands = true, national_park = true, protected_area= true}
-=======
     railway = {station = true}
->>>>>>> cf61fea3
 }
 
 -- The following keys will be deleted
