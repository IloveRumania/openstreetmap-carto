--- conflicted
+++ resolved
@@ -54,12 +54,8 @@
     }
   }
 
-<<<<<<< HEAD
-  [natural = 'mud'][zoom >= 13]::natural {
+  [natural = 'mud'][zoom >= 10]::natural {
     polygon-fill: @mud;
-=======
-  [natural = 'mud'][zoom >= 10]::natural {
->>>>>>> 57980f2d
     polygon-pattern-file: url('symbols/mud.png');
     polygon-pattern-alignment: global;
   }
