--- conflicted
+++ resolved
@@ -337,11 +337,7 @@
   [feature = 'landuse_reservoir'],
   [feature = 'landuse_basin'],
   [feature = 'waterway_dock'] {
-<<<<<<< HEAD
-    [zoom >= 5][way_pixels > 3000],
-=======
-    [zoom >= 0][way_pixels > 3000][way_pixels <= 768000],
->>>>>>> b664c8f0
+    [zoom >= 5][way_pixels > 3000][way_pixels <= 768000],
     [zoom >= 17] {
       text-name: "[name]";
       text-size: 10;
