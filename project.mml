--- conflicted
+++ resolved
@@ -1457,44 +1457,27 @@
           FROM
           (SELECT -- This subselect allows filtering on the feature column
               way,
-<<<<<<< HEAD
-              CONCAT(
-                name,
-                E'\n' || CONCAT( -- by doing this with a || if both the ele and height branches are null, this entire expression is null and only name is used
-                  CASE
-                    WHEN (tags ? 'ele') AND tags->'ele' ~ '^-?\d{1,4}(\.\d+)?$'
-                      AND ("natural" IN ('peak', 'volcano', 'saddle')
-                        OR tourism = 'alpine_hut' OR (tourism = 'information' AND tags->'information' = 'guidepost')
-                        OR (amenity = 'shelter' AND tags->'shelter_type' NOT IN ('public_transport', 'picnic_shelter'))
-                        OR tags->'mountain_pass' = 'yes')
-                    THEN CONCAT(REPLACE(ROUND((tags->'ele')::NUMERIC)::TEXT, '-', U&'\2212'), U&'\00A0', 'm') END,
-                  CASE
-                    WHEN (tags ? 'height') AND tags->'height' ~ '^\d{1,3}(\.\d+)?$'
-                      AND waterway = 'waterfall'
-                    THEN CONCAT(ROUND((tags->'height')::NUMERIC)::TEXT, U&'\00A0', 'm') END
-=======
               CASE
                 WHEN amenity = 'parcel_locker'
                 THEN CONCAT_WS(E'\n', COALESCE(tags->'brand', tags->'operator', name), ref)
-                ELSE 
-                  CONCAT(
-                    name,
-                    E'\n' || CONCAT( -- by doing this with a || if both the ele and height branches are null, this entire expression is null and only name is used
-                      CASE
-                        WHEN (tags ? 'ele') AND tags->'ele' ~ '^-?\d{1,4}(\.\d+)?$'
-                          AND ("natural" IN ('peak', 'volcano', 'saddle')
-                            OR tourism = 'alpine_hut' OR (tourism = 'information' AND tags->'information' = 'guidepost')
-                            OR amenity = 'shelter'
-                            OR tags->'mountain_pass' = 'yes')
-                        THEN CONCAT(REPLACE(ROUND((tags->'ele')::NUMERIC)::TEXT, '-', U&'\2212'), U&'\00A0', 'm') END,
-                      CASE
-                        WHEN (tags ? 'height') AND tags->'height' ~ '^\d{1,3}(\.\d+)?$'
-                          AND waterway = 'waterfall'
-                        THEN CONCAT(ROUND((tags->'height')::NUMERIC)::TEXT, U&'\00A0', 'm') END
+                ELSE
+                CONCAT(
+                  name,
+                  E'\n' || CONCAT( -- by doing this with a || if both the ele and height branches are null, this entire expression is null and only name is used
+                    CASE
+                      WHEN (tags ? 'ele') AND tags->'ele' ~ '^-?\d{1,4}(\.\d+)?$'
+                        AND ("natural" IN ('peak', 'volcano', 'saddle')
+                          OR tourism = 'alpine_hut' OR (tourism = 'information' AND tags->'information' = 'guidepost')
+                          OR (amenity = 'shelter' AND tags->'shelter_type' NOT IN ('public_transport', 'picnic_shelter'))
+                          OR tags->'mountain_pass' = 'yes')
+                      THEN CONCAT(REPLACE(ROUND((tags->'ele')::NUMERIC)::TEXT, '-', U&'\2212'), U&'\00A0', 'm') END,
+                    CASE
+                      WHEN (tags ? 'height') AND tags->'height' ~ '^\d{1,3}(\.\d+)?$'
+                        AND waterway = 'waterfall'
+                      THEN CONCAT(ROUND((tags->'height')::NUMERIC)::TEXT, U&'\00A0', 'm') END
                     )
->>>>>>> 73ac794e
                   )
-              END AS name,
+                END AS name,
               tags->'parking' as "parking",
               COALESCE(
                 'aeroway_' || CASE WHEN aeroway IN ('gate', 'apron', 'helipad', 'aerodrome') THEN aeroway END,
