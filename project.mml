{
  "interactivity": false,
  "Layer": [
    {
      "name": "world",
      "srs-name": "900913",
      "geometry": "polygon",
      "class": "",
      "id": "world",
      "srs": "+proj=merc +a=6378137 +b=6378137 +lat_ts=0.0 +lon_0=0.0 +x_0=0.0 +y_0=0.0 +k=1.0 +units=m +nadgrids=@null +wktext +no_defs +over",
      "Datasource": {
        "type": "shape",
        "file": "data/simplified-land-polygons-complete-3857/simplified_land_polygons.shp"
      },
      "extent": [
        -180,
        -85.05112877980659,
        180,
        85.05112877980659
      ],
      "properties": {
        "maxzoom": 9
      },
      "advanced": {}
    },
    {
      "name": "coast-poly",
      "srs-name": "900913",
      "geometry": "polygon",
      "class": "",
      "id": "coast-poly",
      "srs": "+proj=merc +a=6378137 +b=6378137 +lat_ts=0.0 +lon_0=0.0 +x_0=0.0 +y_0=0.0 +k=1.0 +units=m +nadgrids=@null +wktext +no_defs +over",
      "Datasource": {
        "type": "shape",
        "file": "data/land-polygons-split-3857/land_polygons.shp"
      },
      "extent": [
        -180,
        -85.05112877980659,
        180,
        85.05112877980659
      ],
      "properties": {
        "minzoom": 10
      },
      "advanced": {}
    },
    {
      "name": "builtup",
      "srs-name": "mercator",
      "geometry": "polygon",
      "class": "",
      "id": "builtup",
      "srs": "+proj=merc +datum=WGS84 +over",
      "Datasource": {
        "type": "shape",
        "file": "data/world_boundaries/builtup_area.shp"
      },
      "extent": [
        -180,
        -85.05112877980659,
        180,
        85.05112877980659
      ],
      "properties": {
        "maxzoom": 9,
        "minzoom": 8
      },
      "advanced": {}
    },
    {
      "name": "necountries",
      "srs-name": "WGS84",
      "geometry": "linestring",
      "class": "",
      "id": "necountries",
      "srs": "+proj=longlat +ellps=WGS84 +datum=WGS84 +no_defs",
      "Datasource": {
        "type": "shape",
        "file": "data/ne_110m_admin_0_boundary_lines_land/ne_110m_admin_0_boundary_lines_land.shp"
      },
      "extent": [
        -180,
        -85.05112877980659,
        180,
        85.05112877980659
      ],
      "properties": {
        "maxzoom": 3,
        "minzoom": 1
      },
      "advanced": {}
    },
    {
      "name": "landcover-low-zoom",
      "srs-name": "900913",
      "geometry": "polygon",
      "class": "",
      "id": "landcover-low-zoom",
      "srs": "+proj=merc +a=6378137 +b=6378137 +lat_ts=0.0 +lon_0=0.0 +x_0=0.0 +y_0=0.0 +k=1.0 +units=m +nadgrids=@null +wktext +no_defs +over",
      "Datasource": {
        "extent": "-20037508,-20037508,20037508,20037508",
        "table": "(SELECT\n    way, name, way_pixels,\n    COALESCE(wetland, landuse, \"natural\") AS feature\n  FROM (SELECT\n      way, COALESCE(name, '') AS name,\n      ('landuse_' || (CASE WHEN landuse IN ('forest') THEN landuse ELSE NULL END)) AS landuse,\n      ('natural_' || (CASE WHEN \"natural\" IN ('wood', 'sand', 'scree', 'shingle', 'bare_rock') THEN \"natural\" ELSE NULL END)) AS \"natural\",\n      ('wetland_' || (CASE WHEN \"natural\" IN ('wetland', 'mud') THEN (CASE WHEN \"natural\" IN ('mud') THEN \"natural\" ELSE wetland END) ELSE NULL END)) AS wetland,\n      way_area/NULLIF(!pixel_width!::real*!pixel_height!::real,0) AS way_pixels\n    FROM planet_osm_polygon\n    WHERE (landuse IN ('forest')\n      OR \"natural\" IN ('wood', 'wetland', 'mud', 'sand', 'scree', 'shingle', 'bare_rock'))\n      AND way_area > 0.01*!pixel_width!::real*!pixel_height!::real\n      AND building IS NULL\n    ORDER BY z_order, way_area DESC\n  ) AS features\n) AS landcover_low_zoom",
        "geometry_field": "way",
        "type": "postgis",
        "key_field": "",
        "dbname": "gis"
      },
      "extent": [
        -180,
        -85.05112877980659,
        180,
        85.05112877980659
      ],
      "properties": {
        "maxzoom": 9
      },
      "advanced": {}
    },
    {
      "name": "landcover",
      "srs-name": "900913",
      "geometry": "polygon",
      "class": "",
      "id": "landcover",
      "srs": "+proj=merc +a=6378137 +b=6378137 +lat_ts=0.0 +lon_0=0.0 +x_0=0.0 +y_0=0.0 +k=1.0 +units=m +nadgrids=@null +wktext +no_defs +over",
      "Datasource": {
        "extent": "-20037508,-20037508,20037508,20037508",
        "table": "(SELECT\n    way, name, religion, way_pixels,\n    COALESCE(aeroway, amenity, wetland, landuse, leisure, military, \"natural\", power, tourism, highway, railway) AS feature\n  FROM (SELECT\n      way, COALESCE(name, '') AS name,\n      ('aeroway_' || (CASE WHEN aeroway IN ('apron', 'aerodrome') THEN aeroway ELSE NULL END)) AS aeroway,\n      ('amenity_' || (CASE WHEN amenity IN ('parking', 'bicycle_parking', 'university', 'college', 'school', 'hospital', 'kindergarten', 'grave_yard', 'prison', 'place_of_worship') THEN amenity ELSE NULL END)) AS amenity,\n      ('landuse_' || (CASE WHEN landuse IN ('quarry', 'vineyard', 'orchard', 'cemetery', 'residential', 'garages', 'meadow', 'grass', 'allotments', 'forest', 'farmyard', 'farm', 'farmland', 'greenhouse_horticulture', 'recreation_ground', 'conservation', 'village_green', 'retail', 'industrial', 'railway', 'commercial', 'brownfield', 'landfill', 'construction') THEN landuse ELSE NULL END)) AS landuse,\n      ('leisure_' || (CASE WHEN leisure IN ('swimming_pool', 'playground', 'park', 'recreation_ground', 'common', 'garden', 'golf_course', 'miniature_golf', 'picnic_table', 'sports_centre', 'stadium', 'pitch', 'track') THEN leisure ELSE NULL END)) AS leisure,\n      ('military_' || (CASE WHEN military IN ('danger_area') THEN military ELSE NULL END)) AS military,\n      ('natural_' || (CASE WHEN \"natural\" IN ('beach', 'heath', 'grassland', 'wood', 'sand', 'scree', 'shingle', 'bare_rock', 'scrub') THEN \"natural\" ELSE NULL END)) AS \"natural\",\n      ('wetland_' || (CASE WHEN \"natural\" IN ('wetland', 'marsh', 'mud') THEN (CASE WHEN \"natural\" IN ('marsh', 'mud') THEN \"natural\" ELSE wetland END) ELSE NULL END)) AS wetland,\n      ('power_' || (CASE WHEN power IN ('station', 'sub_station', 'substation', 'generator') THEN power ELSE NULL END)) AS power,\n      ('tourism_' || (CASE WHEN tourism IN ('attraction', 'camp_site', 'caravan_site', 'picnic_site') THEN tourism ELSE NULL END)) AS tourism,\n      ('highway_' || (CASE WHEN highway IN ('services', 'rest_area') THEN highway ELSE NULL END)) AS highway,\n      ('railway_' || (CASE WHEN railway = 'station' THEN railway ELSE NULL END)) AS railway,\n      CASE WHEN religion IN ('christian', 'jewish') THEN religion ELSE 'INT-generic'::text END AS religion,\n      way_area/NULLIF(!pixel_width!::real*!pixel_height!::real,0) AS way_pixels\n    FROM planet_osm_polygon\n    WHERE (landuse IS NOT NULL\n      OR leisure IS NOT NULL\n      OR aeroway IN ('apron', 'aerodrome')\n      OR amenity IN ('parking', 'bicycle_parking', 'university', 'college', 'school', 'hospital', 'kindergarten', 'grave_yard', 'place_of_worship', 'prison')\n      OR military IN ('danger_area')\n      OR \"natural\" IN ('beach', 'heath', 'mud', 'marsh', 'wetland', 'grassland', 'wood', 'sand', 'scree', 'shingle', 'bare_rock', 'scrub')\n      OR power IN ('station', 'sub_station', 'substation', 'generator')\n      OR tourism IN ('attraction', 'camp_site', 'caravan_site', 'picnic_site')\n      OR highway IN ('services', 'rest_area')\n      OR railway = 'station')\n      AND way_area > 0.01*!pixel_width!::real*!pixel_height!::real\n    ORDER BY z_order, way_area DESC\n  ) AS landcover\n) AS features",
        "geometry_field": "way",
        "type": "postgis",
        "key_field": "",
        "dbname": "gis"
      },
      "extent": [
        -180,
        -85.05112877980659,
        180,
        85.05112877980659
      ],
      "properties": {
        "minzoom": 10
      },
      "advanced": {}
    },
    {
      "name": "landcover-line",
      "srs-name": "900913",
      "geometry": "linestring",
      "class": "",
      "id": "landcover-line",
      "srs": "+proj=merc +a=6378137 +b=6378137 +lat_ts=0.0 +lon_0=0.0 +x_0=0.0 +y_0=0.0 +k=1.0 +units=m +nadgrids=@null +wktext +no_defs +over",
      "Datasource": {
        "extent": "-20037508,-20037508,20037508,20037508",
        "table": "(SELECT\n    way\n  FROM planet_osm_line\n  WHERE man_made = 'cutline'\n) AS landcover_line",
        "geometry_field": "way",
        "type": "postgis",
        "key_field": "",
        "dbname": "gis"
      },
      "extent": [
        -180,
        -85.05112877980659,
        180,
        85.05112877980659
      ],
      "properties": {
        "minzoom": 14
      },
      "advanced": {}
    },
    {
      "name": "water-lines-casing",
      "srs-name": "900913",
      "geometry": "linestring",
      "class": "",
      "id": "water-lines-casing",
      "srs": "+proj=merc +a=6378137 +b=6378137 +lat_ts=0.0 +lon_0=0.0 +x_0=0.0 +y_0=0.0 +k=1.0 +units=m +nadgrids=@null +wktext +no_defs +over",
      "Datasource": {
        "extent": "-20037508,-20037508,20037508,20037508",
        "table": "(SELECT\n    way, waterway, intermittent,\n    CASE WHEN tunnel IN ('yes', 'culvert') THEN 'yes' ELSE 'no' END AS int_tunnel\n  FROM planet_osm_line\n  WHERE waterway IN ('stream', 'drain', 'ditch')\n) AS water_lines_casing",
        "geometry_field": "way",
        "type": "postgis",
        "key_field": "",
        "dbname": "gis"
      },
      "extent": [
        -180,
        -85.05112877980659,
        180,
        85.05112877980659
      ],
      "properties": {
        "minzoom": 13
      },
      "advanced": {}
    },
    {
      "name": "water-lines-low-zoom",
      "srs-name": "900913",
      "geometry": "linestring",
      "class": "",
      "id": "water-lines-low-zoom",
      "srs": "+proj=merc +a=6378137 +b=6378137 +lat_ts=0.0 +lon_0=0.0 +x_0=0.0 +y_0=0.0 +k=1.0 +units=m +nadgrids=@null +wktext +no_defs +over",
      "Datasource": {
        "extent": "-20037508,-20037508,20037508,20037508",
        "table": "(SELECT way, waterway, intermittent\n  FROM planet_osm_line\n  WHERE waterway = 'river'\n) AS water_lines_low_zoom",
        "geometry_field": "way",
        "type": "postgis",
        "key_field": "",
        "dbname": "gis"
      },
      "extent": [
        -180,
        -85.05112877980659,
        180,
        85.05112877980659
      ],
      "properties": {
        "maxzoom": 11,
        "minzoom": 8
      },
      "advanced": {}
    },
    {
      "name": "water-areas",
      "srs-name": "900913",
      "geometry": "polygon",
      "class": "",
      "id": "water-areas",
      "srs": "+proj=merc +a=6378137 +b=6378137 +lat_ts=0.0 +lon_0=0.0 +x_0=0.0 +y_0=0.0 +k=1.0 +units=m +nadgrids=@null +wktext +no_defs +over",
      "Datasource": {
        "extent": "-20037508,-20037508,20037508,20037508",
        "table": "(SELECT\n    way,\n    \"natural\",\n    waterway,\n    landuse,\n    name,\n    way_area/NULLIF(!pixel_width!::real*!pixel_height!::real,0) AS way_pixels\n  FROM planet_osm_polygon\n  WHERE\n    (waterway IN ('dock', 'riverbank', 'canal')\n      OR landuse IN ('reservoir', 'basin')\n      OR \"natural\" IN ('water', 'glacier'))\n    AND building IS NULL\n    AND way_area > 0.01*!pixel_width!::real*!pixel_height!::real\n  ORDER BY z_order, way_area DESC\n) AS water_areas",
        "geometry_field": "way",
        "type": "postgis",
        "key_field": "",
        "dbname": "gis"
      },
      "extent": [
        -180,
        -85.05112877980659,
        180,
        85.05112877980659
      ],
      "properties": {
        "minzoom": 4
      },
      "advanced": {}
    },
    {
      "name": "water-areas-overlay",
      "srs-name": "900913",
      "geometry": "polygon",
      "class": "",
      "id": "water-areas-overlay",
      "srs": "+proj=merc +a=6378137 +b=6378137 +lat_ts=0.0 +lon_0=0.0 +x_0=0.0 +y_0=0.0 +k=1.0 +units=m +nadgrids=@null +wktext +no_defs +over",
      "Datasource": {
        "extent": "-20037508,-20037508,20037508,20037508",
        "table": "(SELECT\n    way,\n    CASE WHEN \"natural\" IN ('marsh', 'mud') THEN \"natural\" ELSE wetland END AS int_wetland\n  FROM planet_osm_polygon\n  WHERE \"natural\" IN ('marsh', 'mud', 'wetland')\n    AND building IS NULL\n    AND way_area > 0.01*!pixel_width!::real*!pixel_height!::real\n  ORDER BY z_order, way_area DESC\n) AS water_areas_overlay",
        "geometry_field": "way",
        "type": "postgis",
        "key_field": "",
        "dbname": "gis"
      },
      "extent": [
        -180,
        -85.05112877980659,
        180,
        85.05112877980659
      ],
      "properties": {
        "minzoom": 10
      },
      "advanced": {}
    },
    {
      "name": "water-lines",
      "srs-name": "900913",
      "geometry": "linestring",
      "class": "water-lines",
      "id": "water-lines",
      "srs": "+proj=merc +a=6378137 +b=6378137 +lat_ts=0.0 +lon_0=0.0 +x_0=0.0 +y_0=0.0 +k=1.0 +units=m +nadgrids=@null +wktext +no_defs +over",
      "Datasource": {
        "extent": "-20037508,-20037508,20037508,20037508",
        "table": "(SELECT\n    way, waterway, name, intermittent,\n    CASE WHEN tunnel IN ('yes', 'culvert') THEN 'yes' ELSE 'no' END AS int_tunnel,\n    'no' AS bridge\n  FROM planet_osm_line\n  WHERE waterway IN ('river', 'canal', 'derelict_canal', 'stream', 'drain', 'ditch', 'wadi')\n    AND (bridge IS NULL OR bridge NOT IN ('yes', 'aqueduct'))\n  ORDER BY z_order\n) AS water_lines",
        "geometry_field": "way",
        "type": "postgis",
        "key_field": "",
        "dbname": "gis"
      },
      "extent": [
        -180,
        -85.05112877980659,
        180,
        85.05112877980659
      ],
      "properties": {
        "minzoom": 12
      },
      "advanced": {}
    },
    {
      "name": "water-barriers-line",
      "srs-name": "900913",
      "geometry": "linestring",
      "class": "",
      "id": "water-barriers-line",
      "srs": "+proj=merc +a=6378137 +b=6378137 +lat_ts=0.0 +lon_0=0.0 +x_0=0.0 +y_0=0.0 +k=1.0 +units=m +nadgrids=@null +wktext +no_defs +over",
      "Datasource": {
        "extent": "-20037508,-20037508,20037508,20037508",
        "table": "(SELECT way, waterway, name\n  FROM planet_osm_line\n  WHERE waterway IN ('dam', 'weir', 'lock_gate')\n) AS water_barriers_line",
        "geometry_field": "way",
        "type": "postgis",
        "key_field": "",
        "dbname": "gis"
      },
      "extent": [
        -180,
        -85.05112877980659,
        180,
        85.05112877980659
      ],
      "properties": {
        "minzoom": 13
      },
      "advanced": {}
    },
    {
      "name": "water-barriers-poly",
      "srs-name": "900913",
      "geometry": "polygon",
      "class": "",
      "id": "water-barriers-poly",
      "srs": "+proj=merc +a=6378137 +b=6378137 +lat_ts=0.0 +lon_0=0.0 +x_0=0.0 +y_0=0.0 +k=1.0 +units=m +nadgrids=@null +wktext +no_defs +over",
      "Datasource": {
        "extent": "-20037508,-20037508,20037508,20037508",
        "table": "(SELECT way, waterway, name\n  FROM planet_osm_polygon\n  WHERE waterway IN ('dam', 'weir', 'lock_gate')\n) AS water_barriers_poly",
        "geometry_field": "way",
        "type": "postgis",
        "key_field": "",
        "dbname": "gis"
      },
      "extent": [
        -180,
        -85.05112877980659,
        180,
        85.05112877980659
      ],
      "properties": {
        "minzoom": 13
      },
      "advanced": {}
    },
    {
      "name": "marinas-area",
      "srs-name": "900913",
      "geometry": "polygon",
      "class": "",
      "id": "marinas-area",
      "srs": "+proj=merc +a=6378137 +b=6378137 +lat_ts=0.0 +lon_0=0.0 +x_0=0.0 +y_0=0.0 +k=1.0 +units=m +nadgrids=@null +wktext +no_defs +over",
      "Datasource": {
        "extent": "-20037508,-20037508,20037508,20037508",
        "table": "(SELECT\n    way\n  FROM planet_osm_polygon\n  WHERE leisure = 'marina'\n) AS marinas_area",
        "geometry_field": "way",
        "type": "postgis",
        "key_field": "",
        "dbname": "gis"
      },
      "extent": [
        -180,
        -85.05112877980659,
        180,
        85.05112877980659
      ],
      "properties": {
        "minzoom": 14
      },
      "advanced": {}
    },
    {
      "name": "piers-poly",
      "srs-name": "900913",
      "geometry": "polygon",
      "class": "",
      "id": "piers-poly",
      "srs": "+proj=merc +a=6378137 +b=6378137 +lat_ts=0.0 +lon_0=0.0 +x_0=0.0 +y_0=0.0 +k=1.0 +units=m +nadgrids=@null +wktext +no_defs +over",
      "Datasource": {
        "extent": "-20037508,-20037508,20037508,20037508",
        "table": "(SELECT\n    way, man_made\n  FROM planet_osm_polygon\n  WHERE man_made IN ('pier', 'breakwater', 'groyne')\n) AS piers_poly",
        "geometry_field": "way",
        "type": "postgis",
        "key_field": "",
        "dbname": "gis"
      },
      "extent": [
        -180,
        -85.05112877980659,
        180,
        85.05112877980659
      ],
      "properties": {
        "minzoom": 12
      },
      "advanced": {}
    },
    {
      "name": "piers-line",
      "srs-name": "900913",
      "geometry": "linestring",
      "class": "",
      "id": "piers-line",
      "srs": "+proj=merc +a=6378137 +b=6378137 +lat_ts=0.0 +lon_0=0.0 +x_0=0.0 +y_0=0.0 +k=1.0 +units=m +nadgrids=@null +wktext +no_defs +over",
      "Datasource": {
        "extent": "-20037508,-20037508,20037508,20037508",
        "table": "(SELECT\n    way, man_made\n  FROM planet_osm_line\n  WHERE man_made IN ('pier', 'breakwater', 'groyne')\n) AS piers_line",
        "geometry_field": "way",
        "type": "postgis",
        "key_field": "",
        "dbname": "gis"
      },
      "extent": [
        -180,
        -85.05112877980659,
        180,
        85.05112877980659
      ],
      "properties": {
        "minzoom": 12
      },
      "advanced": {}
    },
    {
      "name": "water-barriers-point",
      "srs-name": "900913",
      "geometry": "point",
      "class": "",
      "id": "water-barriers-point",
      "srs": "+proj=merc +a=6378137 +b=6378137 +lat_ts=0.0 +lon_0=0.0 +x_0=0.0 +y_0=0.0 +k=1.0 +units=m +nadgrids=@null +wktext +no_defs +over",
      "Datasource": {
        "extent": "-20037508,-20037508,20037508,20037508",
        "table": "(SELECT\n    way, waterway\n  FROM planet_osm_point\n  WHERE waterway IN ('dam', 'weir', 'lock_gate')\n) AS water_barriers_points",
        "geometry_field": "way",
        "type": "postgis",
        "key_field": "",
        "dbname": "gis"
      },
      "extent": [
        -180,
        -85.05112877980659,
        180,
        85.05112877980659
      ],
      "properties": {
        "minzoom": 17
      },
      "advanced": {}
    },
    {
      "name": "buildings",
      "srs-name": "900913",
      "geometry": "polygon",
      "class": "",
      "id": "buildings",
      "srs": "+proj=merc +a=6378137 +b=6378137 +lat_ts=0.0 +lon_0=0.0 +x_0=0.0 +y_0=0.0 +k=1.0 +units=m +nadgrids=@null +wktext +no_defs +over",
      "Datasource": {
        "extent": "-20037508,-20037508,20037508,20037508",
        "table": "(SELECT\n    way,\n    building\n  FROM planet_osm_polygon\n  WHERE building IS NOT NULL\n    AND building != 'no'\n    AND way_area > 0.01*!pixel_width!::real*!pixel_height!::real\n  ORDER BY z_order, way_area DESC\n) AS buildings",
        "geometry_field": "way",
        "type": "postgis",
        "key_field": "",
        "dbname": "gis"
      },
      "extent": [
        -180,
        -85.05112877980659,
        180,
        85.05112877980659
      ],
      "properties": {
        "minzoom": 12
      },
      "advanced": {}
    },
    {
      "name": "buildings-major",
      "srs-name": "900913",
      "geometry": "polygon",
      "class": "",
      "id": "buildings-major",
      "srs": "+proj=merc +a=6378137 +b=6378137 +lat_ts=0.0 +lon_0=0.0 +x_0=0.0 +y_0=0.0 +k=1.0 +units=m +nadgrids=@null +wktext +no_defs +over",
      "Datasource": {
        "extent": "-20037508,-20037508,20037508,20037508",
        "table": "(SELECT\n    way,\n    building,\n    amenity,\n    aeroway\n  FROM planet_osm_polygon\n  WHERE building IS NOT NULL\n    AND building != 'no'\n    AND (aeroway = 'terminal' OR amenity = 'place_of_worship')\n    AND way_area > 0.01*!pixel_width!::real*!pixel_height!::real\n  ORDER BY z_order, way_area DESC)\nAS buildings_major",
        "geometry_field": "way",
        "type": "postgis",
        "key_field": "",
        "dbname": "gis"
      },
      "extent": [
        -180,
        -85.05112877980659,
        180,
        85.05112877980659
      ],
      "properties": {
        "minzoom": 12
      },
      "advanced": {}
    },
    {
      "name": "tunnels",
      "srs-name": "900913",
      "geometry": "linestring",
      "class": "tunnels-fill tunnels-casing access directions",
      "id": "tunnels",
      "srs": "+proj=merc +a=6378137 +b=6378137 +lat_ts=0.0 +lon_0=0.0 +x_0=0.0 +y_0=0.0 +k=1.0 +units=m +nadgrids=@null +wktext +no_defs +over",
      "Datasource": {
        "extent": "-20037508,-20037508,20037508,20037508",
        "table": "(SELECT way, (CASE WHEN substr(feature, length(feature)-3, 4) = 'link' THEN substr(feature, 0, length(feature)-4) ELSE feature END) AS feature,\n        horse, foot, bicycle, tracktype, access, construction,\n        service, oneway, link, layernotnull\n  FROM ( -- subselect that contains both roads and rail/aero\n    SELECT\n        way,\n        ('highway_' || highway) AS feature, --only motorway to tertiary links are accepted later on\n        horse,\n        foot,\n        bicycle,\n        tracktype,\n        CASE WHEN access IN ('destination') THEN 'destination'::text\n          WHEN access IN ('no', 'private') THEN 'no'::text\n          ELSE NULL\n        END AS access,\n        construction,\n        CASE\n          WHEN service IN ('parking_aisle', 'drive-through', 'driveway') THEN 'INT-minor'::text\n          ELSE 'INT-normal'::text\n        END AS service,\n        CASE\n          WHEN oneway IN ('yes', '-1') THEN oneway\n          WHEN junction IN ('roundabout') AND (oneway IS NULL OR NOT oneway IN ('no', 'reversible')) THEN 'yes'\n          ELSE NULL\n        END AS oneway,\n        CASE\n          WHEN substr(highway, length(highway)-3, 4) = 'link' THEN 'yes'\n          ELSE 'no'\n        END AS link,\n        CASE WHEN layer~E'^-?\\\\d+$' AND length(layer)<10 THEN layer::integer ELSE 0 END AS layernotnull\n      FROM planet_osm_line\n      WHERE (tunnel = 'yes' OR tunnel = 'building_passage' OR covered = 'yes')\n        AND highway IS NOT NULL -- end of road select\n    UNION ALL\n    SELECT\n        way,\n        COALESCE(\n          ('railway_' || (CASE WHEN railway = 'preserved' AND service IN ('spur', 'siding', 'yard') THEN 'INT-preserved-ssy'::text WHEN (railway = 'rail' AND service IN ('spur', 'siding', 'yard')) THEN 'INT-spur-siding-yard' ELSE railway END)),\n          ('aeroway_' || aeroway)\n        ) AS feature,\n        horse,\n        foot,\n        bicycle,\n        tracktype,\n        CASE\n          WHEN access IN ('destination') THEN 'destination'::text\n          WHEN access IN ('no', 'private') THEN 'no'::text\n          ELSE NULL\n        END AS access,\n        construction,\n        CASE WHEN service IN ('parking_aisle', 'drive-through', 'driveway') THEN 'INT-minor'::text ELSE 'INT-normal'::text END AS service,\n        NULL AS oneway,\n        'no' AS link,\n        CASE WHEN layer~E'^-?\\\\d+$' AND length(layer)<10 THEN layer::integer ELSE 0 END AS layernotnull\n      FROM planet_osm_line\n      WHERE (tunnel = 'yes' OR tunnel = 'building_passage' OR covered = 'yes')\n        AND (railway IS NOT NULL OR aeroway IS NOT NULL) -- end of rail/aero select\n    ) AS features\n  JOIN (VALUES -- this join is also putting a condition on what is selected. features not matching it do not make it into the results.\n      ('railway_rail', 430),\n      ('railway_spur', 430),\n      ('railway_siding', 430),\n      ('railway_INT-preserved-ssy', 430),\n      ('railway_INT-spur-siding-yard', 430),\n      ('railway_subway', 420),\n      ('railway_narrow_gauge', 420),\n      ('railway_light_rail', 420),\n      ('railway_preserved', 420),\n      ('railway_funicular', 420),\n      ('railway_monorail', 420),\n      ('railway_miniature', 420),\n      ('railway_turntable', 420),\n      ('railway_tram', 410),\n      ('railway_disused', 400),\n      ('railway_construction', 400),\n      ('highway_motorway', 380),\n      ('highway_trunk', 370),\n      ('highway_primary', 360),\n      ('highway_secondary', 350),\n      ('highway_tertiary', 340),\n      ('highway_residential', 330),\n      ('highway_unclassified', 330),\n      ('highway_road', 330),\n      ('highway_living_street', 320),\n      ('highway_pedestrian', 310),\n      ('highway_raceway', 300),\n      ('highway_motorway_link', 240),\n      ('highway_trunk_link', 230),\n      ('highway_primary_link', 220),\n      ('highway_secondary_link', 210),\n      ('highway_tertiary_link', 200),\n      ('highway_service', 150),\n      ('highway_track', 110),\n      ('highway_path', 100),\n      ('highway_footway', 100),\n      ('highway_bridleway', 100),\n      ('highway_cycleway', 100),\n      ('highway_steps', 100),\n      ('highway_platform', 90),\n      ('railway_platform', 90),\n      ('aeroway_runway', 60),\n      ('aeroway_taxiway', 50),\n      ('highway_proposed', 20),\n      ('highway_construction', 10)\n    ) AS ordertable (feature, prio)\n    USING (feature)\n  ORDER BY\n    layernotnull,\n    prio,\n    CASE WHEN access IN ('no', 'private') THEN 0 WHEN access IN ('destination') THEN 1 ELSE 2 END\n) AS tunnels",
        "geometry_field": "way",
        "type": "postgis",
        "key_field": "",
        "dbname": "gis"
      },
      "extent": [
        -180,
        -85.05112877980659,
        180,
        85.05112877980659
      ],
      "properties": {
        "group-by": "layernotnull",
        "minzoom": 10
      },
      "advanced": {}
    },
    {
      "name": "citywalls",
      "srs-name": "900913",
      "geometry": "linestring",
      "class": "",
      "srs": "+proj=merc +a=6378137 +b=6378137 +lat_ts=0.0 +lon_0=0.0 +x_0=0.0 +y_0=0.0 +k=1.0 +units=m +nadgrids=@null +wktext +no_defs +over",
      "Datasource": {
        "extent": "-20037508,-20037508,20037508,20037508",
        "table": "(SELECT\n    way\n  FROM planet_osm_line\n  WHERE historic = 'citywalls')\nAS citywalls",
        "geometry_field": "way",
        "type": "postgis",
        "key_field": "",
        "dbname": "gis"
      },
      "extent": [
        -180,
        -85.05112877980659,
        180,
        85.05112877980659
      ],
      "id": "citywalls",
      "advanced": {}
    },
    {
      "name": "castlewalls",
      "srs-name": "900913",
      "geometry": "linestring",
      "class": "castlewalls",
      "id": "castlewalls",
      "srs": "+proj=merc +a=6378137 +b=6378137 +lat_ts=0.0 +lon_0=0.0 +x_0=0.0 +y_0=0.0 +k=1.0 +units=m +nadgrids=@null +wktext +no_defs +over",
      "Datasource": {
        "extent": "-20037508,-20037508,20037508,20037508",
        "table": "(SELECT\n    way\n  FROM planet_osm_line\n  WHERE historic = 'castle_walls'\n) AS castlewalls",
        "geometry_field": "way",
        "type": "postgis",
        "key_field": "",
        "dbname": "gis"
      },
      "extent": [
        -180,
        -85.05112877980659,
        180,
        85.05112877980659
      ],
      "properties": {
        "minzoom": 14
      },
      "advanced": {}
    },
    {
      "name": "castlewalls-poly",
      "srs-name": "900913",
      "geometry": "polygon",
      "class": "castlewalls",
      "id": "castlewalls-poly",
      "srs": "+proj=merc +a=6378137 +b=6378137 +lat_ts=0.0 +lon_0=0.0 +x_0=0.0 +y_0=0.0 +k=1.0 +units=m +nadgrids=@null +wktext +no_defs +over",
      "Datasource": {
        "extent": "-20037508,-20037508,20037508,20037508",
        "table": "(SELECT\n    way\n  FROM planet_osm_polygon\n  WHERE historic = 'castle_walls'\n) AS castlewalls_poly",
        "geometry_field": "way",
        "type": "postgis",
        "key_field": "",
        "dbname": "gis"
      },
      "extent": [
        -180,
        -85.05112877980659,
        180,
        85.05112877980659
      ],
      "properties": {
        "minzoom": 14
      },
      "advanced": {}
    },
    {
      "name": "landuse-overlay",
      "srs-name": "900913",
      "geometry": "polygon",
      "class": "",
      "id": "landuse-overlay",
      "srs": "+proj=merc +a=6378137 +b=6378137 +lat_ts=0.0 +lon_0=0.0 +x_0=0.0 +y_0=0.0 +k=1.0 +units=m +nadgrids=@null +wktext +no_defs +over",
      "Datasource": {
        "extent": "-20037508,-20037508,20037508,20037508",
        "table": "(SELECT\n    way, landuse, leisure\n  FROM planet_osm_polygon\n  WHERE landuse = 'military'\n    AND building IS NULL\n) AS landuse_overlay",
        "geometry_field": "way",
        "type": "postgis",
        "key_field": "",
        "dbname": "gis"
      },
      "extent": [
        -180,
        -85.05112877980659,
        180,
        85.05112877980659
      ],
      "properties": {
        "minzoom": 10
      },
      "advanced": {}
    },
    {
      "name": "line-barriers",
      "srs-name": "900913",
      "geometry": "linestring",
      "class": "barriers",
      "id": "line-barriers",
      "srs": "+proj=merc +a=6378137 +b=6378137 +lat_ts=0.0 +lon_0=0.0 +x_0=0.0 +y_0=0.0 +k=1.0 +units=m +nadgrids=@null +wktext +no_defs +over",
      "Datasource": {
        "extent": "-20037508,-20037508,20037508,20037508",
        "table": "(SELECT\n    way, barrier\n  FROM planet_osm_line\n  WHERE barrier IS NOT NULL\n) AS line_barriers",
        "geometry_field": "way",
        "type": "postgis",
        "key_field": "",
        "dbname": "gis"
      },
      "extent": [
        -180,
        -85.05112877980659,
        180,
        85.05112877980659
      ],
      "properties": {
        "minzoom": 16
      },
      "advanced": {}
    },
    {
      "name": "cliffs",
      "srs-name": "900913",
      "geometry": "linestring",
      "class": "",
      "id": "cliffs",
      "srs": "+proj=merc +a=6378137 +b=6378137 +lat_ts=0.0 +lon_0=0.0 +x_0=0.0 +y_0=0.0 +k=1.0 +units=m +nadgrids=@null +wktext +no_defs +over",
      "Datasource": {
        "extent": "-20037508,-20037508,20037508,20037508",
        "table": "(SELECT\n    way, \"natural\", man_made\n  FROM planet_osm_line\n  WHERE \"natural\" = 'cliff' OR man_made = 'embankment'\n) AS cliffs",
        "geometry_field": "way",
        "type": "postgis",
        "key_field": "",
        "dbname": "gis"
      },
      "extent": [
        -180,
        -85.05112877980659,
        180,
        85.05112877980659
      ],
      "properties": {
        "minzoom": 13
      },
      "advanced": {}
    },
    {
      "name": "area-barriers",
      "srs-name": "900913",
      "geometry": "polygon",
      "class": "barriers",
      "id": "area-barriers",
      "srs": "+proj=merc +a=6378137 +b=6378137 +lat_ts=0.0 +lon_0=0.0 +x_0=0.0 +y_0=0.0 +k=1.0 +units=m +nadgrids=@null +wktext +no_defs +over",
      "Datasource": {
        "extent": "-20037508,-20037508,20037508,20037508",
        "table": "(SELECT\n    way, barrier\n  FROM planet_osm_polygon\n  WHERE barrier IS NOT NULL\n) AS area_barriers",
        "geometry_field": "way",
        "type": "postgis",
        "key_field": "",
        "dbname": "gis"
      },
      "extent": [
        -180,
        -85.05112877980659,
        180,
        85.05112877980659
      ],
      "properties": {
        "minzoom": 16
      },
      "advanced": {}
    },
    {
      "name": "ferry-routes",
      "srs-name": "900913",
      "geometry": "linestring",
      "class": "",
      "id": "ferry-routes",
      "srs": "+proj=merc +a=6378137 +b=6378137 +lat_ts=0.0 +lon_0=0.0 +x_0=0.0 +y_0=0.0 +k=1.0 +units=m +nadgrids=@null +wktext +no_defs +over",
      "Datasource": {
        "extent": "-20037508,-20037508,20037508,20037508",
        "table": "(SELECT\n    way\n  FROM planet_osm_line\n  WHERE route = 'ferry'\n) AS ferry_routes",
        "geometry_field": "way",
        "type": "postgis",
        "key_field": "",
        "dbname": "gis"
      },
      "extent": [
        -180,
        -85.05112877980659,
        180,
        85.05112877980659
      ],
      "properties": {
        "minzoom": 7
      },
      "advanced": {}
    },
    {
      "name": "turning-circle-casing",
      "srs-name": "900913",
      "geometry": "point",
      "class": "",
      "id": "turning-circle-casing",
      "srs": "+proj=merc +a=6378137 +b=6378137 +lat_ts=0.0 +lon_0=0.0 +x_0=0.0 +y_0=0.0 +k=1.0 +units=m +nadgrids=@null +wktext +no_defs +over",
      "Datasource": {
        "extent": "-20037508,-20037508,20037508,20037508",
        "table": "(SELECT DISTINCT ON (p.way)\n    p.way AS way, l.highway AS int_tc_type,\n    CASE WHEN l.service IN ('parking_aisle', 'drive-through', 'driveway')\n      THEN 'INT-minor'::text\n      ELSE 'INT-normal'::text\n    END AS int_tc_service\n  FROM planet_osm_point p\n    JOIN planet_osm_line l ON ST_DWithin(p.way, l.way, 0.1) -- Assumes Mercator\n    JOIN (VALUES\n      ('tertiary', 1),\n      ('unclassified', 2),\n      ('residential', 3),\n      ('living_street', 4),\n      ('service', 5)\n      ) AS v (highway, prio)\n      ON v.highway=l.highway\n  WHERE p.highway = 'turning_circle'\n    OR p.highway = 'turning_loop'\n  ORDER BY p.way, v.prio\n) AS turning_circle_casing",
        "geometry_field": "way",
        "type": "postgis",
        "key_field": "",
        "dbname": "gis"
      },
      "extent": [
        -180,
        -85.05112877980659,
        180,
        85.05112877980659
      ],
      "properties": {
        "minzoom": 15
      },
      "advanced": {}
    },
    {
      "name": "highway-area-casing",
      "srs-name": "900913",
      "geometry": "polygon",
      "class": "",
      "id": "highway-area-casing",
      "srs": "+proj=merc +a=6378137 +b=6378137 +lat_ts=0.0 +lon_0=0.0 +x_0=0.0 +y_0=0.0 +k=1.0 +units=m +nadgrids=@null +wktext +no_defs +over",
      "Datasource": {
        "extent": "-20037508,-20037508,20037508,20037508",
        "table": "(SELECT\n    way,\n    COALESCE((\n      'highway_' || (CASE WHEN highway IN ('residential', 'unclassified', 'pedestrian', 'service', 'footway', 'cycleway', 'track', 'path', 'platform') THEN highway ELSE NULL END)),\n      ('railway_' || (CASE WHEN railway IN ('platform') THEN railway ELSE NULL END))\n    ) AS feature\n  FROM planet_osm_polygon\n  WHERE highway IN ('residential', 'unclassified', 'pedestrian', 'service', 'footway', 'track', 'path', 'platform')\n    OR railway IN ('platform')\n  ORDER BY z_order, way_area DESC\n) AS highway_area_casing",
        "geometry_field": "way",
        "type": "postgis",
        "key_field": "",
        "dbname": "gis"
      },
      "extent": [
        -180,
        -85.05112877980659,
        180,
        85.05112877980659
      ],
      "properties": {
        "minzoom": 14
      },
      "advanced": {}
    },
    {
      "name": "roads-casing",
      "srs-name": "900913",
      "geometry": "linestring",
      "class": "roads-casing",
      "srs": "+proj=merc +a=6378137 +b=6378137 +lat_ts=0.0 +lon_0=0.0 +x_0=0.0 +y_0=0.0 +k=1.0 +units=m +nadgrids=@null +wktext +no_defs +over",
      "Datasource": {
        "extent": "-20037508,-20037508,20037508,20037508",
        "table": "(SELECT way, (CASE WHEN substr(feature, length(feature)-3, 4) = 'link' THEN substr(feature, 0, length(feature)-4) ELSE feature END) AS feature,\n        horse, foot, bicycle, tracktype, access, construction,\n        service, oneway, link, layernotnull\n  FROM ( -- subselect that contains both roads and rail/aero\n    SELECT\n        way,\n        ('highway_' || highway) AS feature, --only motorway to tertiary links are accepted later on\n        horse,\n        foot,\n        bicycle,\n        tracktype,\n        CASE WHEN access IN ('destination') THEN 'destination'::text\n          WHEN access IN ('no', 'private') THEN 'no'::text\n          ELSE NULL\n        END AS access,\n        construction,\n        CASE\n          WHEN service IN ('parking_aisle', 'drive-through', 'driveway') THEN 'INT-minor'::text\n          ELSE 'INT-normal'::text\n        END AS service,\n        CASE\n          WHEN oneway IN ('yes', '-1') THEN oneway\n          WHEN junction IN ('roundabout') AND (oneway IS NULL OR NOT oneway IN ('no', 'reversible')) THEN 'yes'\n          ELSE NULL\n        END AS oneway,\n        CASE\n          WHEN substr(highway, length(highway)-3, 4) = 'link' THEN 'yes'\n          ELSE 'no'\n        END AS link,\n        CASE WHEN layer~E'^-?\\\\d+$' AND length(layer)<10 THEN layer::integer ELSE 0 END AS layernotnull\n      FROM planet_osm_line\n      WHERE (tunnel IS NULL OR NOT tunnel IN ('yes', 'building_passage'))\n        AND (covered IS NULL OR NOT covered = 'yes')\n        AND (bridge IS NULL OR NOT bridge IN ('yes', 'boardwalk', 'cantilever', 'covered', 'low_water_crossing', 'movable', 'trestle', 'viaduct'))\n        AND highway IS NOT NULL -- end of road select\n    UNION ALL\n    SELECT\n        way,\n        COALESCE(\n          ('railway_' || (CASE WHEN railway = 'preserved' AND service IN ('spur', 'siding', 'yard') THEN 'INT-preserved-ssy'::text WHEN (railway = 'rail' AND service IN ('spur', 'siding', 'yard')) THEN 'INT-spur-siding-yard' ELSE railway END)),\n          ('aeroway_' || aeroway)\n        ) AS feature,\n        horse,\n        foot,\n        bicycle,\n        tracktype,\n        CASE\n          WHEN access IN ('destination') THEN 'destination'::text\n          WHEN access IN ('no', 'private') THEN 'no'::text\n          ELSE NULL\n        END AS access,\n        construction,\n        CASE WHEN service IN ('parking_aisle', 'drive-through', 'driveway') THEN 'INT-minor'::text ELSE 'INT-normal'::text END AS service,\n        NULL AS oneway,\n        'no' AS link,\n        CASE WHEN layer~E'^-?\\\\d+$' AND length(layer)<10 THEN layer::integer ELSE 0 END AS layernotnull\n      FROM planet_osm_line\n      WHERE (tunnel IS NULL OR NOT tunnel IN ('yes', 'building_passage'))\n        AND (covered IS NULL OR NOT covered = 'yes')\n        AND (bridge IS NULL OR NOT bridge IN ('yes', 'boardwalk', 'cantilever', 'covered', 'low_water_crossing', 'movable', 'trestle', 'viaduct'))\n        AND (railway IS NOT NULL OR aeroway IS NOT NULL) -- end of rail/aero select\n    ) AS features\n  JOIN (VALUES -- this join is also putting a condition on what is selected. features not matching it do not make it into the results.\n      ('railway_rail', 430),\n      ('railway_spur', 430),\n      ('railway_siding', 430),\n      ('railway_INT-preserved-ssy', 430),\n      ('railway_INT-spur-siding-yard', 430),\n      ('railway_subway', 420),\n      ('railway_narrow_gauge', 420),\n      ('railway_light_rail', 420),\n      ('railway_preserved', 420),\n      ('railway_funicular', 420),\n      ('railway_monorail', 420),\n      ('railway_miniature', 420),\n      ('railway_turntable', 420),\n      ('railway_tram', 410),\n      ('railway_disused', 400),\n      ('railway_construction', 400),\n      ('highway_motorway', 380),\n      ('highway_trunk', 370),\n      ('highway_primary', 360),\n      ('highway_secondary', 350),\n      ('highway_tertiary', 340),\n      ('highway_residential', 330),\n      ('highway_unclassified', 330),\n      ('highway_road', 330),\n      ('highway_living_street', 320),\n      ('highway_pedestrian', 310),\n      ('highway_raceway', 300),\n      ('highway_motorway_link', 240),\n      ('highway_trunk_link', 230),\n      ('highway_primary_link', 220),\n      ('highway_secondary_link', 210),\n      ('highway_tertiary_link', 200),\n      ('highway_service', 150),\n      ('highway_track', 110),\n      ('highway_path', 100),\n      ('highway_footway', 100),\n      ('highway_bridleway', 100),\n      ('highway_cycleway', 100),\n      ('highway_steps', 100),\n      ('highway_platform', 90),\n      ('railway_platform', 90),\n      ('aeroway_runway', 60),\n      ('aeroway_taxiway', 50),\n      ('highway_proposed', 20),\n      ('highway_construction', 10)\n    ) AS ordertable (feature, prio)\n    USING (feature)\n  ORDER BY\n    layernotnull,\n    prio,\n    CASE WHEN access IN ('no', 'private') THEN 0 WHEN access IN ('destination') THEN 1 ELSE 2 END\n) AS roads_casing",
        "geometry_field": "way",
        "type": "postgis",
        "key_field": "",
        "dbname": "gis"
      },
      "extent": [
        -180,
        -85.05112877980659,
        180,
        85.05112877980659
      ],
      "id": "roads-casing",
      "properties": {
        "minzoom": 10
      },
      "advanced": {}
    },
    {
      "name": "highway-area-fill",
      "srs-name": "900913",
      "class": "",
      "id": "highway-area-fill",
      "srs": "+proj=merc +a=6378137 +b=6378137 +lat_ts=0.0 +lon_0=0.0 +x_0=0.0 +y_0=0.0 +k=1.0 +units=m +nadgrids=@null +wktext +no_defs +over",
      "Datasource": {
        "extent": "-20037508,-20037508,20037508,20037508",
        "table": "(SELECT\n    way,\n    COALESCE(\n      ('highway_' || (CASE WHEN highway IN ('residential', 'unclassified', 'pedestrian', 'service', 'footway', 'cycleway', 'living_street', 'track', 'path', 'platform', 'services') THEN highway ELSE NULL END)),\n      ('railway_' || (CASE WHEN railway IN ('platform') THEN railway ELSE NULL END)),\n      (('aeroway_' || CASE WHEN aeroway IN ('runway', 'taxiway', 'helipad') THEN aeroway ELSE NULL END))\n    ) AS feature\n  FROM planet_osm_polygon\n  WHERE highway IN ('residential', 'unclassified', 'pedestrian', 'service', 'footway', 'living_street', 'track', 'path', 'platform', 'services')\n    OR railway IN ('platform')\n    OR aeroway IN ('runway', 'taxiway', 'helipad')\n  ORDER BY z_order, way_area desc\n) AS highway_area_fill",
        "geometry_field": "way",
        "type": "postgis",
        "key_field": "",
        "dbname": "gis"
      },
      "extent": [
        -180,
        -85.05112877980659,
        180,
        85.05112877980659
      ],
      "properties": {
        "minzoom": 14
      },
      "advanced": {}
    },
    {
      "name": "roads-fill",
      "srs-name": "900913",
      "geometry": "linestring",
      "class": "roads-fill access directions",
      "id": "roads-fill",
      "srs": "+proj=merc +a=6378137 +b=6378137 +lat_ts=0.0 +lon_0=0.0 +x_0=0.0 +y_0=0.0 +k=1.0 +units=m +nadgrids=@null +wktext +no_defs +over",
      "Datasource": {
        "extent": "-20037508,-20037508,20037508,20037508",
        "table": "(SELECT way, (CASE WHEN substr(feature, length(feature)-3, 4) = 'link' THEN substr(feature, 0, length(feature)-4) ELSE feature END) AS feature,\n        horse, foot, bicycle, tracktype, access, construction,\n        service, oneway, link, layernotnull\n  FROM ( -- subselect that contains both roads and rail/aero\n    SELECT\n        way,\n        ('highway_' || highway) AS feature, --only motorway to tertiary links are accepted later on\n        horse,\n        foot,\n        bicycle,\n        tracktype,\n        CASE WHEN access IN ('destination') THEN 'destination'::text\n          WHEN access IN ('no', 'private') THEN 'no'::text\n          ELSE NULL\n        END AS access,\n        construction,\n        CASE\n          WHEN service IN ('parking_aisle', 'drive-through', 'driveway') THEN 'INT-minor'::text\n          ELSE 'INT-normal'::text\n        END AS service,\n        CASE\n          WHEN oneway IN ('yes', '-1') THEN oneway\n          WHEN junction IN ('roundabout') AND (oneway IS NULL OR NOT oneway IN ('no', 'reversible')) THEN 'yes'\n          ELSE NULL\n        END AS oneway,\n        CASE\n          WHEN substr(highway, length(highway)-3, 4) = 'link' THEN 'yes'\n          ELSE 'no'\n        END AS link,\n        CASE WHEN layer~E'^-?\\\\d+$' AND length(layer)<10 THEN layer::integer ELSE 0 END AS layernotnull\n      FROM planet_osm_line\n      WHERE (tunnel IS NULL OR NOT tunnel IN ('yes', 'building_passage'))\n        AND (covered IS NULL OR NOT covered = 'yes')\n        AND (bridge IS NULL OR NOT bridge IN ('yes', 'boardwalk', 'cantilever', 'covered', 'low_water_crossing', 'movable', 'trestle', 'viaduct'))\n        AND highway IS NOT NULL -- end of road select\n    UNION ALL\n    SELECT\n        way,\n        COALESCE(\n          ('railway_' || (CASE WHEN railway = 'preserved' AND service IN ('spur', 'siding', 'yard') THEN 'INT-preserved-ssy'::text WHEN (railway = 'rail' AND service IN ('spur', 'siding', 'yard')) THEN 'INT-spur-siding-yard' ELSE railway END)),\n          ('aeroway_' || aeroway)\n        ) AS feature,\n        horse,\n        foot,\n        bicycle,\n        tracktype,\n        CASE\n          WHEN access IN ('destination') THEN 'destination'::text\n          WHEN access IN ('no', 'private') THEN 'no'::text\n          ELSE NULL\n        END AS access,\n        construction,\n        CASE WHEN service IN ('parking_aisle', 'drive-through', 'driveway') THEN 'INT-minor'::text ELSE 'INT-normal'::text END AS service,\n        NULL AS oneway,\n        'no' AS link,\n        CASE WHEN layer~E'^-?\\\\d+$' AND length(layer)<10 THEN layer::integer ELSE 0 END AS layernotnull\n      FROM planet_osm_line\n      WHERE (tunnel IS NULL OR NOT tunnel IN ('yes', 'building_passage'))\n        AND (covered IS NULL OR NOT covered = 'yes')\n        AND (bridge IS NULL OR NOT bridge IN ('yes', 'boardwalk', 'cantilever', 'covered', 'low_water_crossing', 'movable', 'trestle', 'viaduct'))\n        AND (railway IS NOT NULL OR aeroway IS NOT NULL) -- end of rail/aero select\n    ) AS features\n  JOIN (VALUES -- this join is also putting a condition on what is selected. features not matching it do not make it into the results.\n      ('railway_rail', 430),\n      ('railway_spur', 430),\n      ('railway_siding', 430),\n      ('railway_INT-preserved-ssy', 430),\n      ('railway_INT-spur-siding-yard', 430),\n      ('railway_subway', 420),\n      ('railway_narrow_gauge', 420),\n      ('railway_light_rail', 420),\n      ('railway_preserved', 420),\n      ('railway_funicular', 420),\n      ('railway_monorail', 420),\n      ('railway_miniature', 420),\n      ('railway_turntable', 420),\n      ('railway_tram', 410),\n      ('railway_disused', 400),\n      ('railway_construction', 400),\n      ('highway_motorway', 380),\n      ('highway_trunk', 370),\n      ('highway_primary', 360),\n      ('highway_secondary', 350),\n      ('highway_tertiary', 340),\n      ('highway_residential', 330),\n      ('highway_unclassified', 330),\n      ('highway_road', 330),\n      ('highway_living_street', 320),\n      ('highway_pedestrian', 310),\n      ('highway_raceway', 300),\n      ('highway_motorway_link', 240),\n      ('highway_trunk_link', 230),\n      ('highway_primary_link', 220),\n      ('highway_secondary_link', 210),\n      ('highway_tertiary_link', 200),\n      ('highway_service', 150),\n      ('highway_track', 110),\n      ('highway_path', 100),\n      ('highway_footway', 100),\n      ('highway_bridleway', 100),\n      ('highway_cycleway', 100),\n      ('highway_steps', 100),\n      ('highway_platform', 90),\n      ('railway_platform', 90),\n      ('aeroway_runway', 60),\n      ('aeroway_taxiway', 50),\n      ('highway_proposed', 20),\n      ('highway_construction', 10)\n    ) AS ordertable (feature, prio)\n    USING (feature)\n  ORDER BY\n    layernotnull,\n    prio,\n    CASE WHEN access IN ('no', 'private') THEN 0 WHEN access IN ('destination') THEN 1 ELSE 2 END\n) AS roads_fill",
        "geometry_field": "way",
        "type": "postgis",
        "key_field": "",
        "dbname": "gis"
      },
      "extent": [
        -180,
        -85.05112877980659,
        180,
        85.05112877980659
      ],
      "properties": {
        "minzoom": 10
      },
      "advanced": {}
    },
    {
      "name": "turning-circle-fill",
      "srs-name": "900913",
      "geometry": "point",
      "class": "",
      "id": "turning-circle-fill",
      "srs": "+proj=merc +a=6378137 +b=6378137 +lat_ts=0.0 +lon_0=0.0 +x_0=0.0 +y_0=0.0 +k=1.0 +units=m +nadgrids=@null +wktext +no_defs +over",
      "Datasource": {
        "extent": "-20037508,-20037508,20037508,20037508",
        "table": "(SELECT\n    DISTINCT on (p.way)\n    p.way AS way, l.highway AS int_tc_type,\n    CASE WHEN l.service IN ('parking_aisle', 'drive-through', 'driveway') THEN 'INT-minor'::text\n      ELSE 'INT-normal'::text END AS int_tc_service\n  FROM planet_osm_point p\n    JOIN planet_osm_line l\n      ON ST_DWithin(p.way, l.way, 0.1)\n    JOIN (VALUES\n      ('tertiary', 1),\n      ('unclassified', 2),\n      ('residential', 3),\n      ('living_street', 4),\n      ('service', 5),\n      ('track', 6)\n    ) AS v (highway, prio)\n      ON v.highway=l.highway\n  WHERE p.highway = 'turning_circle' OR p.highway = 'turning_loop'\n  ORDER BY p.way, v.prio\n) AS turning_circle_fill",
        "geometry_field": "way",
        "type": "postgis",
        "key_field": "",
        "dbname": "gis"
      },
      "extent": [
        -180,
        -85.05112877980659,
        180,
        85.05112877980659
      ],
      "properties": {
        "minzoom": 15
      },
      "advanced": {}
    },
    {
      "name": "aerialways",
      "srs-name": "900913",
      "geometry": "linestring",
      "class": "",
      "id": "aerialways",
      "srs": "+proj=merc +a=6378137 +b=6378137 +lat_ts=0.0 +lon_0=0.0 +x_0=0.0 +y_0=0.0 +k=1.0 +units=m +nadgrids=@null +wktext +no_defs +over",
      "Datasource": {
        "extent": "-20037508,-20037508,20037508,20037508",
        "table": "(SELECT\n    way,\n    aerialway\n  FROM planet_osm_line\n  WHERE aerialway IS NOT NULL\n) AS aerialways",
        "geometry_field": "way",
        "type": "postgis",
        "key_field": "",
        "dbname": "gis"
      },
      "extent": [
        -180,
        -85.05112877980659,
        180,
        85.05112877980659
      ],
      "properties": {
        "minzoom": 12
      },
      "advanced": {}
    },
    {
      "name": "roads-low-zoom",
      "srs-name": "900913",
      "geometry": "linestring",
      "class": "",
      "id": "roads-low-zoom",
      "srs": "+proj=merc +a=6378137 +b=6378137 +lat_ts=0.0 +lon_0=0.0 +x_0=0.0 +y_0=0.0 +k=1.0 +units=m +nadgrids=@null +wktext +no_defs +over",
      "Datasource": {
        "extent": "-20037508,-20037508,20037508,20037508",
        "table": "(SELECT\n    way,\n    COALESCE(\n      ('highway_' || (CASE WHEN substr(highway, length(highway)-3, 4) = 'link' THEN substr(highway, 0, length(highway)-4) ELSE highway end)),\n      ('railway_' || (CASE WHEN (railway = 'rail' AND service IN ('spur', 'siding', 'yard')) THEN 'INT-spur-siding-yard' WHEN railway IN ('rail', 'tram', 'light_rail', 'funicular', 'narrow_gauge') THEN railway ELSE NULL END))\n    ) AS feature,\n    CASE WHEN tunnel = 'yes' OR tunnel = 'building_passage' OR covered = 'yes' THEN 'yes' ELSE 'no' END AS int_tunnel,\n    CASE WHEN substr(highway, length(highway)-3, 4) = 'link' THEN 'yes' ELSE 'no' END AS link\n  FROM planet_osm_roads\n  WHERE highway IS NOT NULL\n    OR (railway IS NOT NULL AND railway != 'preserved'\n      AND (service IS NULL OR service NOT IN ('spur', 'siding', 'yard')))\n  ORDER BY z_order\n) AS roads_low_zoom",
        "geometry_field": "way",
        "type": "postgis",
        "key_field": "",
        "dbname": "gis"
      },
      "extent": [
        -180,
        -85.05112877980659,
        180,
        85.05112877980659
      ],
      "properties": {
        "maxzoom": 9,
        "minzoom": 5
      },
      "advanced": {}
    },
    {
      "name": "waterway-bridges",
      "srs-name": "900913",
      "geometry": "linestring",
      "class": "water-lines",
      "id": "waterway-bridges",
      "srs": "+proj=merc +a=6378137 +b=6378137 +lat_ts=0.0 +lon_0=0.0 +x_0=0.0 +y_0=0.0 +k=1.0 +units=m +nadgrids=@null +wktext +no_defs +over",
      "Datasource": {
        "extent": "-20037508,-20037508,20037508,20037508",
        "table": "(SELECT\n    way,\n    waterway,\n    name,\n    intermittent,\n    CASE WHEN tunnel IN ('yes', 'culvert') THEN 'yes' ELSE 'no' END AS int_tunnel,\n    'yes' AS bridge\n  FROM planet_osm_line\n  WHERE waterway IN ('river', 'canal', 'derelict_canal', 'stream', 'drain', 'ditch', 'wadi')\n    AND bridge IN ('yes', 'aqueduct')\n  ORDER BY z_order\n) AS waterway_bridges",
        "geometry_field": "way",
        "type": "postgis",
        "key_field": "",
        "dbname": "gis"
      },
      "extent": [
        -180,
        -85.05112877980659,
        180,
        85.05112877980659
      ],
      "properties": {
        "minzoom": 15
      },
      "advanced": {}
    },
    {
      "name": "bridges",
      "srs-name": "900913",
      "geometry": "linestring",
      "class": "bridges-fill bridges-casing access directions",
      "id": "bridges",
      "srs": "+proj=merc +a=6378137 +b=6378137 +lat_ts=0.0 +lon_0=0.0 +x_0=0.0 +y_0=0.0 +k=1.0 +units=m +nadgrids=@null +wktext +no_defs +over",
      "Datasource": {
        "extent": "-20037508,-20037508,20037508,20037508",
        "table": "(SELECT way, (CASE WHEN substr(feature, length(feature)-3, 4) = 'link' THEN substr(feature, 0, length(feature)-4) ELSE feature END) AS feature,\n        horse, foot, bicycle, tracktype, access, construction,\n        service, oneway, link, layernotnull\n  FROM ( -- subselect that contains both roads and rail/aero\n    SELECT\n        way,\n        ('highway_' || highway) AS feature, --only motorway to tertiary links are accepted later on\n        horse,\n        foot,\n        bicycle,\n        tracktype,\n        CASE WHEN access IN ('destination') THEN 'destination'::text\n          WHEN access IN ('no', 'private') THEN 'no'::text\n          ELSE NULL\n        END AS access,\n        construction,\n        CASE\n          WHEN service IN ('parking_aisle', 'drive-through', 'driveway') THEN 'INT-minor'::text\n          ELSE 'INT-normal'::text\n        END AS service,\n        CASE\n          WHEN oneway IN ('yes', '-1') THEN oneway\n          WHEN junction IN ('roundabout') AND (oneway IS NULL OR NOT oneway IN ('no', 'reversible')) THEN 'yes'\n          ELSE NULL\n        END AS oneway,\n        CASE\n          WHEN substr(highway, length(highway)-3, 4) = 'link' THEN 'yes'\n          ELSE 'no'\n        END AS link,\n        CASE WHEN layer~E'^-?\\\\d+$' AND length(layer)<10 THEN layer::integer ELSE 0 END AS layernotnull\n      FROM planet_osm_line\n      WHERE bridge IN ('yes', 'boardwalk', 'cantilever', 'covered', 'low_water_crossing', 'movable', 'trestle', 'viaduct')\n        AND highway IS NOT NULL -- end of road select\n    UNION ALL\n    SELECT\n        way,\n        COALESCE(\n          ('railway_' || (CASE WHEN railway = 'preserved' AND service IN ('spur', 'siding', 'yard') THEN 'INT-preserved-ssy'::text WHEN (railway = 'rail' AND service IN ('spur', 'siding', 'yard')) THEN 'INT-spur-siding-yard' ELSE railway END)),\n          ('aeroway_' || aeroway)\n        ) AS feature,\n        horse,\n        foot,\n        bicycle,\n        tracktype,\n        CASE\n          WHEN access IN ('destination') THEN 'destination'::text\n          WHEN access IN ('no', 'private') THEN 'no'::text\n          ELSE NULL\n        END AS access,\n        construction,\n        CASE WHEN service IN ('parking_aisle', 'drive-through', 'driveway') THEN 'INT-minor'::text ELSE 'INT-normal'::text END AS service,\n        NULL AS oneway,\n        'no' AS link,\n        CASE WHEN layer~E'^-?\\\\d+$' AND length(layer)<10 THEN layer::integer ELSE 0 END AS layernotnull\n      FROM planet_osm_line\n      WHERE bridge IN ('yes', 'boardwalk', 'cantilever', 'covered', 'low_water_crossing', 'movable', 'trestle', 'viaduct')\n        AND (railway IS NOT NULL OR aeroway IS NOT NULL) -- end of rail/aero select\n    ) AS features\n  JOIN (VALUES -- this join is also putting a condition on what is selected. features not matching it do not make it into the results.\n      ('railway_rail', 430),\n      ('railway_spur', 430),\n      ('railway_siding', 430),\n      ('railway_INT-preserved-ssy', 430),\n      ('railway_INT-spur-siding-yard', 430),\n      ('railway_subway', 420),\n      ('railway_narrow_gauge', 420),\n      ('railway_light_rail', 420),\n      ('railway_preserved', 420),\n      ('railway_funicular', 420),\n      ('railway_monorail', 420),\n      ('railway_miniature', 420),\n      ('railway_turntable', 420),\n      ('railway_tram', 410),\n      ('railway_disused', 400),\n      ('railway_construction', 400),\n      ('highway_motorway', 380),\n      ('highway_trunk', 370),\n      ('highway_primary', 360),\n      ('highway_secondary', 350),\n      ('highway_tertiary', 340),\n      ('highway_residential', 330),\n      ('highway_unclassified', 330),\n      ('highway_road', 330),\n      ('highway_living_street', 320),\n      ('highway_pedestrian', 310),\n      ('highway_raceway', 300),\n      ('highway_motorway_link', 240),\n      ('highway_trunk_link', 230),\n      ('highway_primary_link', 220),\n      ('highway_secondary_link', 210),\n      ('highway_tertiary_link', 200),\n      ('highway_service', 150),\n      ('highway_track', 110),\n      ('highway_path', 100),\n      ('highway_footway', 100),\n      ('highway_bridleway', 100),\n      ('highway_cycleway', 100),\n      ('highway_steps', 100),\n      ('highway_platform', 90),\n      ('railway_platform', 90),\n      ('aeroway_runway', 60),\n      ('aeroway_taxiway', 50),\n      ('highway_proposed', 20),\n      ('highway_construction', 10)\n    ) AS ordertable (feature, prio)\n    USING (feature)\n  ORDER BY\n    layernotnull,\n    prio,\n    CASE WHEN access IN ('no', 'private') THEN 0 WHEN access IN ('destination') THEN 1 ELSE 2 END\n) AS bridges",
        "geometry_field": "way",
        "type": "postgis",
        "key_field": "",
        "dbname": "gis"
      },
      "extent": [
        -180,
        -85.05112877980659,
        180,
        85.05112877980659
      ],
      "properties": {
        "group-by": "layernotnull",
        "minzoom": 10
      },
      "advanced": {}
    },
    {
      "name": "guideways",
      "srs-name": "900913",
      "geometry": "linestring",
      "class": "",
      "id": "guideways",
      "srs": "+proj=merc +a=6378137 +b=6378137 +lat_ts=0.0 +lon_0=0.0 +x_0=0.0 +y_0=0.0 +k=1.0 +units=m +nadgrids=@null +wktext +no_defs +over",
      "Datasource": {
        "extent": "-20037508,-20037508,20037508,20037508",
        "table": "(SELECT\n    way\n  FROM planet_osm_line\n  WHERE highway = 'bus_guideway' AND (tunnel IS NULL OR tunnel != 'yes')\n) AS guideways",
        "geometry_field": "way",
        "type": "postgis",
        "key_field": "",
        "dbname": "gis"
      },
      "extent": [
        -180,
        -85.05112877980659,
        180,
        85.05112877980659
      ],
      "properties": {
        "minzoom": 13
      },
      "advanced": {}
    },
    {
      "name": "admin-low-zoom",
      "srs-name": "900913",
      "geometry": "linestring",
      "class": "",
      "srs": "+proj=merc +a=6378137 +b=6378137 +lat_ts=0.0 +lon_0=0.0 +x_0=0.0 +y_0=0.0 +k=1.0 +units=m +nadgrids=@null +wktext +no_defs +over",
      "Datasource": {
        "extent": "-20037508,-20037508,20037508,20037508",
        "table": "(SELECT\n    way,\n    admin_level\n  FROM planet_osm_roads\n  WHERE boundary = 'administrative'\n    AND admin_level IN ('0', '1', '2', '3', '4')\n  ORDER BY admin_level DESC\n) AS admin_low_zoom",
        "geometry_field": "way",
        "type": "postgis",
        "key_field": "",
        "dbname": "gis"
      },
      "extent": [
        -180,
        -85.05112877980659,
        180,
        85.05112877980659
      ],
      "id": "admin-low-zoom",
      "properties": {
        "maxzoom": 10
      },
      "advanced": {}
    },
    {
      "name": "admin-mid-zoom",
      "srs-name": "900913",
      "geometry": "linestring",
      "class": "",
      "id": "admin-mid-zoom",
      "srs": "+proj=merc +a=6378137 +b=6378137 +lat_ts=0.0 +lon_0=0.0 +x_0=0.0 +y_0=0.0 +k=1.0 +units=m +nadgrids=@null +wktext +no_defs +over",
      "Datasource": {
        "extent": "-20037508,-20037508,20037508,20037508",
        "table": "(SELECT\n    way,\n    admin_level\n  FROM planet_osm_roads\n  WHERE boundary = 'administrative'\n    AND admin_level IN ('0', '1', '2', '3', '4', '5', '6', '7', '8')\n  ORDER BY admin_level DESC\n) AS admin_mid_zoom",
        "geometry_field": "way",
        "type": "postgis",
        "key_field": "",
        "dbname": "gis"
      },
      "extent": [
        -180,
        -85.05112877980659,
        180,
        85.05112877980659
      ],
      "properties": {
        "maxzoom": 12,
        "minzoom": 11
      },
      "advanced": {}
    },
    {
      "name": "admin-high-zoom",
      "srs-name": "900913",
      "geometry": "linestring",
      "class": "",
      "id": "admin-high-zoom",
      "srs": "+proj=merc +a=6378137 +b=6378137 +lat_ts=0.0 +lon_0=0.0 +x_0=0.0 +y_0=0.0 +k=1.0 +units=m +nadgrids=@null +wktext +no_defs +over",
      "Datasource": {
        "extent": "-20037508,-20037508,20037508,20037508",
        "table": "(SELECT\n    way,\n    admin_level\n  FROM planet_osm_roads\n  WHERE boundary = 'administrative'\n    AND admin_level IN ('0', '1', '2', '3', '4', '5', '6', '7', '8', '9', '10')\n  ORDER BY admin_level::integer DESC -- With 10 as a valid value, we need to do a numeric ordering, not a text ordering\n) AS admin_high_zoom",
        "geometry_field": "way",
        "type": "postgis",
        "key_field": "",
        "dbname": "gis"
      },
      "extent": [
        -180,
        -85.05112877980659,
        180,
        85.05112877980659
      ],
      "properties": {
        "minzoom": 13
      },
      "advanced": {}
    },
    {
      "name": "power-minorline",
      "srs-name": "900913",
      "geometry": "linestring",
      "class": "",
      "id": "power-minorline",
      "srs": "+proj=merc +a=6378137 +b=6378137 +lat_ts=0.0 +lon_0=0.0 +x_0=0.0 +y_0=0.0 +k=1.0 +units=m +nadgrids=@null +wktext +no_defs +over",
      "Datasource": {
        "extent": "-20037508,-20037508,20037508,20037508",
        "table": "(SELECT\n    way\n  FROM planet_osm_line\n  WHERE power = 'minor_line'\n) AS power_minorline",
        "geometry_field": "way",
        "type": "postgis",
        "key_field": "",
        "dbname": "gis"
      },
      "extent": [
        -180,
        -85.05112877980659,
        180,
        85.05112877980659
      ],
      "properties": {
        "minzoom": 16
      },
      "advanced": {}
    },
    {
      "name": "power-line",
      "srs-name": "900913",
      "geometry": "linestring",
      "class": "",
      "id": "power-line",
      "srs": "+proj=merc +a=6378137 +b=6378137 +lat_ts=0.0 +lon_0=0.0 +x_0=0.0 +y_0=0.0 +k=1.0 +units=m +nadgrids=@null +wktext +no_defs +over",
      "Datasource": {
        "extent": "-20037508,-20037508,20037508,20037508",
        "table": "(SELECT\n    way\n  FROM planet_osm_line\n  WHERE power = 'line'\n) AS power_line",
        "geometry_field": "way",
        "type": "postgis",
        "key_field": "",
        "dbname": "gis"
      },
      "extent": [
        -180,
        -85.05112877980659,
        180,
        85.05112877980659
      ],
      "properties": {
        "minzoom": 14
      },
      "advanced": {}
    },
    {
      "name": "nature-reserve-boundaries",
      "srs-name": "900913",
      "geometry": "polygon",
      "class": "",
      "id": "nature-reserve-boundaries",
      "srs": "+proj=merc +a=6378137 +b=6378137 +lat_ts=0.0 +lon_0=0.0 +x_0=0.0 +y_0=0.0 +k=1.0 +units=m +nadgrids=@null +wktext +no_defs +over",
      "Datasource": {
        "extent": "-20037508,-20037508,20037508,20037508",
        "table": "(SELECT\n    way,\n    name,\n    boundary,\n    way_area/NULLIF(!pixel_width!::real*!pixel_height!::real,0) AS way_pixels\n  FROM planet_osm_polygon\n  WHERE (boundary = 'national_park' OR leisure = 'nature_reserve')\n    AND building IS NULL\n    AND way_area > 0.01*!pixel_width!::real*!pixel_height!::real\n) AS national_park_boundaries",
        "geometry_field": "way",
        "type": "postgis",
        "key_field": "",
        "dbname": "gis"
      },
      "extent": [
        -180,
        -85.05112877980659,
        180,
        85.05112877980659
      ],
      "properties": {
        "minzoom": 7
      },
      "advanced": {}
    },
    {
      "name": "tourism-boundary",
      "srs-name": "900913",
      "geometry": "polygon",
      "class": "",
      "id": "tourism-boundary",
      "srs": "+proj=merc +a=6378137 +b=6378137 +lat_ts=0.0 +lon_0=0.0 +x_0=0.0 +y_0=0.0 +k=1.0 +units=m +nadgrids=@null +wktext +no_defs +over",
      "Datasource": {
        "extent": "-20037508,-20037508,20037508,20037508",
        "table": "(SELECT\n    way,\n    name,\n    tourism\n  FROM planet_osm_polygon\n  WHERE tourism = 'theme_park'\n    OR tourism = 'zoo'\n) AS tourism_boundary",
        "geometry_field": "way",
        "type": "postgis",
        "key_field": "",
        "dbname": "gis"
      },
      "extent": [
        -180,
        -85.05112877980659,
        180,
        85.05112877980659
      ],
      "properties": {
        "minzoom": 10
      },
      "advanced": {}
    },
    {
      "name": "placenames-large",
      "srs-name": "900913",
      "geometry": "point",
      "class": "country state",
      "id": "placenames-large",
      "srs": "+proj=merc +a=6378137 +b=6378137 +lat_ts=0.0 +lon_0=0.0 +x_0=0.0 +y_0=0.0 +k=1.0 +units=m +nadgrids=@null +wktext +no_defs +over",
      "Datasource": {
        "extent": "-20037508,-20037508,20037508,20037508",
        "table": "(SELECT\n    way,\n    way_area/NULLIF(!pixel_width!::real*!pixel_height!::real,0) AS way_pixels,\n    name,\n    ref,\n    admin_level\n  FROM planet_osm_polygon\n  WHERE boundary = 'administrative'\n    AND admin_level IN ('2', '4')\n) AS placenames_large",
        "geometry_field": "way",
        "type": "postgis",
        "key_field": "",
        "dbname": "gis"
      },
      "extent": [
        -180,
        -85.05112877980659,
        180,
        85.05112877980659
      ],
      "properties": {
        "minzoom": 2
      },
      "advanced": {}
    },
    {
      "name": "nepopulated",
      "srs-name": "WGS84",
      "geometry": "point",
      "class": "",
      "id": "nepopulated",
      "srs": "+proj=longlat +ellps=WGS84 +datum=WGS84 +no_defs",
      "Datasource": {
        "type": "shape",
        "file": "data/ne_10m_populated_places/ne_10m_populated_places_fixed.shp",
        "encoding": "windows-1252"
      },
      "extent": [
        -180,
        -85.05112877980659,
        180,
        85.05112877980659
      ],
      "properties": {
        "maxzoom": 4,
        "minzoom": 3
      },
      "advanced": {
        "encoding": "windows-1252"
      }
    },
    {
      "name": "placenames-capital",
      "srs-name": "900913",
      "geometry": "point",
      "class": "",
      "id": "placenames-capital",
      "srs": "+proj=merc +a=6378137 +b=6378137 +lat_ts=0.0 +lon_0=0.0 +x_0=0.0 +y_0=0.0 +k=1.0 +units=m +nadgrids=@null +wktext +no_defs +over",
      "Datasource": {
        "extent": "-20037508,-20037508,20037508,20037508",
        "table": "(SELECT\n    way,\n    place,\n    name,\n    ref\n  FROM planet_osm_point\n  WHERE place IN ('city', 'town')\n    AND capital IN ('yes', '4')\n) AS placenames_capital",
        "geometry_field": "way",
        "type": "postgis",
        "key_field": "",
        "dbname": "gis"
      },
      "extent": [
        -180,
        -85.05112877980659,
        180,
        85.05112877980659
      ],
      "properties": {
        "maxzoom": 14,
        "minzoom": 5
      },
      "advanced": {}
    },
    {
      "name": "placenames-medium",
      "srs-name": "900913",
      "geometry": "point",
      "class": "",
      "id": "placenames-medium",
      "srs": "+proj=merc +a=6378137 +b=6378137 +lat_ts=0.0 +lon_0=0.0 +x_0=0.0 +y_0=0.0 +k=1.0 +units=m +nadgrids=@null +wktext +no_defs +over",
      "Datasource": {
        "extent": "-20037508,-20037508,20037508,20037508",
        "table": "(SELECT\n    way,\n    place,\n    name\n  FROM planet_osm_point\n  WHERE place IN ('city', 'town')\n    AND (capital IS NULL OR capital NOT IN ('yes', '4'))\n) AS placenames_medium",
        "geometry_field": "way",
        "type": "postgis",
        "key_field": "",
        "dbname": "gis"
      },
      "extent": [
        -180,
        -85.05112877980659,
        180,
        85.05112877980659
      ],
      "properties": {
        "minzoom": 6
      },
      "advanced": {}
    },
    {
      "name": "placenames-small",
      "srs-name": "900913",
      "geometry": "point",
      "class": "",
      "id": "placenames-small",
      "srs": "+proj=merc +a=6378137 +b=6378137 +lat_ts=0.0 +lon_0=0.0 +x_0=0.0 +y_0=0.0 +k=1.0 +units=m +nadgrids=@null +wktext +no_defs +over",
      "Datasource": {
        "extent": "-20037508,-20037508,20037508,20037508",
        "table": "(SELECT\n    way,\n    place,\n    name\n  FROM planet_osm_point\n  WHERE place IN ('suburb', 'village', 'hamlet', 'neighbourhood', 'locality', 'isolated_dwelling', 'farm')\n) AS placenames_small",
        "geometry_field": "way",
        "type": "postgis",
        "key_field": "",
        "dbname": "gis"
      },
      "extent": [
        -180,
        -85.05112877980659,
        180,
        85.05112877980659
      ],
      "properties": {
        "minzoom": 12
      },
      "advanced": {}
    },
    {
      "name": "stations",
      "srs-name": "900913",
      "geometry": "point",
      "class": "stations",
      "id": "stations",
      "srs": "+proj=merc +a=6378137 +b=6378137 +lat_ts=0.0 +lon_0=0.0 +x_0=0.0 +y_0=0.0 +k=1.0 +units=m +nadgrids=@null +wktext +no_defs +over",
      "Datasource": {
        "extent": "-20037508,-20037508,20037508,20037508",
        "table": "(SELECT\n    way,\n    name,\n    railway,\n    aerialway,\n    disused\n  FROM planet_osm_point\n  WHERE railway IN ('station', 'halt', 'tram_stop', 'subway_entrance')\n    OR aerialway = 'station'\n) AS stations",
        "geometry_field": "way",
        "type": "postgis",
        "key_field": "",
        "dbname": "gis"
      },
      "extent": [
        -180,
        -85.05112877980659,
        180,
        85.05112877980659
      ],
      "properties": {
        "minzoom": 12
      },
      "advanced": {}
    },
    {
      "name": "stations-poly",
      "srs-name": "900913",
      "geometry": "polygon",
      "class": "stations",
      "id": "stations-poly",
      "srs": "+proj=merc +a=6378137 +b=6378137 +lat_ts=0.0 +lon_0=0.0 +x_0=0.0 +y_0=0.0 +k=1.0 +units=m +nadgrids=@null +wktext +no_defs +over",
      "Datasource": {
        "extent": "-20037508,-20037508,20037508,20037508",
        "table": "(SELECT\n    way,\n    name,\n    railway,\n    aerialway,\n    disused\nFROM planet_osm_polygon\nWHERE railway IN ('station', 'halt', 'tram_stop')\n  OR aerialway = 'station'\n) AS stations_poly",
        "geometry_field": "way",
        "type": "postgis",
        "key_field": "",
        "dbname": "gis"
      },
      "extent": [
        -180,
        -85.05112877980659,
        180,
        85.05112877980659
      ],
      "properties": {
        "minzoom": 12
      },
      "advanced": {}
    },
    {
      "name": "trees",
      "srs-name": "900913",
      "geometry": "polygon",
      "class": "",
      "id": "trees",
      "srs": "+proj=merc +a=6378137 +b=6378137 +lat_ts=0.0 +lon_0=0.0 +x_0=0.0 +y_0=0.0 +k=1.0 +units=m +nadgrids=@null +wktext +no_defs +over",
      "Datasource": {
        "extent": "-20037508,-20037508,20037508,20037508",
        "table": "(SELECT\n    way, \"natural\"\n  FROM planet_osm_point\n  WHERE \"natural\" = 'tree'\nUNION ALL\nSELECT\n    way, \"natural\"\n  FROM planet_osm_line\n  WHERE \"natural\" = 'tree_row'\n) AS trees",
        "geometry_field": "way",
        "type": "postgis",
        "key_field": "",
        "dbname": "gis"
      },
      "extent": [
        -180,
        -85.05112877980659,
        180,
        85.05112877980659
      ],
      "properties": {
        "minzoom": 16
      },
      "advanced": {}
    },
    {
      "name": "amenity-points-poly",
      "srs-name": "900913",
      "geometry": "polygon",
      "class": "points",
      "id": "amenity-points-poly",
      "srs": "+proj=merc +a=6378137 +b=6378137 +lat_ts=0.0 +lon_0=0.0 +x_0=0.0 +y_0=0.0 +k=1.0 +units=m +nadgrids=@null +wktext +no_defs +over",
      "Datasource": {
        "extent": "-20037508,-20037508,20037508,20037508",
        "table": "(SELECT\n    way,\n    COALESCE(\n      'aeroway_' || CASE WHEN aeroway IN ('helipad', 'aerodrome') THEN aeroway ELSE NULL END,\n      'tourism_' || CASE WHEN tourism IN ('alpine_hut', 'camp_site', 'caravan_site', 'chalet', 'guest_house', 'hostel', 'hotel', 'motel', 'information', 'museum', 'picnic_site') THEN tourism ELSE NULL END,\n      'amenity_' || CASE WHEN amenity IN ('shelter', 'atm', 'bank', 'bar', 'bicycle_rental', 'bus_station', 'cafe', 'car_rental', 'car_sharing', 'cinema', 'fire_station', 'fuel', 'hospital', 'embassy', 'library', 'courthouse', 'townhall', 'parking', 'bicycle_parking', 'pharmacy', 'doctors', 'dentist', 'place_of_worship', 'police', 'post_box', 'post_office', 'pub', 'biergarten', 'recycling', 'restaurant', 'food_court', 'fast_food', 'telephone', 'emergency_phone', 'theatre', 'toilets', 'drinking_water', 'prison', 'hunting_stand', 'nightclub') THEN amenity ELSE NULL END,\n      'shop_' || CASE WHEN shop IN ('supermarket', 'bakery', 'books', 'butcher', 'clothes', 'fashion', 'convenience', 'department_store', 'doityourself', 'hardware', 'florist', 'hairdresser', 'car', 'car_repair', 'bicycle', 'mall', 'pet', 'shoes', 'alcohol', 'gift', 'furniture', 'mobile_phone', 'optician', 'jewelry', 'jewellery', 'electronics') THEN shop WHEN shop IN ('accessories', 'antique', 'antiques', 'appliance', 'art', 'baby_goods', 'bag', 'bags', 'bathroom_furnishing', 'beauty', 'bed', 'betting', 'beverages', 'boat', 'bookmaker', 'boutique', 'builder', 'building_materials', 'camera', 'car_parts', 'car_repair', 'car_service', 'carpet', 'charity', 'cheese', 'chemist', 'chocolate', 'coffee', 'communication', 'computer', 'confectionery', 'copyshop', 'cosmetics', 'craft', 'curtain', 'dairy', 'deli', 'delicatessen', 'discount', 'dive', 'dry_cleaning', 'e-cigarette', 'electrical', 'energy', 'erotic', 'estate_agent', 'fabric', 'farm', 'fish', 'fishing', 'fishmonger', 'flooring', 'food', 'frame', 'frozen_food', 'funeral_directors', 'furnace', 'gallery', 'gambling', 'games', 'garden_centre', 'gas', 'general', 'glaziery', 'greengrocer', 'grocery', 'health', 'health_food', 'hearing_aids', 'herbalist', 'hifi', 'hobby', 'household', 'houseware', 'hunting', 'ice_cream', 'insurance', 'interior_decoration', 'kiosk', 'kitchen', 'laundry', 'leather', 'lighting', 'locksmith', 'lottery', 'market', 'massage', 'medical', 'medical_supply', 'money_lender', 'motorcycle', 'motorcycle_repair', 'music', 'musical_instrument', 'newsagent', 'office_supplies', 'organic', 'outdoor', 'paint', 'pastry', 'pawnbroker', 'perfumery', 'pharmacy', 'phone', 'photo', 'photo_studio', 'photography', 'pottery', 'printing', 'radiotechnics', 'real_estate', 'religion', 'rental', 'salon', 'scuba_diving', 'seafood', 'second_hand', 'sewing', 'shoe_repair', 'shopping_centre', 'solarium', 'souvenir', 'sports', 'stationery', 'tailor', 'tanning', 'tattoo', 'tea', 'ticket', 'tiles', 'tobacco', 'toys', 'trade', 'travel_agency', 'tyres', 'vacuum_cleaner', 'variety_store', 'video', 'video_games', 'watches', 'wholesale', 'wine', 'winery', 'yes') THEN 'other' ELSE NULL END,\n      'leisure_' || CASE WHEN leisure IN ('water_park', 'playground', 'miniature_golf', 'golf_course', 'picnic_table') THEN leisure ELSE NULL END,\n      'man_made_' || CASE WHEN man_made IN ('mast', 'water_tower', 'lighthouse', 'windmill') THEN man_made ELSE NULL END,\n      'natural_' || CASE WHEN \"natural\" IN ('spring') THEN \"natural\" ELSE NULL END,\n      'historic_' || CASE WHEN historic IN ('memorial', 'monument', 'archaeological_site') THEN historic ELSE NULL END,\n      'highway_'|| CASE WHEN highway IN ('bus_stop', 'traffic_signals') THEN highway ELSE NULL END,\n      'power_' || CASE WHEN power IN ('generator') THEN power ELSE NULL END,\n      'tourism_' || CASE WHEN tourism IN ('viewpoint') THEN tourism ELSE NULL END\n    ) AS feature,\n    access,\n    religion,\n    denomination,\n    \"generator:source\",\n    power_source,\n    way_area/NULLIF(!pixel_width!::real*!pixel_height!::real,0) AS way_pixels\n  FROM planet_osm_polygon\n  -- The upcoming where clause is needed for performance only, as the CASE statements would end up doing the equivalent filtering\n  WHERE aeroway IN ('helipad', 'aerodrome')\n    OR tourism IN ('alpine_hut', 'camp_site', 'caravan_site', 'chalet', 'guest_house', 'hostel', 'hotel', 'motel', 'information', 'museum', 'viewpoint', 'picnic_site')\n    OR amenity IN ('shelter', 'atm', 'bank', 'bar', 'bicycle_rental', 'bus_station', 'cafe', 'car_rental', 'car_sharing', 'cinema', 'fire_station', 'fuel', 'hospital', 'embassy', 'library', 'courthouse', 'townhall', 'parking', 'bicycle_parking', 'pharmacy', 'doctors', 'dentist', 'place_of_worship', 'police', 'post_box', 'post_office', 'pub', 'biergarten', 'recycling', 'restaurant', 'food_court', 'fast_food', 'telephone', 'emergency_phone', 'theatre', 'toilets', 'drinking_water', 'prison', 'hunting_stand', 'nightclub')\n    OR shop IS NOT NULL -- skip checking a huge list and use a null check\n    OR leisure IN ('water_park', 'playground', 'miniature_golf', 'golf_course', 'picnic_table')\n    OR man_made IN ('mast', 'water_tower', 'lighthouse', 'windmill')\n    OR \"natural\" IN ('spring')\n    OR historic IN ('memorial', 'monument', 'archaeological_site')\n    OR highway IN ('bus_stop', 'traffic_signals')\n    OR (power = 'generator' AND (\"generator:source\" = 'wind' OR power_source = 'wind'))\n  ORDER BY way_area desc\n) AS amenity_points_poly",
        "geometry_field": "way",
        "type": "postgis",
        "key_field": "",
        "dbname": "gis"
      },
      "extent": [
        -180,
        -85.05112877980659,
        180,
        85.05112877980659
      ],
      "properties": {
        "minzoom": 10
      },
      "advanced": {}
    },
    {
      "name": "amenity-points",
      "srs-name": "900913",
      "geometry": "point",
      "class": "points",
      "id": "amenity-points",
      "srs": "+proj=merc +a=6378137 +b=6378137 +lat_ts=0.0 +lon_0=0.0 +x_0=0.0 +y_0=0.0 +k=1.0 +units=m +nadgrids=@null +wktext +no_defs +over",
      "Datasource": {
        "extent": "-20037508,-20037508,20037508,20037508",
        "table": "(SELECT\n    way,\n    COALESCE(\n      'aeroway_' || CASE WHEN aeroway IN ('helipad', 'aerodrome') THEN aeroway ELSE NULL END,\n      'tourism_' || CASE WHEN tourism IN ('alpine_hut', 'camp_site', 'caravan_site', 'chalet', 'guest_house', 'hostel', 'hotel', 'motel', 'information', 'museum', 'picnic_site') THEN tourism ELSE NULL END,\n      'amenity_' || CASE WHEN amenity IN ('shelter', 'atm', 'bank', 'bar', 'bicycle_rental', 'bus_station', 'cafe', 'car_rental', 'car_sharing', 'cinema', 'fire_station', 'fuel', 'hospital', 'embassy', 'library', 'courthouse', 'townhall', 'parking', 'bicycle_parking', 'pharmacy', 'doctors', 'dentist', 'place_of_worship', 'police', 'post_box', 'post_office', 'pub', 'biergarten', 'recycling', 'restaurant', 'food_court', 'fast_food', 'telephone', 'emergency_phone', 'theatre', 'toilets', 'drinking_water', 'prison', 'hunting_stand', 'nightclub') THEN amenity ELSE NULL END,\n      'shop_' || CASE WHEN shop IN ('supermarket', 'bakery', 'books', 'butcher', 'clothes', 'fashion', 'convenience', 'department_store', 'doityourself', 'hardware', 'florist', 'hairdresser', 'car', 'car_repair', 'bicycle', 'mall', 'pet', 'shoes', 'alcohol', 'gift', 'furniture', 'mobile_phone', 'optician', 'jewelry', 'jewellery', 'electronics') THEN shop WHEN shop IN ('accessories', 'antique', 'antiques', 'appliance', 'art', 'baby_goods', 'bag', 'bags', 'bathroom_furnishing', 'beauty', 'bed', 'betting', 'beverages', 'boat', 'bookmaker', 'boutique', 'builder', 'building_materials', 'camera', 'car_parts', 'car_service', 'carpet', 'charity', 'cheese', 'chemist', 'chocolate', 'coffee', 'communication', 'computer', 'confectionery', 'copyshop', 'cosmetics', 'craft', 'curtain', 'dairy', 'deli', 'delicatessen', 'discount', 'dive', 'dry_cleaning', 'e-cigarette', 'electrical', 'energy', 'erotic', 'estate_agent', 'fabric', 'farm', 'fish', 'fishing', 'fishmonger', 'flooring', 'food', 'frame', 'frozen_food', 'funeral_directors', 'furnace', 'gallery', 'gambling', 'games', 'garden_centre', 'gas', 'general', 'glaziery', 'greengrocer', 'grocery', 'health', 'health_food', 'hearing_aids', 'herbalist', 'hifi', 'hobby', 'household', 'houseware', 'hunting', 'ice_cream', 'insurance', 'interior_decoration', 'kiosk', 'kitchen', 'laundry', 'leather', 'lighting', 'locksmith', 'lottery', 'market', 'massage', 'medical', 'medical_supply', 'money_lender', 'motorcycle', 'motorcycle_repair', 'music', 'musical_instrument', 'newsagent', 'office_supplies', 'organic', 'outdoor', 'paint', 'pastry', 'pawnbroker', 'perfumery', 'pharmacy', 'phone', 'photo', 'photo_studio', 'photography', 'pottery', 'printing', 'radiotechnics', 'real_estate', 'religion', 'rental', 'salon', 'scuba_diving', 'seafood', 'second_hand', 'sewing', 'shoe_repair', 'shopping_centre', 'solarium', 'souvenir', 'sports', 'stationery', 'tailor', 'tanning', 'tattoo', 'tea', 'ticket', 'tiles', 'tobacco', 'toys', 'trade', 'travel_agency', 'tyres', 'vacuum_cleaner', 'variety_store', 'video', 'video_games', 'watches', 'wholesale', 'wine', 'winery', 'yes') THEN 'other' ELSE NULL END,\n      'leisure_' || CASE WHEN leisure IN ('water_park', 'playground', 'miniature_golf', 'golf_course', 'picnic_table', 'slipway') THEN leisure ELSE NULL END,\n      'man_made_' || CASE WHEN man_made IN ('mast', 'water_tower', 'lighthouse', 'windmill') THEN man_made ELSE NULL END,\n      'natural_' || CASE WHEN \"natural\" IN ('peak', 'volcano', 'saddle', 'spring', 'cave_entrance') THEN \"natural\" ELSE NULL END,\n      'historic_' || CASE WHEN historic IN ('memorial', 'monument', 'archaeological_site') THEN historic ELSE NULL END,\n      'highway_'|| CASE WHEN highway IN ('bus_stop', 'traffic_signals', 'ford') THEN highway ELSE NULL END,\n      'power_' || CASE WHEN power IN ('generator') THEN power ELSE NULL END,\n      'tourism_' || CASE WHEN tourism IN ('viewpoint') THEN tourism ELSE NULL END\n    ) AS feature,\n    access,\n    CASE\n      WHEN \"natural\" IN ('peak', 'volcano', 'saddle') THEN\n        CASE\n          WHEN ele ~ '^-?\\d{1,4}(\\.\\d+)?$' THEN ele::NUMERIC\n          ELSE NULL\n        END\n      ELSE NULL\n    END AS score,\n    religion,\n    denomination,\n    \"generator:source\",\n    power_source,\n    NULL AS way_pixels\n  FROM planet_osm_point\n  -- The upcoming where clause is needed for performance only, as the CASE statements would end up doing the equivalent filtering\n  WHERE aeroway IN ('helipad', 'aerodrome')\n    OR tourism IN ('alpine_hut', 'camp_site', 'caravan_site', 'chalet', 'guest_house', 'hostel', 'hotel', 'motel', 'information', 'museum', 'viewpoint', 'picnic_site')\n    OR amenity IN ('shelter', 'atm', 'bank', 'bar', 'bicycle_rental', 'bus_station', 'cafe', 'car_rental', 'car_sharing', 'cinema', 'fire_station', 'fuel', 'hospital', 'embassy', 'library', 'courthouse', 'townhall', 'parking', 'bicycle_parking', 'pharmacy', 'doctors', 'dentist', 'place_of_worship', 'police', 'post_box', 'post_office', 'pub', 'biergarten', 'recycling', 'restaurant', 'food_court', 'fast_food', 'telephone', 'emergency_phone', 'theatre', 'toilets', 'drinking_water', 'prison', 'hunting_stand', 'nightclub')\n    OR shop IS NOT NULL -- skip checking a huge list and use a null check\n    OR leisure IN ('water_park', 'playground', 'miniature_golf', 'golf_course', 'picnic_table', 'slipway')\n    OR man_made IN ('mast', 'water_tower', 'lighthouse', 'windmill')\n    OR \"natural\" IN ('peak', 'volcano', 'saddle', 'spring', 'cave_entrance')\n    OR historic IN ('memorial', 'monument', 'archaeological_site')\n    OR highway IN ('bus_stop', 'traffic_signals', 'ford')\n    OR (power = 'generator' AND (\"generator:source\" = 'wind' OR power_source = 'wind'))\n  ORDER BY score DESC NULLS LAST\n  ) AS amenity_points",
        "geometry_field": "way",
        "type": "postgis",
        "key_field": "",
        "dbname": "gis"
      },
      "extent": [
        -180,
        -85.05112877980659,
        180,
        85.05112877980659
      ],
      "properties": {
        "minzoom": 10
      },
      "advanced": {}
    },
    {
      "name": "power-towers",
      "srs-name": "900913",
      "geometry": "point",
      "class": "",
      "id": "power-towers",
      "srs": "+proj=merc +a=6378137 +b=6378137 +lat_ts=0.0 +lon_0=0.0 +x_0=0.0 +y_0=0.0 +k=1.0 +units=m +nadgrids=@null +wktext +no_defs +over",
      "Datasource": {
        "extent": "-20037508,-20037508,20037508,20037508",
        "table": "(SELECT\n    way\n  FROM planet_osm_point\n  WHERE power = 'tower'\n) AS power_towers",
        "geometry_field": "way",
        "type": "postgis",
        "key_field": "",
        "dbname": "gis"
      },
      "extent": [
        -180,
        -85.05112877980659,
        180,
        85.05112877980659
      ],
      "properties": {
        "minzoom": 14
      },
      "advanced": {}
    },
    {
      "name": "power-poles",
      "srs-name": "900913",
      "geometry": "point",
      "class": "",
      "id": "power-poles",
      "srs": "+proj=merc +a=6378137 +b=6378137 +lat_ts=0.0 +lon_0=0.0 +x_0=0.0 +y_0=0.0 +k=1.0 +units=m +nadgrids=@null +wktext +no_defs +over",
      "Datasource": {
        "extent": "-20037508,-20037508,20037508,20037508",
        "table": "(SELECT\n    way\n  FROM planet_osm_point\n  WHERE power = 'pole'\n) AS power_poles",
        "geometry_field": "way",
        "type": "postgis",
        "key_field": "",
        "dbname": "gis"
      },
      "extent": [
        -180,
        -85.05112877980659,
        180,
        85.05112877980659
      ],
      "properties": {
        "minzoom": 16
      },
      "advanced": {}
    },
    {
      "name": "roads-text-ref-low-zoom",
      "srs-name": "900913",
      "geometry": "linestring",
      "class": "",
      "id": "roads-text-ref-low-zoom",
      "srs": "+proj=merc +a=6378137 +b=6378137 +lat_ts=0.0 +lon_0=0.0 +x_0=0.0 +y_0=0.0 +k=1.0 +units=m +nadgrids=@null +wktext +no_defs +over",
      "Datasource": {
        "extent": "-20037508,-20037508,20037508,20037508",
        "table": "(SELECT way, highway, height, width, refs FROM\n  (SELECT\n      way, highway,\n      array_length(refs,1) AS height,\n      (SELECT MAX(char_length(ref)) FROM unnest(refs) AS u(ref)) AS width,\n      array_to_string(refs, E'\\n') AS refs\n    FROM (\n      SELECT\n          way,\n          highway,\n          string_to_array(ref, ';') AS refs\n      FROM planet_osm_roads\n        WHERE highway IN ('motorway', 'trunk', 'primary', 'secondary')\n        AND ref IS NOT NULL\n      ) AS p) AS q\n  WHERE height <= 4 AND width <= 11) AS roads_text_ref_low_zoom",
        "geometry_field": "way",
        "type": "postgis",
        "key_field": "",
        "dbname": "gis"
      },
      "extent": [
        -180,
        -85.05112877980659,
        180,
        85.05112877980659
      ],
      "properties": {
        "maxzoom": 12,
        "minzoom": 10
      },
      "advanced": {}
    },
    {
      "name": "junctions",
      "srs-name": "900913",
      "geometry": "point",
      "class": "",
      "id": "junctions",
      "srs": "+proj=merc +a=6378137 +b=6378137 +lat_ts=0.0 +lon_0=0.0 +x_0=0.0 +y_0=0.0 +k=1.0 +units=m +nadgrids=@null +wktext +no_defs +over",
      "Datasource": {
        "extent": "-20037508,-20037508,20037508,20037508",
        "table": "(SELECT\n    way,\n    highway,\n    junction,\n    ref,\n    name\n  FROM planet_osm_point\n  WHERE highway = 'motorway_junction' OR highway = 'traffic_signals' OR junction = 'yes'\n) AS junctions",
        "geometry_field": "way",
        "type": "postgis",
        "key_field": "",
        "dbname": "gis"
      },
      "extent": [
        -180,
        -85.05112877980659,
        180,
        85.05112877980659
      ],
      "properties": {
        "minzoom": 11
      },
      "advanced": {}
    },
    {
      "name": "roads-text-ref",
      "srs-name": "900913",
      "geometry": "linestring",
      "class": "",
      "id": "roads-text-ref",
      "srs": "+proj=merc +a=6378137 +b=6378137 +lat_ts=0.0 +lon_0=0.0 +x_0=0.0 +y_0=0.0 +k=1.0 +units=m +nadgrids=@null +wktext +no_defs +over",
      "Datasource": {
        "extent": "-20037508,-20037508,20037508,20037508",
        "table": "(SELECT way, highway, height, width, refs FROM\n  (SELECT\n      way, highway,\n      array_length(refs,1) AS height,\n      (SELECT MAX(char_length(ref)) FROM unnest(refs) AS u(ref)) AS width,\n      array_to_string(refs, E'\\n') AS refs\n    FROM (\n      SELECT\n          way,\n          COALESCE(\n            CASE WHEN highway IN ('motorway', 'trunk', 'primary', 'secondary', 'tertiary', 'unclassified', 'residential') THEN highway ELSE NULL END,\n            CASE WHEN aeroway IN ('runway', 'taxiway') THEN aeroway ELSE NULL END\n          ) AS highway,\n          string_to_array(ref, ';') AS refs\n        FROM planet_osm_line\n          WHERE (highway IN ('motorway', 'trunk', 'primary', 'secondary', 'tertiary', 'unclassified', 'residential') OR aeroway IN ('runway', 'taxiway'))\n            AND ref IS NOT NULL\n      ) AS p) AS q\n  WHERE height <= 4 AND width <= 11) AS roads_text_ref",
        "geometry_field": "way",
        "type": "postgis",
        "key_field": "",
        "dbname": "gis"
      },
      "extent": [
        -180,
        -85.05112877980659,
        180,
        85.05112877980659
      ],
      "properties": {
        "minzoom": 13
      },
      "advanced": {}
    },
    {
      "name": "roads-area-text-name",
      "srs-name": "900913",
      "geometry": "polygon",
      "class": "",
      "id": "roads-area-text-name",
      "srs": "+proj=merc +a=6378137 +b=6378137 +lat_ts=0.0 +lon_0=0.0 +x_0=0.0 +y_0=0.0 +k=1.0 +units=m +nadgrids=@null +wktext +no_defs +over",
      "Datasource": {
        "extent": "-20037508,-20037508,20037508,20037508",
        "table": "(SELECT\n    way,\n    way_area/NULLIF(!pixel_width!::real*!pixel_height!::real,0) AS way_pixels,\n    highway,\n    name\n  FROM planet_osm_polygon\n  WHERE highway IN ('residential', 'unclassified', 'pedestrian', 'service', 'footway', 'cycleway', 'living_street', 'track', 'path', 'platform')\n    OR railway IN ('platform')\n    AND name IS NOT NULL\n) AS roads_area_text_name",
        "geometry_field": "way",
        "type": "postgis",
        "key_field": "",
        "dbname": "gis"
      },
      "extent": [
        -180,
        -85.05112877980659,
        180,
        85.05112877980659
      ],
      "properties": {
        "minzoom": 15
      },
      "advanced": {}
    },
    {
      "name": "roads-text-name",
      "srs-name": "900913",
      "geometry": "linestring",
      "class": "",
      "id": "roads-text-name",
      "srs": "+proj=merc +a=6378137 +b=6378137 +lat_ts=0.0 +lon_0=0.0 +x_0=0.0 +y_0=0.0 +k=1.0 +units=m +nadgrids=@null +wktext +no_defs +over",
      "Datasource": {
        "extent": "-20037508,-20037508,20037508,20037508",
        "table": "(SELECT way,\n    CASE WHEN substr(highway, length(highway)-3, 4) = 'link' THEN substr(highway, 0, length(highway)-4) ELSE highway END,\n    CASE WHEN (tunnel = 'yes' OR tunnel = 'building_passage' OR covered = 'yes') THEN 'yes' ELSE 'no' END AS tunnel,\n    CASE WHEN construction IN ('service', 'footway', 'cycleway', 'bridleway', 'path', 'track') THEN 'yes' ELSE 'no' END AS int_construction_minor,\n    name\n  FROM planet_osm_line\n  WHERE highway IN ('motorway', 'motorway_link', 'trunk', 'trunk_link', 'primary', 'primary_link', 'secondary', 'secondary_link', 'tertiary', 'tertiary_link', 'residential', 'unclassified', 'road', 'service', 'pedestrian', 'raceway', 'living_street', 'construction', 'proposed')\n    AND name IS NOT NULL\n) AS roads_text_name",
        "geometry_field": "way",
        "type": "postgis",
        "key_field": "",
        "dbname": "gis"
      },
      "extent": [
        -180,
        -85.05112877980659,
        180,
        85.05112877980659
      ],
      "properties": {
        "minzoom": 13
      },
      "advanced": {}
    },
    {
      "name": "paths-text-name",
      "srs-name": "900913",
      "geometry": "linestring",
      "class": "",
      "id": "paths-text-name",
      "srs": "+proj=merc +a=6378137 +b=6378137 +lat_ts=0.0 +lon_0=0.0 +x_0=0.0 +y_0=0.0 +k=1.0 +units=m +nadgrids=@null +wktext +no_defs +over",
      "Datasource": {
        "extent": "-20037508,-20037508,20037508,20037508",
        "table": "(SELECT\n    way,\n    highway,\n    name\n  FROM planet_osm_line\n  WHERE highway IN ('bridleway', 'footway', 'cycleway', 'path', 'track', 'steps')\n    AND name IS NOT NULL\n) AS paths_text_name",
        "geometry_field": "way",
        "type": "postgis",
        "key_field": "",
        "dbname": "gis"
      },
      "extent": [
        -180,
        -85.05112877980659,
        180,
        85.05112877980659
      ],
      "properties": {
        "minzoom": 15
      },
      "advanced": {}
    },
    {
      "name": "text-poly-low-zoom",
      "srs-name": "900913",
      "geometry": "polygon",
      "class": "text-low-zoom",
      "id": "text-poly-low-zoom",
      "srs": "+proj=merc +a=6378137 +b=6378137 +lat_ts=0.0 +lon_0=0.0 +x_0=0.0 +y_0=0.0 +k=1.0 +units=m +nadgrids=@null +wktext +no_defs +over",
      "Datasource": {
        "extent": "-20037508,-20037508,20037508,20037508",
        "table": "(SELECT\n    way,\n    way_area/NULLIF(!pixel_width!::real*!pixel_height!::real,0) AS way_pixels,\n    COALESCE(\n      'landuse_' || CASE WHEN landuse IN ('forest') THEN landuse ELSE NULL END,\n      'natural_' || CASE WHEN \"natural\" IN ('wood', 'glacier', 'sand', 'scree', 'shingle', 'bare_rock') THEN \"natural\" ELSE NULL END,\n      'place_' || CASE WHEN place IN ('island') THEN place ELSE NULL END,\n      'boundary_' || CASE WHEN boundary IN ('national_park') THEN boundary ELSE NULL END,\n      'leisure_' || CASE WHEN leisure IN ('nature_reserve') THEN leisure ELSE NULL END\n    ) AS feature,\n    name,\n    CASE WHEN building = 'no' OR building IS NULL THEN 'no' ELSE 'yes' END AS is_building -- always no with the where conditions\n  FROM planet_osm_polygon\n  WHERE (landuse IN ('forest')\n      OR \"natural\" IN ('wood', 'glacier', 'sand', 'scree', 'shingle', 'bare_rock')\n      OR \"place\" IN ('island')\n      OR boundary IN ('national_park')\n      OR leisure IN ('nature_reserve'))\n    AND building IS NULL\n    AND name IS NOT NULL\n  ORDER BY way_area DESC\n) AS text_poly_low_zoom",
        "geometry_field": "way",
        "type": "postgis",
        "key_field": "",
        "dbname": "gis"
      },
      "extent": [
        -180,
        -85.05112877980659,
        180,
        85.05112877980659
      ],
      "properties": {
        "maxzoom": 9,
        "minzoom": 7
      },
      "advanced": {}
    },
    {
      "name": "text-poly",
      "srs-name": "900913",
      "geometry": "polygon",
      "class": "text",
      "id": "text-poly",
      "srs": "+proj=merc +a=6378137 +b=6378137 +lat_ts=0.0 +lon_0=0.0 +x_0=0.0 +y_0=0.0 +k=1.0 +units=m +nadgrids=@null +wktext +no_defs +over",
      "Datasource": {
        "extent": "-20037508,-20037508,20037508,20037508",
        "table": "(SELECT\n    way,\n    way_area/NULLIF(!pixel_width!::real*!pixel_height!::real,0) AS way_pixels,\n    COALESCE(\n      'aeroway_' || CASE WHEN aeroway IN ('gate', 'apron', 'helipad', 'aerodrome') THEN aeroway ELSE NULL END,\n      'tourism_' || CASE WHEN tourism IN ('alpine_hut', 'hotel', 'motel', 'hostel', 'chalet', 'guest_house', 'camp_site', 'caravan_site', 'theme_park', 'museum', 'zoo', 'information', 'picnic_site') THEN tourism ELSE NULL END,\n      'amenity_' || CASE WHEN amenity IN ('pub', 'restaurant', 'food_court', 'cafe', 'fast_food', 'biergarten', 'bar', 'library', 'theatre', 'courthouse', 'townhall', 'cinema', 'parking', 'bicycle_parking', 'police', 'fire_station', 'place_of_worship', 'grave_yard', 'shelter', 'bank', 'embassy', 'fuel', 'bus_station', 'prison', 'university', 'school', 'college', 'kindergarten', 'hospital', 'pharmacy', 'doctors', 'dentist', 'atm', 'bicycle_rental', 'car_rental', 'car_sharing', 'post_box', 'post_office', 'recycling', 'telephone', 'emergency_phone', 'toilets', 'drinking_water', 'hunting_stand', 'nightclub') THEN amenity ELSE NULL END,\n      'shop_' || CASE WHEN shop IN ('supermarket', 'bakery', 'books', 'butcher', 'clothes', 'fashion', 'convenience', 'department_store', 'doityourself', 'hardware', 'florist', 'hairdresser', 'car', 'car_repair', 'bicycle', 'mall', 'pet', 'shoes', 'alcohol', 'gift', 'furniture', 'mobile_phone', 'optician', 'jewelry', 'jewellery', 'electronics') THEN shop WHEN shop IN ('accessories', 'antique', 'antiques', 'appliance', 'art', 'baby_goods', 'bag', 'bags', 'bathroom_furnishing', 'beauty', 'bed', 'betting', 'beverages', 'boat', 'bookmaker', 'boutique', 'builder', 'building_materials', 'camera', 'car_parts', 'car_service', 'carpet', 'charity', 'cheese', 'chemist', 'chocolate', 'coffee', 'communication', 'computer', 'confectionery', 'copyshop', 'cosmetics', 'craft', 'curtain', 'dairy', 'deli', 'delicatessen', 'discount', 'dive', 'dry_cleaning', 'e-cigarette', 'electrical', 'energy', 'erotic', 'estate_agent', 'fabric', 'farm', 'fashion', 'fish', 'fishing', 'fishmonger', 'flooring', 'food', 'frame', 'frozen_food', 'funeral_directors', 'furnace', 'gallery', 'gambling', 'games', 'garden_centre', 'gas', 'general', 'glaziery', 'greengrocer', 'grocery', 'health', 'health_food', 'hearing_aids', 'herbalist', 'hifi', 'hobby', 'household', 'houseware', 'hunting', 'ice_cream', 'insurance', 'interior_decoration', 'kiosk', 'kitchen', 'laundry', 'leather', 'lighting', 'locksmith', 'lottery', 'market', 'massage', 'medical', 'medical_supply', 'money_lender', 'motorcycle', 'motorcycle_repair', 'music', 'musical_instrument', 'newsagent', 'office_supplies', 'organic', 'outdoor', 'paint', 'pastry', 'pawnbroker', 'perfumery', 'pharmacy', 'phone', 'photo', 'photo_studio', 'photography', 'pottery', 'printing', 'radiotechnics', 'real_estate', 'religion', 'rental', 'salon', 'scuba_diving', 'seafood', 'second_hand', 'sewing', 'shoe_repair', 'shopping_centre', 'solarium', 'souvenir', 'sports', 'stationery', 'tailor', 'tanning', 'tattoo', 'tea', 'ticket', 'tiles', 'tobacco', 'toys', 'trade', 'travel_agency', 'tyres', 'vacuum_cleaner', 'variety_store', 'video', 'video_games', 'watches', 'wholesale', 'wine', 'winery', 'yes') THEN 'other' ELSE NULL END,\n      'leisure_' || CASE WHEN leisure IN ('swimming_pool', 'water_park', 'miniature_golf', 'golf_course', 'sports_centre', 'stadium', 'track', 'pitch', 'playground', 'park', 'recreation_ground', 'common', 'garden', 'nature_reserve', 'marina', 'picnic_table') THEN leisure ELSE NULL END,\n      'landuse_' || CASE WHEN landuse IN ('reservoir', 'basin', 'recreation_ground', 'conservation', 'village_green', 'quarry', 'vineyard', 'orchard', 'cemetery', 'residential', 'garages', 'meadow', 'grass', 'allotments', 'forest', 'farmyard', 'farm', 'farmland', 'greenhouse_horticulture', 'retail', 'industrial', 'railway', 'commercial', 'brownfield', 'landfill', 'construction', 'military') THEN landuse ELSE NULL END,\n      'man_made_' || CASE WHEN man_made IN ('lighthouse', 'windmill', 'mast', 'water_tower', 'pier', 'breakwater', 'groyne') THEN man_made ELSE NULL END,\n      'natural_' || CASE WHEN \"natural\" IN ('wood', 'water', 'mud', 'wetland', 'marsh', 'bay', 'spring', 'scree', 'shingle', 'bare_rock', 'sand', 'heath', 'grassland', 'scrub', 'beach', 'glacier') THEN \"natural\" ELSE NULL END,\n      'place_' || CASE WHEN place IN ('island', 'islet') THEN place ELSE NULL END,\n      'military_' || CASE WHEN military IN ('danger_area') THEN military ELSE NULL END,\n      'historic_' || CASE WHEN historic IN ('memorial', 'monument', 'archaeological_site') THEN historic ELSE NULL END,\n      'highway_' || CASE WHEN highway IN ('services', 'rest_area', 'bus_stop', 'ford') THEN highway ELSE NULL END,\n      'power_' || CASE WHEN power IN ('station', 'generator', 'sub_station', 'substation') THEN power ELSE NULL END,\n      'boundary_' || CASE WHEN boundary IN ('national_park') THEN boundary ELSE NULL END,\n      'waterway_' || CASE WHEN waterway IN ('dam') THEN waterway ELSE NULL END,\n      'tourism_' || CASE WHEN tourism IN ('attraction') THEN tourism ELSE NULL END\n    ) AS feature,\n    access,\n    name,\n    operator,\n    ref,\n    way_area,\n    CASE WHEN building = 'no' OR building IS NULL THEN 'no' ELSE 'yes' END AS is_building\n  FROM planet_osm_polygon\n  -- The upcoming where clause is needed for performance only, as the CASE statements would end up doing the equivalent filtering\n  WHERE (aeroway IN ('gate', 'apron', 'helipad', 'aerodrome')\n      OR tourism IN ('alpine_hut', 'hotel', 'motel', 'hostel', 'chalet', 'guest_house', 'camp_site', 'caravan_site', 'theme_park', 'museum', 'attraction', 'zoo', 'information', 'picnic_site')\n      OR amenity IN ('pub', 'restaurant', 'food_court', 'cafe', 'fast_food', 'biergarten', 'bar', 'library', 'theatre', 'courthouse', 'townhall', 'cinema', 'parking', 'bicycle_parking', 'police', 'fire_station', 'place_of_worship', 'grave_yard', 'shelter', 'bank', 'embassy', 'fuel', 'bus_station', 'prison', 'university', 'school', 'college', 'kindergarten', 'hospital', 'pharmacy', 'doctors', 'dentist', 'atm', 'bicycle_rental', 'car_rental', 'car_sharing', 'post_box', 'post_office', 'recycling', 'telephone', 'emergency_phone', 'toilets', 'drinking_water', 'hunting_stand', 'nightclub')\n      OR shop IS NOT NULL -- skip checking a huge list and use a null check\n      OR leisure IN ('swimming_pool', 'water_park', 'miniature_golf', 'golf_course', 'sports_centre', 'stadium', 'track', 'pitch', 'playground', 'park', 'recreation_ground', 'common', 'garden', 'nature_reserve', 'marina', 'picnic_table')\n      OR landuse IN ('reservoir', 'basin', 'recreation_ground', 'conservation', 'village_green', 'quarry', 'vineyard', 'orchard', 'cemetery', 'residential', 'garages', 'meadow', 'grass', 'allotments', 'forest', 'farmyard', 'farm', 'farmland', 'greenhouse_horticulture', 'retail', 'industrial', 'railway', 'commercial', 'brownfield', 'landfill', 'construction', 'military')\n      OR man_made IN ('lighthouse', 'windmill', 'mast', 'water_tower', 'pier', 'breakwater', 'groyne')\n      OR \"natural\" IN ('wood', 'water', 'mud', 'wetland', 'marsh', 'bay', 'spring', 'scree', 'shingle', 'bare_rock', 'sand', 'heath', 'grassland', 'scrub', 'beach', 'glacier')\n      OR place IN ('island', 'islet')\n      OR military IN ('danger_area')\n      OR historic IN ('memorial', 'monument', 'archaeological_site')\n      OR highway IN ('services', 'rest_area', 'bus_stop', 'ford')\n      OR power IN ('station', 'generator', 'sub_station', 'substation')\n      OR boundary IN ('national_park')\n      OR waterway = 'dam')\n    AND name IS NOT NULL\n  ORDER BY way_area DESC\n) AS text_poly",
        "geometry_field": "way",
        "type": "postgis",
        "key_field": "",
        "dbname": "gis"
      },
      "extent": [
        -180,
        -85.05112877980659,
        180,
        85.05112877980659
      ],
      "properties": {
        "minzoom": 10
      },
      "advanced": {}
    },
    {
      "name": "text-line",
      "srs-name": "900913",
      "geometry": "linestring",
      "class": "text",
      "srs": "+proj=merc +a=6378137 +b=6378137 +lat_ts=0.0 +lon_0=0.0 +x_0=0.0 +y_0=0.0 +k=1.0 +units=m +nadgrids=@null +wktext +no_defs +over",
      "Datasource": {
        "extent": "-20037508,-20037508,20037508,20037508",
        "table": "(SELECT way, NULL as way_pixels, COALESCE('man_made_' || man_made, 'waterway_' || waterway, 'natural_' || \"natural\") AS feature, access, NULL as ele, name, operator, ref, NULL AS way_area,\n CASE WHEN building = 'no' OR building IS NULL THEN 'no' ELSE 'yes' END AS is_building\n FROM planet_osm_line\n WHERE (man_made IN ('pier', 'breakwater', 'groyne', 'embankment')\n      OR waterway IN ('dam', 'weir')\n      OR \"natural\" IN ('cliff'))\n    AND name IS NOT NULL\n) AS text_line",
        "geometry_field": "way",
        "type": "postgis",
        "key_field": "",
        "dbname": "gis"
      },
      "extent": [
        -180,
        -85.05112877980659,
        180,
        85.05112877980659
      ],
      "id": "text-line",
      "advanced": {}
    },
    {
      "name": "text-point",
      "srs-name": "900913",
      "geometry": "point",
      "class": "text",
      "id": "text-point",
      "srs": "+proj=merc +a=6378137 +b=6378137 +lat_ts=0.0 +lon_0=0.0 +x_0=0.0 +y_0=0.0 +k=1.0 +units=m +nadgrids=@null +wktext +no_defs +over",
      "Datasource": {
        "extent": "-20037508,-20037508,20037508,20037508",
        "table": "(SELECT\n    way,\n    way_pixels,\n    feature,\n    access,\n    CONCAT(\n        name,\n        CASE WHEN name IS NOT NULL AND elevation IS NOT NULL THEN E'\\n' ELSE NULL END,\n        CASE WHEN elevation IS NOT NULL THEN CONCAT(REPLACE(ROUND(elevation)::TEXT, '-', U&'\\2212'), U&'\\00A0', 'm') ELSE NULL END\n    ) AS name,\n    CASE\n      WHEN \"natural\" IN ('peak', 'volcano', 'saddle') THEN elevation\n      ELSE NULL\n    END AS score,\n    operator,\n    ref,\n    way_area,\n    is_building\n  FROM\n    (SELECT\n        way,\n        NULL AS way_pixels,\n        COALESCE(\n          'aeroway_' || CASE WHEN aeroway IN ('gate', 'apron', 'helipad', 'aerodrome') THEN aeroway ELSE NULL END,\n          'tourism_' || CASE WHEN tourism IN ('alpine_hut', 'hotel', 'motel', 'hostel', 'chalet', 'guest_house', 'camp_site', 'caravan_site', 'theme_park', 'museum', 'zoo', 'information', 'picnic_site') THEN tourism ELSE NULL END,\n          'amenity_' || CASE WHEN amenity IN ('pub', 'restaurant', 'food_court', 'cafe', 'fast_food', 'biergarten', 'bar', 'library', 'theatre', 'courthouse', 'townhall', 'cinema', 'parking', 'bicycle_parking', 'police', 'fire_station', 'place_of_worship', 'grave_yard', 'shelter', 'bank', 'embassy', 'fuel', 'bus_station', 'prison', 'university', 'school', 'college', 'kindergarten', 'hospital', 'pharmacy', 'doctors', 'dentist', 'atm', 'bicycle_rental', 'car_rental', 'car_sharing', 'post_box', 'post_office', 'recycling', 'telephone', 'emergency_phone', 'toilets', 'drinking_water', 'hunting_stand', 'nightclub') THEN amenity ELSE NULL END,\n          'shop_' || CASE WHEN shop IN ('supermarket', 'bakery', 'books', 'butcher', 'clothes', 'fashion', 'convenience', 'department_store', 'doityourself', 'hardware', 'florist', 'hairdresser', 'car', 'car_repair', 'bicycle', 'mall', 'pet', 'shoes', 'alcohol', 'gift', 'furniture', 'mobile_phone', 'optician', 'jewelry', 'jewellery', 'electronics') THEN shop WHEN shop IN ('accessories', 'antique', 'antiques', 'appliance', 'art', 'baby_goods', 'bag', 'bags', 'bathroom_furnishing', 'beauty', 'bed', 'betting', 'beverages', 'boat', 'bookmaker', 'boutique', 'builder', 'building_materials', 'camera', 'car_parts', 'car_service', 'carpet', 'charity', 'cheese', 'chemist', 'chocolate', 'coffee', 'communication', 'computer', 'confectionery', 'copyshop', 'cosmetics', 'craft', 'curtain', 'dairy', 'deli', 'delicatessen', 'discount', 'dive', 'dry_cleaning', 'e-cigarette', 'electrical', 'energy', 'erotic', 'estate_agent', 'fabric', 'farm', 'fish', 'fishing', 'fishmonger', 'flooring', 'food', 'frame', 'frozen_food', 'funeral_directors', 'furnace', 'gallery', 'gambling', 'games', 'garden_centre', 'gas', 'general', 'glaziery', 'greengrocer', 'grocery', 'health', 'health_food', 'hearing_aids', 'herbalist', 'hifi', 'hobby', 'household', 'houseware', 'hunting', 'ice_cream', 'insurance', 'interior_decoration', 'kiosk', 'kitchen', 'laundry', 'leather', 'lighting', 'locksmith', 'lottery', 'market', 'massage', 'medical', 'medical_supply', 'money_lender', 'motorcycle', 'motorcycle_repair', 'music', 'musical_instrument', 'newsagent', 'office_supplies', 'organic', 'outdoor', 'paint', 'pastry', 'pawnbroker', 'perfumery', 'pharmacy', 'phone', 'photo', 'photo_studio', 'photography', 'pottery', 'printing', 'radiotechnics', 'real_estate', 'religion', 'rental', 'salon', 'scuba_diving', 'seafood', 'second_hand', 'sewing', 'shoe_repair', 'shopping_centre', 'solarium', 'souvenir', 'sports', 'stationery', 'tailor', 'tanning', 'tattoo', 'tea', 'ticket', 'tiles', 'tobacco', 'toys', 'trade', 'travel_agency', 'tyres', 'vacuum_cleaner', 'variety_store', 'video', 'video_games', 'watches', 'wholesale', 'wine', 'winery', 'yes') THEN 'other' ELSE NULL END,\n          'leisure_' || CASE WHEN leisure IN ('swimming_pool', 'water_park', 'miniature_golf', 'golf_course', 'sports_centre', 'stadium', 'track', 'pitch', 'playground', 'park', 'recreation_ground', 'common', 'garden', 'nature_reserve', 'marina', 'slipway', 'picnic_table') THEN leisure ELSE NULL END,\n          'landuse_' || CASE WHEN landuse IN ('reservoir', 'basin', 'recreation_ground', 'conservation', 'village_green', 'quarry', 'vineyard', 'orchard', 'cemetery', 'residential', 'garages', 'meadow', 'grass', 'allotments', 'forest', 'farmyard', 'farm', 'farmland', 'greenhouse_horticulture', 'retail', 'industrial', 'railway', 'commercial', 'brownfield', 'landfill', 'construction', 'military') THEN landuse ELSE NULL END,\n          'man_made_' || CASE WHEN man_made IN ('lighthouse', 'windmill', 'mast', 'water_tower') THEN man_made ELSE NULL END,\n          'natural_' || CASE WHEN \"natural\" IN ('wood', 'peak', 'volcano', 'saddle', 'cave_entrance', 'water', 'mud', 'wetland', 'marsh', 'bay', 'spring', 'scree', 'shingle', 'bare_rock', 'sand', 'heath', 'grassland', 'scrub', 'beach', 'glacier', 'tree') THEN \"natural\" ELSE NULL END,\n          'place_' || CASE WHEN place IN ('island', 'islet') THEN place ELSE NULL END,\n          'military_' || CASE WHEN military IN ('danger_area') THEN military ELSE NULL END,\n          'historic_' || CASE WHEN historic IN ('memorial', 'monument', 'archaeological_site') THEN historic ELSE NULL END,\n          'highway_' || CASE WHEN highway IN ('services', 'rest_area', 'bus_stop', 'ford') THEN highway ELSE NULL END,\n          'power_' || CASE WHEN power IN ('station', 'generator', 'sub_station', 'substation') THEN power ELSE NULL END,\n          'boundary_' || CASE WHEN boundary IN ('national_park') THEN boundary ELSE NULL END,\n          'waterway_' || CASE WHEN waterway IN ('dam', 'weir') THEN waterway ELSE NULL END,\n          'tourism_' || CASE WHEN tourism IN ('attraction', 'viewpoint') THEN tourism ELSE NULL END\n        ) AS feature,\n        access,\n        name,\n        CASE\n          WHEN \"natural\" IN ('peak', 'volcano', 'saddle') OR tourism = 'alpine_hut' OR amenity = 'shelter' THEN\n            CASE\n              WHEN ele ~ '^-?\\d{1,4}(\\.\\d+)?$' THEN ele::NUMERIC\n              ELSE NULL\n            END\n          ELSE NULL\n        END AS elevation,\n        \"natural\",\n        operator,\n        ref,\n        NULL AS way_area,\n        CASE WHEN building = 'no' OR building IS NULL THEN 'no' ELSE 'yes' END AS is_building\n      FROM planet_osm_point\n      -- The upcoming where clause is needed for performance only, as the CASE statements would end up doing the equivalent filtering\n      WHERE (aeroway IN ('gate', 'apron', 'helipad', 'aerodrome')\n          OR tourism IN ('alpine_hut', 'hotel', 'motel', 'hostel', 'chalet', 'guest_house', 'camp_site', 'caravan_site', 'theme_park', 'museum', 'attraction', 'zoo', 'information', 'viewpoint', 'picnic_site')\n          OR amenity IN ('pub', 'restaurant', 'food_court', 'cafe', 'fast_food', 'biergarten', 'bar', 'library', 'theatre', 'courthouse', 'townhall', 'cinema', 'parking', 'bicycle_parking', 'police', 'fire_station', 'place_of_worship', 'grave_yard', 'shelter', 'bank', 'embassy', 'fuel', 'bus_station', 'prison', 'university', 'school', 'college', 'kindergarten', 'hospital', 'pharmacy', 'doctors', 'dentist', 'atm', 'bicycle_rental', 'car_rental', 'car_sharing', 'post_box', 'post_office', 'recycling', 'telephone', 'emergency_phone', 'toilets', 'drinking_water', 'hunting_stand', 'nightclub')\n          OR shop IS NOT NULL -- skip checking a huge list and use a null check\n          OR leisure IN ('swimming_pool', 'water_park', 'miniature_golf', 'golf_course', 'sports_centre', 'stadium', 'track', 'pitch', 'playground', 'park', 'recreation_ground', 'common', 'garden', 'nature_reserve', 'marina', 'slipway', 'picnic_table')\n          OR landuse IN ('reservoir', 'basin', 'recreation_ground', 'conservation', 'village_green', 'quarry', 'vineyard', 'orchard', 'cemetery', 'residential', 'garages', 'meadow', 'grass', 'allotments', 'forest', 'farmyard', 'farm', 'farmland', 'greenhouse_horticulture', 'retail', 'industrial', 'railway', 'commercial', 'brownfield', 'landfill', 'construction', 'military')\n          OR man_made IN ('lighthouse', 'windmill', 'mast', 'water_tower')\n          OR \"natural\" IN ('wood', 'peak', 'volcano', 'saddle', 'cave_entrance', 'water', 'mud', 'wetland', 'marsh', 'bay', 'spring', 'scree', 'shingle', 'bare_rock', 'sand', 'heath', 'grassland', 'scrub', 'beach', 'glacier', 'tree')\n          OR place IN ('island', 'islet')\n          OR military IN ('danger_area')\n          OR historic IN ('memorial', 'monument', 'archaeological_site')\n          OR highway IN ('bus_stop', 'services', 'rest_area', 'bus_stop', 'ford')\n          OR power IN ('station', 'generator', 'sub_station', 'substation')\n          OR boundary IN ('national_park')\n          OR waterway IN ('dam', 'weir'))\n        AND name IS NOT NULL\n      ) AS p\n  ORDER BY score DESC NULLS LAST\n  ) AS text",
        "geometry_field": "way",
        "type": "postgis",
        "key_field": "",
        "dbname": "gis"
      },
      "extent": [
        -180,
        -85.05112877980659,
        180,
        85.05112877980659
      ],
      "properties": {
        "minzoom": 10
      },
      "advanced": {}
    },
    {
      "name": "building-text",
      "srs-name": "900913",
      "geometry": "polygon",
      "class": "",
      "id": "building-text",
      "srs": "+proj=merc +a=6378137 +b=6378137 +lat_ts=0.0 +lon_0=0.0 +x_0=0.0 +y_0=0.0 +k=1.0 +units=m +nadgrids=@null +wktext +no_defs +over",
      "Datasource": {
        "extent": "-20037508,-20037508,20037508,20037508",
        "table": "(SELECT\n    name,\n    way,\n    way_area/NULLIF(!pixel_width!::real*!pixel_height!::real,0) AS way_pixels\n  FROM planet_osm_polygon\n  WHERE building IS NOT NULL\n    AND building NOT IN ('no')\n    AND name IS NOT NULL\n  ORDER BY way_area DESC\n) AS building_text",
        "geometry_field": "way",
        "type": "postgis",
        "key_field": "",
        "dbname": "gis"
      },
      "extent": [
        -180,
        -85.05112877980659,
        180,
        85.05112877980659
      ],
      "properties": {
        "minzoom": 14
      },
      "advanced": {}
    },
    {
      "name": "interpolation",
      "srs-name": "900913",
      "geometry": "linestring",
      "class": "",
      "id": "interpolation",
      "srs": "+proj=merc +a=6378137 +b=6378137 +lat_ts=0.0 +lon_0=0.0 +x_0=0.0 +y_0=0.0 +k=1.0 +units=m +nadgrids=@null +wktext +no_defs +over",
      "Datasource": {
        "extent": "-20037508,-20037508,20037508,20037508",
        "table": "(SELECT\n    way\n  FROM planet_osm_line\n  WHERE \"addr:interpolation\" IS NOT NULL\n) AS interpolation",
        "geometry_field": "way",
        "type": "postgis",
        "key_field": "",
        "dbname": "gis"
      },
      "extent": [
        -180,
        -85.05112877980659,
        180,
        85.05112877980659
      ],
      "properties": {
        "minzoom": 17
      },
      "advanced": {}
    },
    {
      "name": "housenumbers",
      "srs-name": "900913",
      "geometry": "point",
      "class": "",
      "id": "housenumbers",
      "srs": "+proj=merc +a=6378137 +b=6378137 +lat_ts=0.0 +lon_0=0.0 +x_0=0.0 +y_0=0.0 +k=1.0 +units=m +nadgrids=@null +wktext +no_defs +over",
      "Datasource": {
        "extent": "-20037508,-20037508,20037508,20037508",
        "table": "(SELECT\n    way,\n    \"addr:housenumber\",\n    way_area/NULLIF(!pixel_width!::real*!pixel_height!::real,0) AS way_pixels\n  FROM planet_osm_polygon\n  WHERE \"addr:housenumber\" IS NOT NULL\n    AND building IS NOT NULL\nUNION ALL\nSELECT\n    way,\n    \"addr:housenumber\",\n    NULL AS way_pixels\n  FROM planet_osm_point\n  WHERE \"addr:housenumber\" IS NOT NULL\n  ORDER BY way_pixels DESC NULLS LAST\n) AS housenumbers",
        "geometry_field": "way",
        "type": "postgis",
        "key_field": "",
        "dbname": "gis"
      },
      "extent": [
        -180,
        -85.05112877980659,
        180,
        85.05112877980659
      ],
      "properties": {
        "minzoom": 17
      },
      "advanced": {}
    },
    {
      "name": "housenames",
      "srs-name": "900913",
      "geometry": "point",
      "class": "",
      "id": "housenames",
      "srs": "+proj=merc +a=6378137 +b=6378137 +lat_ts=0.0 +lon_0=0.0 +x_0=0.0 +y_0=0.0 +k=1.0 +units=m +nadgrids=@null +wktext +no_defs +over",
      "Datasource": {
        "extent": "-20037508,-20037508,20037508,20037508",
        "table": "(SELECT\n    way,\n    \"addr:housename\",\n    way_area/NULLIF(!pixel_width!::real*!pixel_height!::real,0) AS way_pixels\n  FROM planet_osm_polygon\n  WHERE \"addr:housename\" IS NOT NULL\n    AND building IS NOT NULL\nUNION ALL\nSELECT\n    way,\n    \"addr:housename\",\n    NULL AS way_pixels\n  FROM planet_osm_point WHERE \"addr:housename\" IS NOT NULL\nORDER BY way_pixels DESC NULLS LAST\n) AS housenames",
        "geometry_field": "way",
        "type": "postgis",
        "key_field": "",
        "dbname": "gis"
      },
      "extent": [
        -180,
        -85.05112877980659,
        180,
        85.05112877980659
      ],
      "properties": {
        "minzoom": 17
      },
      "advanced": {}
    },
    {
      "name": "water-lines-text",
      "srs-name": "900913",
      "geometry": "linestring",
      "class": "",
      "id": "water-lines-text",
      "srs": "+proj=merc +a=6378137 +b=6378137 +lat_ts=0.0 +lon_0=0.0 +x_0=0.0 +y_0=0.0 +k=1.0 +units=m +nadgrids=@null +wktext +no_defs +over",
      "Datasource": {
        "extent": "-20037508,-20037508,20037508,20037508",
        "table": "(SELECT\n    way,\n    waterway,\n    lock,\n    name,\n    intermittent,\n    CASE WHEN tunnel IN ('yes', 'culvert') THEN 'yes' ELSE 'no' END AS int_tunnel\n  FROM planet_osm_line\n  WHERE waterway IN ('river', 'canal', 'derelict_canal', 'stream', 'drain', 'ditch', 'wadi')\n    AND (tunnel IS NULL or tunnel != 'culvert')\n    AND name IS NOT NULL\n  ORDER BY z_order\n) AS water_lines_text",
        "geometry_field": "way",
        "type": "postgis",
        "key_field": "",
        "dbname": "gis"
      },
      "extent": [
        -180,
        -85.05112877980659,
        180,
        85.05112877980659
      ],
      "properties": {
        "minzoom": 13
      },
      "advanced": {}
    },
    {
      "name": "ferry-routes-text",
      "srs-name": "900913",
      "geometry": "linestring",
      "class": "",
      "id": "ferry-routes-text",
      "srs": "+proj=merc +a=6378137 +b=6378137 +lat_ts=0.0 +lon_0=0.0 +x_0=0.0 +y_0=0.0 +k=1.0 +units=m +nadgrids=@null +wktext +no_defs +over",
      "Datasource": {
        "extent": "-20037508,-20037508,20037508,20037508",
<<<<<<< HEAD
        "table": "(SELECT\n  way, name\n  FROM planet_osm_line\n  WHERE route = 'ferry'\n    AND name IS NOT NULL\n) AS ferry_routes_text",
=======
        "table": "(SELECT\n    way,\n    name\n  FROM planet_osm_line\n  WHERE route = 'ferry'\n) AS ferry_routes_text",
>>>>>>> 26a82229
        "geometry_field": "way",
        "type": "postgis",
        "key_field": "",
        "dbname": "gis"
      },
      "extent": [
        -180,
        -85.05112877980659,
        180,
        85.05112877980659
      ],
      "properties": {
        "minzoom": 13
      },
      "advanced": {}
    },
    {
      "name": "admin-text",
      "srs-name": "900913",
      "geometry": "linestring",
      "class": "",
      "id": "admin-text",
      "srs": "+proj=merc +a=6378137 +b=6378137 +lat_ts=0.0 +lon_0=0.0 +x_0=0.0 +y_0=0.0 +k=1.0 +units=m +nadgrids=@null +wktext +no_defs +over",
      "Datasource": {
        "extent": "-20037508,-20037508,20037508,20037508",
        "table": "(SELECT\n    way,\n    name,\n    admin_level\n  FROM planet_osm_polygon\n  WHERE boundary = 'administrative'\n    AND admin_level IN ('0', '1', '2', '3', '4', '5', '6', '7', '8', '9', '10')\n    AND name IS NOT NULL\n) AS admin_text",
        "geometry_field": "way",
        "type": "postgis",
        "key_field": "",
        "dbname": "gis"
      },
      "extent": [
        -180,
        -85.05112877980659,
        180,
        85.05112877980659
      ],
      "properties": {
        "minzoom": 16
      },
      "advanced": {}
    },
    {
      "name": "nature-reserve-text",
      "srs-name": "900913",
      "geometry": "linestring",
      "class": "",
      "id": "nature-reserve-text",
      "srs": "+proj=merc +a=6378137 +b=6378137 +lat_ts=0.0 +lon_0=0.0 +x_0=0.0 +y_0=0.0 +k=1.0 +units=m +nadgrids=@null +wktext +no_defs +over",
      "Datasource": {
        "extent": "-20037508,-20037508,20037508,20037508",
        "table": "(SELECT\n    way,\n    name,\n    way_area/NULLIF(!pixel_width!::real*!pixel_height!::real,0) AS way_pixels\n  FROM planet_osm_polygon\n  WHERE (boundary = 'national_park' OR leisure = 'nature_reserve')\n    AND name IS NOT NULL\n) AS nature_reserve_text",
        "geometry_field": "way",
        "type": "postgis",
        "key_field": "",
        "dbname": "gis"
      },
      "extent": [
        -180,
        -85.05112877980659,
        180,
        85.05112877980659
      ],
      "properties": {
        "minzoom": 13
      },
      "advanced": {}
    },
    {
      "name": "amenity-low-priority",
      "srs-name": "900913",
      "geometry": "point",
      "class": "amenity-low-priority",
      "id": "amenity-low-priority",
      "srs": "+proj=merc +a=6378137 +b=6378137 +lat_ts=0.0 +lon_0=0.0 +x_0=0.0 +y_0=0.0 +k=1.0 +units=m +nadgrids=@null +wktext +no_defs +over",
      "Datasource": {
        "extent": "-20037508,-20037508,20037508,20037508",
        "table": "(SELECT\n    way,\n    amenity,\n    railway,\n    highway,\n    barrier,\n    access,\n    CASE WHEN amenity='waste_basket' THEN 2 ELSE 1 END AS prio\n  FROM planet_osm_point p\n  WHERE barrier IN ('bollard', 'gate', 'lift_gate', 'block')\n     OR highway IN ('mini_roundabout')\n     OR railway = 'level_crossing'\n     OR amenity IN ('parking', 'bicycle_parking', 'bench', 'waste_basket')\n  ORDER BY prio\n  ) AS amenity_low_priority",
        "geometry_field": "way",
        "type": "postgis",
        "key_field": "",
        "dbname": "gis"
      },
      "extent": [
        -180,
        -85.05112877980659,
        180,
        85.05112877980659
      ],
      "properties": {
        "minzoom": 14
      },
      "advanced": {}
    },
    {
      "name": "amenity-low-priority-poly",
      "srs-name": "900913",
      "geometry": "polygon",
      "class": "amenity-low-priority",
      "id": "amenity-low-priority-poly",
      "srs": "+proj=merc +a=6378137 +b=6378137 +lat_ts=0.0 +lon_0=0.0 +x_0=0.0 +y_0=0.0 +k=1.0 +units=m +nadgrids=@null +wktext +no_defs +over",
      "Datasource": {
        "extent": "-20037508,-20037508,20037508,20037508",
        "table": "(SELECT\n    way,\n    amenity,\n    railway,\n    highway,\n    barrier,\n    access\n  FROM planet_osm_polygon\n  WHERE barrier IN ('bollard', 'gate', 'lift_gate', 'block')\n     OR highway IN ('mini_roundabout')\n     OR railway = 'level_crossing'\n         OR amenity IN ('parking', 'bicycle_parking')\n  ) AS amenity_low_priority_poly",
        "geometry_field": "way",
        "type": "postgis",
        "key_field": "",
        "dbname": "gis"
      },
      "extent": [
        -180,
        -85.05112877980659,
        180,
        85.05112877980659
      ],
      "properties": {
        "minzoom": 14
      },
      "advanced": {}
    }
  ],
  "scale": 1,
  "center": [
    0,
    0,
    4
  ],
  "format": "png",
  "_parts": {
    "extents": {
      "srs": "+proj=merc +a=6378137 +b=6378137 +lat_ts=0.0 +lon_0=0.0 +x_0=0.0 +y_0=0.0 +k=1.0 +units=m +nadgrids=@null +wktext +no_defs +over",
      "extent": [
        -180,
        -85.05112877980659,
        180,
        85.05112877980659
      ],
      "srs-name": "900913"
    },
    "osm2pgsql": {
      "geometry_field": "way",
      "type": "postgis",
      "dbname": "gis",
      "extent": "-20037508,-20037508,20037508,20037508",
      "key_field": ""
    },
    "extents84": {
      "srs": "+proj=longlat +ellps=WGS84 +datum=WGS84 +no_defs",
      "extent": [
        -180,
        -85.05112877980659,
        180,
        85.05112877980659
      ],
      "srs-name": "WGS84"
    }
  },
  "metatile": 2,
  "bounds": [
    -180,
    -85.05112877980659,
    180,
    85.05112877980659
  ],
  "name": "OpenStreetMap Carto",
  "srs": "+proj=merc +a=6378137 +b=6378137 +lat_ts=0.0 +lon_0=0.0 +x_0=0.0 +y_0=0.0 +k=1.0 +units=m +nadgrids=@null +wktext +no_defs +over",
  "Stylesheet": [
    "style.mss",
    "shapefiles.mss",
    "landcover.mss",
    "water.mss",
    "water-features.mss",
    "roads.mss",
    "power.mss",
    "citywalls.mss",
    "placenames.mss",
    "buildings.mss",
    "stations.mss",
    "amenity-points.mss",
    "ferry-routes.mss",
    "aerialways.mss",
    "admin.mss",
    "addressing.mss"
  ],
  "minzoom": 0,
  "maxzoom": 22,
  "description": "A faithful reimplementation of the standard OpenStreetMap style"
}<|MERGE_RESOLUTION|>--- conflicted
+++ resolved
@@ -1921,11 +1921,7 @@
       "srs": "+proj=merc +a=6378137 +b=6378137 +lat_ts=0.0 +lon_0=0.0 +x_0=0.0 +y_0=0.0 +k=1.0 +units=m +nadgrids=@null +wktext +no_defs +over",
       "Datasource": {
         "extent": "-20037508,-20037508,20037508,20037508",
-<<<<<<< HEAD
-        "table": "(SELECT\n  way, name\n  FROM planet_osm_line\n  WHERE route = 'ferry'\n    AND name IS NOT NULL\n) AS ferry_routes_text",
-=======
-        "table": "(SELECT\n    way,\n    name\n  FROM planet_osm_line\n  WHERE route = 'ferry'\n) AS ferry_routes_text",
->>>>>>> 26a82229
+        "table": "(SELECT\n    way,\n    name\n  FROM planet_osm_line\n  WHERE route = 'ferry'\n    AND name IS NOT NULL\n) AS ferry_routes_text",
         "geometry_field": "way",
         "type": "postgis",
         "key_field": "",
