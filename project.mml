scale: 1
metatile: 2
name: OpenStreetMap Carto
description: A general-purpose OpenStreetMap mapnik style, in CartoCSS
bounds: &world
  - -180
  - -85.05112877980659
  - 180
  - 85.05112877980659
center:
  - 0
  - 0
  - 4
format: png
interactivity: false
minzoom: 0
maxzoom: 22
srs: "+proj=merc +a=6378137 +b=6378137 +lat_ts=0.0 +lon_0=0.0 +x_0=0.0 +y_0=0.0 +k=1.0 +units=m +nadgrids=@null +wktext +no_defs +over"

# Various parts to be included later on
_parts:
  # Extents are used for tilemill, and don't actually make it to the generated XML
  extents: &extents
    extent: *world
    srs-name: "900913"
    srs: "+proj=merc +a=6378137 +b=6378137 +lat_ts=0.0 +lon_0=0.0 +x_0=0.0 +y_0=0.0 +k=1.0 +units=m +nadgrids=@null +wktext +no_defs +over"
  osm2pgsql: &osm2pgsql
    type: "postgis"
    dbname: "gis"
    key_field: ""
    geometry_field: "way"
    extent: "-20037508,-20037508,20037508,20037508"

Stylesheet:
  - style/style.mss
  - style/fonts.mss
  - style/shapefiles.mss
  - style/landcover.mss
  - style/water.mss
  - style/water-features.mss
  - style/road-colors-generated.mss
  - style/roads.mss
  - style/power.mss
  - style/placenames.mss
  - style/buildings.mss
  - style/stations.mss
  - style/amenity-points.mss
  - style/ferry-routes.mss
  - style/aerialways.mss
  - style/admin.mss
  - style/addressing.mss
  - style/golf.mss
Layer:
  - id: landcover-low-zoom
    geometry: polygon
    <<: *extents
    Datasource:
      <<: *osm2pgsql
      table: |-
        (SELECT
            way, way_pixels,
            COALESCE(wetland, landuse, "natural") AS feature
          FROM (SELECT
              way,
              ('landuse_' || (CASE WHEN landuse IN ('forest', 'farmland', 'residential', 'commercial', 'retail', 'industrial',
                                                    'meadow', 'grass', 'village_green', 'vineyard', 'orchard') THEN landuse END)) AS landuse,
              ('natural_' || (CASE WHEN "natural" IN ('wood', 'sand', 'scree', 'shingle', 'bare_rock', 'heath', 'grassland', 'scrub') THEN "natural" END)) AS "natural",
              ('wetland_' || (CASE WHEN "natural" IN ('wetland', 'mud') THEN (CASE WHEN "natural" IN ('mud') THEN "natural" ELSE tags->'wetland' END) END)) AS wetland,
              way_area/NULLIF(POW(!scale_denominator!*0.001*0.28,2),0) AS way_pixels,
              way_area
            FROM planet_osm_polygon
            WHERE (landuse IN ('forest', 'farmland', 'residential', 'commercial', 'retail', 'industrial', 'meadow', 'grass', 'village_green', 'vineyard', 'orchard')
              OR "natural" IN ('wood', 'wetland', 'mud', 'sand', 'scree', 'shingle', 'bare_rock', 'heath', 'grassland', 'scrub'))
              AND way_area > 0.01*!pixel_width!::real*!pixel_height!::real
              AND building IS NULL
          ) AS features
          ORDER BY way_area DESC, feature
        ) AS landcover_low_zoom
    properties:
      cache-features: true
      minzoom: 5
      maxzoom: 9
  - id: landcover
    geometry: polygon
    <<: *extents
    Datasource:
      <<: *osm2pgsql
      table: |-
        (SELECT
            way, name, religion, way_pixels, is_building,
            COALESCE(aeroway, golf, amenity, wetland, power, landuse, leisure, man_made, "natural", shop, tourism, highway, railway) AS feature
          FROM (SELECT
              way, COALESCE(name, '') AS name,
              ('aeroway_' || (CASE WHEN aeroway IN ('apron', 'aerodrome') THEN aeroway END)) AS aeroway,
              ('golf_' || (CASE WHEN (tags->'golf') IN ('rough', 'fairway', 'driving_range', 'water_hazard', 'green', 'bunker', 'tee') THEN tags->'golf' ELSE NULL END)) AS golf,
              ('amenity_' || (CASE WHEN amenity IN ('bicycle_parking', 'motorcycle_parking', 'university', 'college', 'school', 'taxi',
                                                    'hospital', 'kindergarten', 'grave_yard', 'prison', 'place_of_worship', 'clinic', 'ferry_terminal',
                                                    'marketplace', 'community_centre', 'social_facility', 'arts_centre', 'parking_space', 'bus_station',
                                                    'fire_station', 'police')
                              OR amenity IN ('parking') AND (tags->'parking' NOT IN ('underground') OR (tags->'parking') IS NULL) THEN amenity END)) AS amenity,
              ('landuse_' || (CASE WHEN landuse IN ('quarry', 'vineyard', 'orchard', 'cemetery', 'residential', 'garages', 'meadow', 'grass',
                                                    'allotments', 'forest', 'farmyard', 'farmland', 'greenhouse_horticulture',
                                                    'recreation_ground', 'village_green', 'retail', 'industrial', 'railway', 'commercial',
                                                    'brownfield', 'landfill', 'salt_pond', 'construction', 'plant_nursery', 'religious') THEN landuse END)) AS landuse,
              ('shop_' || (CASE WHEN shop IN ('mall') AND (tags->'location' NOT IN ('underground') OR (tags->'location') IS NULL) THEN shop END)) AS shop,
              ('leisure_' || (CASE WHEN leisure IN ('swimming_pool', 'playground', 'park', 'recreation_ground', 'garden',
                                                    'golf_course', 'miniature_golf', 'sports_centre', 'stadium', 'pitch', 'ice_rink',
                                                    'track', 'dog_park', 'fitness_station', 'water_park') THEN leisure END)) AS leisure,
              ('man_made_' || (CASE WHEN man_made IN ('works', 'wastewater_plant', 'water_works') THEN man_made END)) AS man_made,
              ('natural_' || (CASE WHEN "natural" IN ('beach', 'shoal', 'heath', 'grassland', 'wood', 'sand', 'scree', 'shingle', 'bare_rock', 'scrub') THEN "natural" END)) AS "natural",
              ('wetland_' || (CASE WHEN "natural" IN ('wetland', 'mud') THEN (CASE WHEN "natural" = 'mud' THEN "natural" ELSE tags->'wetland' END) END)) AS wetland,
              ('power_' || (CASE WHEN power IN ('plant', 'substation', 'generator') THEN power END)) AS power,
              ('tourism_' || (CASE WHEN tourism IN ('camp_site', 'caravan_site', 'picnic_site') THEN tourism END)) AS tourism,
              ('highway_' || (CASE WHEN highway IN ('services', 'rest_area') THEN highway END)) AS highway,
              ('railway_' || (CASE WHEN railway = 'station' THEN railway END)) AS railway,
              CASE WHEN religion IN ('christian', 'jewish', 'muslim') THEN religion ELSE 'INT-generic'::text END AS religion,
              way_area/NULLIF(POW(!scale_denominator!*0.001*0.28,2),0) AS way_pixels,
              CASE WHEN building = 'no' OR building IS NULL THEN 'no' ELSE 'yes' END AS is_building,
              way_area
            FROM planet_osm_polygon
            WHERE (landuse IS NOT NULL
              OR leisure IS NOT NULL
              OR aeroway IN ('apron', 'aerodrome')
              OR (tags->'golf') IS NOT NULL
              OR amenity IN ('parking', 'bicycle_parking', 'motorcycle_parking', 'taxi', 'university', 'college', 'school', 'hospital', 'kindergarten',
                             'grave_yard', 'place_of_worship', 'prison', 'clinic', 'ferry_terminal', 'marketplace', 'community_centre', 'social_facility',
                             'arts_centre', 'parking_space', 'bus_station', 'fire_station', 'police')
              OR man_made IN ('works', 'wastewater_plant','water_works')
              OR "natural" IN ('beach', 'shoal', 'heath', 'mud', 'wetland', 'grassland', 'wood', 'sand', 'scree', 'shingle', 'bare_rock', 'scrub')
              OR power IN ('plant', 'substation', 'generator')
              OR shop IN ('mall')
              OR tourism IN ('camp_site', 'caravan_site', 'picnic_site')
              OR highway IN ('services', 'rest_area')
              OR railway = 'station')
              AND way_area > 1*!pixel_width!::real*!pixel_height!::real
          ) AS landcover
          ORDER BY way_area DESC, feature
        ) AS features
    properties:
      cache-features: true
      minzoom: 10
  - id: landcover-line
    geometry: linestring
    <<: *extents
    Datasource:
      <<: *osm2pgsql
      table: |-
        (SELECT
            way
          FROM planet_osm_line
          WHERE man_made = 'cutline'
        ) AS landcover_line
    properties:
      minzoom: 14
  - id: icesheet-poly
    geometry: polygon
    <<: *extents
    Datasource:
      <<: *osm2pgsql
      table: |-
        (SELECT
            way
          FROM icesheet_polygons
        ) AS icesheet_polygons
    properties:
      minzoom: 5
  - id: water-lines-low-zoom
    geometry: linestring
    <<: *extents
    Datasource:
      <<: *osm2pgsql
      table: |-
        (SELECT
            way,
            waterway,
            CASE WHEN tags->'intermittent' IN ('yes')
              OR tags->'seasonal' IN ('yes', 'spring', 'summer', 'autumn', 'winter', 'wet_season', 'dry_season')
              THEN 'yes' ELSE 'no' END AS int_intermittent
          FROM planet_osm_line
          WHERE waterway = 'river'
        ) AS water_lines_low_zoom
    properties:
      minzoom: 8
      maxzoom: 11
  - id: water-lines
    geometry: linestring
    <<: *extents
    Datasource:
      <<: *osm2pgsql
      table: |-
        (SELECT
            way,
            waterway,
            name,
            CASE WHEN tags->'intermittent' IN ('yes')
              OR tags->'seasonal' IN ('yes', 'spring', 'summer', 'autumn', 'winter', 'wet_season', 'dry_season')
              THEN 'yes' ELSE 'no' END AS int_intermittent,
            CASE WHEN tunnel IN ('yes', 'culvert') 
              OR waterway = 'canal' AND tunnel = 'flooded'
              THEN 'yes' ELSE 'no' END AS int_tunnel,
            'no' AS bridge
          FROM planet_osm_line
          WHERE waterway IN ('river', 'canal', 'stream', 'drain', 'ditch')
            AND (bridge IS NULL OR bridge NOT IN ('yes', 'aqueduct'))
          ORDER BY COALESCE(layer,0)
        ) AS water_lines
    properties:
      minzoom: 12
  - id: water-areas
    geometry: polygon
    <<: *extents
    Datasource:
      <<: *osm2pgsql
      table: |-
        (SELECT
            way,
            "natural",
            waterway,
            landuse,
            way_area/NULLIF(POW(!scale_denominator!*0.001*0.28,2),0) AS way_pixels,
            CASE WHEN tags->'intermittent' IN ('yes')
              OR tags->'seasonal' IN ('yes', 'spring', 'summer', 'autumn', 'winter', 'wet_season', 'dry_season')
              OR tags->'basin' IN ('detention', 'infiltration')
              THEN 'yes' ELSE 'no' END AS int_intermittent
          FROM planet_osm_polygon
          WHERE
            (waterway IN ('dock', 'riverbank')
              OR landuse IN ('reservoir', 'basin')
              OR "natural" IN ('water', 'glacier'))
            AND building IS NULL
            AND way_area > 1*!pixel_width!::real*!pixel_height!::real
          ORDER BY COALESCE(layer,0), way_area DESC
        ) AS water_areas
    properties:
<<<<<<< HEAD
      cache-features: true
      minzoom: 0
=======
      minzoom: 5
>>>>>>> 6b6d6feb
  - id: ocean-lz
    geometry: polygon
    <<: *extents
    Datasource:
      <<: *osm2pgsql
      table: |-
        (SELECT
            way
          FROM simplified_water_polygons
        ) AS ocean_lz
    properties:
      maxzoom: 9
  - id: ocean
    geometry: polygon
    <<: *extents
    Datasource:
      <<: *osm2pgsql
      table: |-
        (SELECT
            way
          FROM water_polygons
        ) AS ocean
    properties:
      minzoom: 10
  - id: landcover-area-symbols
    geometry: polygon
    <<: *extents
    Datasource:
      <<: *osm2pgsql
      table: |-
        (SELECT
            way, surface,
            COALESCE(CASE WHEN landuse = 'forest' THEN 'wood' END, "natural") AS "natural",
            CASE WHEN "natural" = 'mud'
                THEN "natural"
                ELSE CASE WHEN ("natural" = 'wetland' AND NOT tags ? 'wetland')
                  THEN 'wetland'
                  ELSE CASE WHEN ("natural" = 'wetland')
                    THEN tags->'wetland'
                    END
                END
              END AS int_wetland,
            landuse,
            tags->'leaf_type' AS leaf_type,
            way_area/NULLIF(POW(!scale_denominator!*0.001*0.28,2),0) AS way_pixels
          FROM planet_osm_polygon
          WHERE ("natural" IN ('mud', 'wetland', 'wood', 'beach', 'shoal', 'reef', 'scrub') OR landuse IN ('forest', 'salt_pond'))
            AND building IS NULL
            AND way_area > 1*!pixel_width!::real*!pixel_height!::real
          ORDER BY COALESCE(layer,0), way_area DESC
        ) AS landcover_area_symbols
    properties:
      cache-features: true
      minzoom: 9
  - id: icesheet-outlines
    geometry: linestring
    <<: *extents
    Datasource:
      <<: *osm2pgsql
      table: |-
        (SELECT
            way,
            ice_edge
          FROM icesheet_outlines
        ) AS icesheet_outlines
    properties:
      minzoom: 5
  - id: marinas-area
    geometry: polygon
    <<: *extents
    Datasource:
      <<: *osm2pgsql
      table: |-
        (SELECT
            way
          FROM planet_osm_polygon
          WHERE leisure = 'marina'
        ) AS marinas_area
    properties:
      minzoom: 14
  - id: water-barriers-line
    geometry: linestring
    <<: *extents
    Datasource:
      <<: *osm2pgsql
      table: |-
        (SELECT
            way,
            waterway
          FROM planet_osm_line
          WHERE waterway IN ('dam', 'weir', 'lock_gate')
        ) AS water_barriers_line
    properties:
      minzoom: 13
  - id: water-barriers-poly
    geometry: polygon
    <<: *extents
    Datasource:
      <<: *osm2pgsql
      table: |-
        (SELECT
            way,
            waterway
          FROM planet_osm_polygon
          WHERE waterway IN ('dam', 'weir', 'lock_gate')
        ) AS water_barriers_poly
    properties:
      minzoom: 13
  - id: piers-poly
    geometry: polygon
    <<: *extents
    Datasource:
      <<: *osm2pgsql
      table: |-
        (SELECT
            way, man_made
          FROM planet_osm_polygon
          WHERE man_made IN ('pier', 'breakwater', 'groyne')
        ) AS piers_poly
    properties:
      minzoom: 12
  - id: piers-line
    geometry: linestring
    <<: *extents
    Datasource:
      <<: *osm2pgsql
      table: |-
        (SELECT
            way, man_made
          FROM planet_osm_line
          WHERE man_made IN ('pier', 'breakwater', 'groyne')
        ) AS piers_line
    properties:
      minzoom: 12
  - id: water-barriers-point
    geometry: point
    <<: *extents
    Datasource:
      <<: *osm2pgsql
      table: |-
        (SELECT
            way, waterway
          FROM planet_osm_point
          WHERE waterway IN ('dam', 'weir', 'lock_gate')
        ) AS water_barriers_points
    properties:
      minzoom: 17
  - id: bridge
    geometry: polygon
    <<: *extents
    Datasource:
      <<: *osm2pgsql
      table: |-
        (SELECT
            way,
            man_made
          FROM planet_osm_polygon
          WHERE man_made = 'bridge'
        ) AS bridge
    properties:
      minzoom: 12
  - id: buildings
    geometry: polygon
    <<: *extents
    Datasource:
      <<: *osm2pgsql
      table: |-
        (SELECT
            way,
            building,
            amenity,
            aeroway,
            aerialway,
            tags->'public_transport' as public_transport
          FROM planet_osm_polygon
          WHERE building IS NOT NULL
            AND building != 'no'
            AND way_area > 1*!pixel_width!::real*!pixel_height!::real
          ORDER BY COALESCE(layer,0), way_area DESC
        ) AS buildings
    properties:
      minzoom: 14
  - id: tunnels
    geometry: linestring
    <<: *extents
    Datasource:
      <<: *osm2pgsql
      # This query is quite large, having to deal with both roads, railways. To
      # allow for ways that are both railways and roads, a UNION ALL is present.
      table: |-
        (SELECT
            way,
            (CASE WHEN feature IN ('highway_motorway_link', 'highway_trunk_link', 'highway_primary_link', 'highway_secondary_link', 'highway_tertiary_link') THEN substr(feature, 0, length(feature)-4) ELSE feature END) AS feature,
            horse,
            foot,
            bicycle,
            tracktype,
            int_surface,
            access,
            construction,
            service,
            link,
            layernotnull
          FROM ( -- subselect that contains both roads and rail
            SELECT
                way,
                'highway_' || highway AS feature, --only motorway to tertiary links are accepted later on
                horse,
                foot,
                bicycle,
                tracktype,
                CASE WHEN surface IN ('unpaved', 'compacted', 'dirt', 'earth', 'fine_gravel', 'grass', 'grass_paver', 'gravel', 'ground',
                                      'mud', 'pebblestone', 'salt', 'sand', 'woodchips', 'clay', 'ice', 'snow') THEN 'unpaved'
                  WHEN surface IN ('paved', 'asphalt', 'cobblestone', 'cobblestone:flattened', 'sett', 'concrete', 'concrete:lanes',
                                      'concrete:plates', 'paving_stones', 'metal', 'wood', 'unhewn_cobblestone') THEN 'paved'
                END AS int_surface,
                CASE WHEN access IN ('destination') THEN 'destination'::text
                  WHEN access IN ('no', 'private') THEN 'no'::text
                END AS access,
                construction,
                CASE
                  WHEN service IN ('parking_aisle', 'drive-through', 'driveway') THEN 'INT-minor'::text
                  ELSE 'INT-normal'::text
                END AS service,
                CASE
                  WHEN highway IN ('motorway_link', 'trunk_link', 'primary_link', 'secondary_link', 'tertiary_link') THEN 'yes'
                  ELSE 'no'
                END AS link,
                COALESCE(layer,0) AS layernotnull,
                z_order
              FROM planet_osm_line
              WHERE (tunnel = 'yes' OR tunnel = 'building_passage' OR covered = 'yes')
                AND highway IS NOT NULL -- end of road select
            UNION ALL
            SELECT
                way,
                'railway_' || (CASE WHEN railway = 'preserved' AND service IN ('spur', 'siding', 'yard') THEN 'INT-preserved-ssy'::text
                                 WHEN (railway = 'rail' AND service IN ('spur', 'siding', 'yard')) THEN 'INT-spur-siding-yard'
                                 WHEN (railway = 'tram' AND service IN ('spur', 'siding', 'yard')) THEN 'tram-service'
                                 ELSE railway END) AS feature,
                horse,
                foot,
                bicycle,
                tracktype,
                'null',
                CASE
                  WHEN access IN ('destination') THEN 'destination'::text
                  WHEN access IN ('no', 'private') THEN 'no'::text
                END AS access,
                construction,
                CASE WHEN service IN ('parking_aisle', 'drive-through', 'driveway') THEN 'INT-minor'::text ELSE 'INT-normal'::text END AS service,
                'no' AS link,
                COALESCE(layer,0) AS layernotnull,
                z_order
              FROM planet_osm_line
              WHERE (tunnel = 'yes' OR tunnel = 'building_passage' OR covered = 'yes')
                AND (railway NOT IN ('platform') AND railway IS NOT NULL) -- end of rail select
            ) AS features
          ORDER BY
            layernotnull,
            z_order,
            CASE WHEN substring(feature for 8) = 'railway_' THEN 2 ELSE 1 END,
            CASE WHEN feature IN ('railway_INT-preserved-ssy', 'railway_INT-spur-siding-yard', 'railway_tram-service') THEN 0 ELSE 1 END,
            CASE WHEN access IN ('no', 'private') THEN 0 WHEN access IN ('destination') THEN 1 ELSE 2 END,
            CASE WHEN int_surface IN ('unpaved') THEN 0 ELSE 2 END
        ) AS tunnels
    properties:
      cache-features: true
      group-by: layernotnull
      minzoom: 10
  - id: landuse-overlay
    geometry: polygon
    <<: *extents
    Datasource:
      <<: *osm2pgsql
      table: |-
        (SELECT
            way,
            landuse,
            military,
            way_area/NULLIF(POW(!scale_denominator!*0.001*0.28,2),0) AS way_pixels
          FROM planet_osm_polygon
          WHERE (landuse = 'military'
            OR military = 'danger_area')
            AND building IS NULL
        ) AS landuse_overlay
    properties:
      minzoom: 8
  - id: tourism-boundary
    geometry: polygon
    <<: *extents
    Datasource:
      <<: *osm2pgsql
      table: |-
        (SELECT
            way,
            way_area/NULLIF(POW(!scale_denominator!*0.001*0.28,2),0) AS way_pixels,
            tourism
          FROM planet_osm_polygon
          WHERE tourism = 'theme_park'
            OR tourism = 'zoo'
        ) AS tourism_boundary
    properties:
      minzoom: 10
  - id: barriers
    geometry: linestring
    <<: *extents
    Datasource:
      <<: *osm2pgsql
      table: |-
        (SELECT
            way, COALESCE(historic, barrier) AS feature
          FROM
            (SELECT way,
              ('barrier_' || (CASE WHEN barrier IN ('chain', 'city_wall', 'ditch', 'fence', 'guard_rail',
                    'handrail', 'hedge', 'retaining_wall', 'wall') THEN barrier END)) AS barrier,
              ('historic_' || (CASE WHEN historic = 'citywalls' THEN historic END)) AS historic
              FROM
                (SELECT
                    way,
                    historic,
                    barrier,
                    waterway
                  FROM planet_osm_polygon
                  WHERE way && !bbox!
                UNION ALL
                SELECT
                    way,
                    historic,
                    barrier,
                    waterway
                  FROM planet_osm_line
                  WHERE way && !bbox!
                ) _
              WHERE barrier IN ('chain', 'city_wall', 'ditch', 'fence', 'guard_rail',
                  'handrail', 'hedge', 'retaining_wall', 'wall')
              OR historic = 'citywalls'
              AND (waterway IS NULL OR waterway NOT IN ('river', 'canal', 'stream', 'drain', 'ditch'))
          ) AS features
        ) AS line_barriers
    properties:
      minzoom: 15
  - id: cliffs
    geometry: linestring
    <<: *extents
    Datasource:
      <<: *osm2pgsql
      table: |-
        (SELECT
            way, "natural", man_made
          FROM planet_osm_line
          WHERE "natural" IN ('arete', 'cliff', 'ridge') OR man_made = 'embankment'
        ) AS cliffs
    properties:
      cache-features: true
      minzoom: 13
  - id: ferry-routes
    geometry: linestring
    <<: *extents
    Datasource:
      <<: *osm2pgsql
      table: |-
        (SELECT
            way
          FROM planet_osm_line
          WHERE route = 'ferry'
            AND osm_id > 0
        ) AS ferry_routes
    properties:
      minzoom: 8
  - id: turning-circle-casing
    geometry: point
    <<: *extents
    Datasource:
      <<: *osm2pgsql
      table: &turning-circle_sql |-
        (SELECT DISTINCT ON (p.way)
            p.way AS way,
            p.highway AS type,
            l.highway AS int_tc_type,
            CASE WHEN l.service IN ('parking_aisle', 'drive-through', 'driveway')
              THEN 'INT-minor'::text
              ELSE 'INT-normal'::text
            END AS int_tc_service
          FROM planet_osm_point p
            JOIN planet_osm_line l
              ON ST_DWithin(p.way, l.way, 0.1) -- Assumes Mercator
            JOIN (VALUES
                ('primary', 1),
                ('secondary', 2),
                ('tertiary', 3),
                ('unclassified', 4),
                ('residential', 5),
                ('living_street', 6),
                ('service', 7),
                ('track', 8)
              ) AS v (highway, prio)
              ON v.highway = l.highway
          WHERE p.highway IN (
            'turning_circle',
            'turning_loop',
            'mini_roundabout')
            AND l.way && !bbox!
            AND p.way && !bbox! -- Both conditions are necessary for good index usage, even with the DWithin above
          ORDER BY p.way, v.prio
        ) AS turning_circle_sql
    properties:
      minzoom: 15
  - id: highway-area-casing
    geometry: polygon
    <<: *extents
    Datasource:
      <<: *osm2pgsql
      table: |-
        (SELECT
            way,
            COALESCE((
              'highway_' || (CASE WHEN highway IN ('pedestrian', 'footway', 'service', 'platform') THEN highway END)),
              ('railway_' || (CASE WHEN (railway IN ('platform')
                              AND (tags->'location' NOT IN ('underground') OR (tags->'location') IS NULL)
                              AND (tunnel NOT IN ('yes', 'building_passage') OR tunnel IS NULL)
                              AND (covered NOT IN ('yes') OR covered IS NULL))
                              THEN railway END))
            ) AS feature
          FROM planet_osm_polygon
          WHERE highway IN ('pedestrian', 'footway', 'service', 'platform')
            OR (railway IN ('platform')
                AND (tags->'location' NOT IN ('underground') OR (tags->'location') IS NULL)
                AND (tunnel NOT IN ('yes', 'building_passage') OR tunnel IS NULL)
                AND (covered NOT IN ('yes') OR covered IS NULL))
          ORDER BY COALESCE(layer,0), way_area DESC
        ) AS highway_area_casing
    properties:
      minzoom: 14
  - id: roads-casing
    geometry: linestring
    <<: *extents
    Datasource:
      <<: *osm2pgsql
      # This is one of the most complex layers, so it bears explaining in some detail
      # It is necessary to
      # - Have roads and railways in the same layer to get ordering right
      # - Return two linestrings for ways which are both a road and railway
      table: &roads_sql |-
        (SELECT
            way,
            (CASE WHEN feature IN ('highway_motorway_link', 'highway_trunk_link', 'highway_primary_link', 'highway_secondary_link', 'highway_tertiary_link') THEN substr(feature, 0, length(feature)-4) ELSE feature END) AS feature,
            horse,
            foot,
            bicycle,
            tracktype,
            int_surface,
            access,
            construction,
            service,
            link,
            layernotnull
          FROM ( -- subselect that contains both roads and rail/aero
            SELECT
                way,
                ('highway_' || highway) AS feature, --only motorway to tertiary links are accepted later on
                horse,
                foot,
                bicycle,
                tracktype,
                CASE WHEN surface IN ('unpaved', 'compacted', 'dirt', 'earth', 'fine_gravel', 'grass', 'grass_paver', 'gravel', 'ground',
                                      'mud', 'pebblestone', 'salt', 'sand', 'woodchips', 'clay', 'ice', 'snow') THEN 'unpaved'
                  WHEN surface IN ('paved', 'asphalt', 'cobblestone', 'cobblestone:flattened', 'sett', 'concrete', 'concrete:lanes',
                                      'concrete:plates', 'paving_stones', 'metal', 'wood', 'unhewn_cobblestone') THEN 'paved'
                END AS int_surface,
                CASE WHEN access IN ('destination') THEN 'destination'::text
                  WHEN access IN ('no', 'private') THEN 'no'::text
                END AS access,
                construction,
                CASE
                  WHEN service IN ('parking_aisle', 'drive-through', 'driveway') OR leisure IN ('slipway') THEN 'INT-minor'::text
                  ELSE 'INT-normal'::text
                END AS service,
                CASE
                  WHEN highway IN ('motorway_link', 'trunk_link', 'primary_link', 'secondary_link', 'tertiary_link') THEN 'yes'
                  ELSE 'no'
                END AS link,
                COALESCE(layer,0) AS layernotnull,
                osm_id,
                z_order
              FROM planet_osm_line
              WHERE (tunnel IS NULL OR NOT tunnel IN ('yes', 'building_passage'))
                AND (covered IS NULL OR NOT covered = 'yes')
                AND (bridge IS NULL OR NOT bridge IN ('yes', 'boardwalk', 'cantilever', 'covered', 'low_water_crossing', 'movable', 'trestle', 'viaduct'))
                AND highway IS NOT NULL -- end of road select
            UNION ALL
            SELECT
                way,
                ('railway_' || (CASE WHEN railway = 'preserved' AND service IN ('spur', 'siding', 'yard') THEN 'INT-preserved-ssy'::text
                                     WHEN (railway = 'rail' AND service IN ('spur', 'siding', 'yard')) THEN 'INT-spur-siding-yard'
                                     WHEN (railway = 'tram' AND service IN ('spur', 'siding', 'yard')) THEN 'tram-service'
                                     ELSE railway END)) AS feature,
                horse,
                foot,
                bicycle,
                tracktype,
                'null',
                CASE
                  WHEN access IN ('destination') THEN 'destination'::text
                  WHEN access IN ('no', 'private') THEN 'no'::text
                END AS access,
                construction,
                CASE WHEN service IN ('parking_aisle', 'drive-through', 'driveway') OR leisure IN ('slipway') THEN 'INT-minor'::text ELSE 'INT-normal'::text END AS service,
                'no' AS link,
                COALESCE(layer,0) AS layernotnull,
                osm_id,
                z_order
              FROM planet_osm_line
              WHERE (tunnel IS NULL OR NOT tunnel IN ('yes', 'building_passage'))
                AND (covered IS NULL OR NOT covered = 'yes')
                AND (bridge IS NULL OR NOT bridge IN ('yes', 'boardwalk', 'cantilever', 'covered', 'low_water_crossing', 'movable', 'trestle', 'viaduct'))
                AND railway IS NOT NULL -- end of rail select
            ) AS features
          ORDER BY
            layernotnull,
            z_order,
            CASE WHEN substring(feature for 8) = 'railway_' THEN 2 ELSE 1 END,
            CASE WHEN feature IN ('railway_INT-preserved-ssy', 'railway_INT-spur-siding-yard', 'railway_tram-service') THEN 0 ELSE 1 END,
            CASE WHEN access IN ('no', 'private') THEN 0 WHEN access IN ('destination') THEN 1 ELSE 2 END,
            CASE WHEN int_surface IN ('unpaved') THEN 0 ELSE 2 END,
            osm_id
        ) AS roads_sql
    properties:
      cache-features: true
      minzoom: 10
  - id: highway-area-fill
    # FIXME: No geometry?
    <<: *extents
    Datasource:
      <<: *osm2pgsql
      table: |-
        (SELECT
            way,
            COALESCE(
              ('highway_' || (CASE WHEN highway IN ('pedestrian', 'footway', 'service', 'living_street',
                                                    'platform', 'services') THEN highway END)),
              ('railway_' || (CASE WHEN (railway IN ('platform')
                              AND (tags->'location' NOT IN ('underground') OR (tags->'location') IS NULL)
                              AND (tunnel NOT IN ('yes', 'building_passage') OR tunnel IS NULL)
                              AND (covered NOT IN ('yes') OR covered IS NULL))
                              THEN railway END)),
              (('aeroway_' || CASE WHEN aeroway IN ('runway', 'taxiway', 'helipad') THEN aeroway END))
            ) AS feature
          FROM planet_osm_polygon
          WHERE highway IN ('pedestrian', 'footway', 'service', 'living_street', 'platform', 'services')
            OR (railway IN ('platform')
                AND (tags->'location' NOT IN ('underground') OR (tags->'location') IS NULL)
                AND (tunnel NOT IN ('yes', 'building_passage') OR tunnel IS NULL)
                AND (covered NOT IN ('yes') OR covered IS NULL))
            OR aeroway IN ('runway', 'taxiway', 'helipad')
          ORDER BY COALESCE(layer,0), way_area desc
        ) AS highway_area_fill
    properties:
      minzoom: 14
  - id: roads-fill
    geometry: linestring
    <<: *extents
    Datasource:
      <<: *osm2pgsql
      table: *roads_sql
    properties:
      cache-features: true
      minzoom: 10
  - id: turning-circle-fill
    geometry: point
    <<: *extents
    Datasource:
      <<: *osm2pgsql
      table: *turning-circle_sql
    properties:
      minzoom: 15
  - id: aerialways
    geometry: linestring
    <<: *extents
    Datasource:
      <<: *osm2pgsql
      table: |-
        (SELECT
            way,
            aerialway,
            man_made,
            tags->'substance' AS substance
          FROM planet_osm_line
          WHERE aerialway IS NOT NULL
            OR (man_made = 'pipeline'
                AND tags-> 'location' IN ('overground', 'overhead', 'surface', 'outdoor')
                OR bridge IN ('yes', 'aqueduct', 'cantilever', 'covered', 'trestle', 'viaduct'))
            OR (man_made = 'goods_conveyor'
                AND (tags->'location' NOT IN ('underground') OR (tags->'location') IS NULL)
                AND (tunnel NOT IN ('yes') OR tunnel IS NULL))
          ORDER BY
            CASE
              WHEN man_made IN ('goods_conveyor', 'pipeline') THEN 1
              WHEN tags-> 'location' = 'overhead' THEN 2
              WHEN bridge IS NOT NULL THEN 3
              WHEN aerialway IS NOT NULL THEN 4
            END
        ) AS aerialways
    properties:
      minzoom: 12
  - id: roads-low-zoom
    geometry: linestring
    <<: *extents
    Datasource:
      <<: *osm2pgsql
      table: |-
        (SELECT
            way,
            COALESCE(
              ('highway_' || (CASE WHEN highway IN ('motorway_link', 'trunk_link', 'primary_link', 'secondary_link', 'tertiary_link')
                                     THEN substr(highway, 0, length(highway)-4) ELSE highway end)),
              ('railway_' || (CASE WHEN (railway = 'rail' AND service IN ('spur', 'siding', 'yard')) THEN 'INT-spur-siding-yard'
                                   WHEN railway IN ('rail', 'tram', 'light_rail', 'funicular', 'narrow_gauge') THEN railway END))
            ) AS feature,
            CASE WHEN tunnel = 'yes' OR tunnel = 'building_passage' OR covered = 'yes' THEN 'yes' ELSE 'no' END AS int_tunnel,
            CASE WHEN highway IN ('motorway_link', 'trunk_link', 'primary_link', 'secondary_link', 'tertiary_link') THEN 'yes' ELSE 'no' END AS link,
            CASE WHEN surface IN ('unpaved', 'compacted', 'dirt', 'earth', 'fine_gravel', 'grass', 'grass_paver', 'gravel', 'ground',
                                  'mud', 'pebblestone', 'salt', 'sand', 'woodchips', 'clay', 'ice', 'snow') THEN 'unpaved'
              WHEN surface IN ('paved', 'asphalt', 'cobblestone', 'cobblestone:flattened', 'sett', 'concrete', 'concrete:lanes',
                                  'concrete:plates', 'paving_stones', 'metal', 'wood', 'unhewn_cobblestone') THEN 'paved'
            END AS int_surface
          FROM planet_osm_roads
          WHERE highway IS NOT NULL
            OR (railway IS NOT NULL AND railway != 'preserved'
              AND (service IS NULL OR service NOT IN ('spur', 'siding', 'yard')))
          ORDER BY
            z_order
        ) AS roads_low_zoom
    properties:
      cache-features: true
      minzoom: 6
      maxzoom: 9
  - id: waterway-bridges
    geometry: linestring
    <<: *extents
    Datasource:
      <<: *osm2pgsql
      table: |-
        (SELECT
            way,
            waterway,
            CASE WHEN tags->'intermittent' IN ('yes')
              OR tags->'seasonal' IN ('yes', 'spring', 'summer', 'autumn', 'winter', 'wet_season', 'dry_season')
              THEN 'yes' ELSE 'no' END AS int_intermittent,
            CASE WHEN tunnel IN ('yes', 'culvert') 
              OR waterway = 'canal' AND tunnel = 'flooded'
              THEN 'yes' ELSE 'no' END AS int_tunnel,
            'yes' AS bridge
          FROM planet_osm_line
          WHERE waterway IN ('river', 'canal', 'stream', 'drain', 'ditch')
            AND bridge IN ('yes', 'aqueduct')
          ORDER BY COALESCE(layer,0)
        ) AS waterway_bridges
    properties:
      minzoom: 12
  - id: bridges
    geometry: linestring
    <<: *extents
    Datasource:
      <<: *osm2pgsql
      table: |-
        (SELECT
            way,
            (CASE WHEN feature IN ('highway_motorway_link', 'highway_trunk_link', 'highway_primary_link', 'highway_secondary_link', 'highway_tertiary_link') THEN substr(feature, 0, length(feature)-4) ELSE feature END) AS feature,
            horse,
            foot,
            bicycle,
            tracktype,
            int_surface,
            access,
            construction,
            service,
            link,
            layernotnull
          FROM ( -- subselect that contains both roads and rail/aero
            SELECT
                way,
                'highway_' || highway AS feature, --only motorway to tertiary links are accepted later on
                horse,
                foot,
                bicycle,
                tracktype,
                CASE WHEN surface IN ('unpaved', 'compacted', 'dirt', 'earth', 'fine_gravel', 'grass', 'grass_paver', 'gravel', 'ground',
                                      'mud', 'pebblestone', 'salt', 'sand', 'woodchips', 'clay', 'ice', 'snow') THEN 'unpaved'
                  WHEN surface IN ('paved', 'asphalt', 'cobblestone', 'cobblestone:flattened', 'sett', 'concrete', 'concrete:lanes',
                                      'concrete:plates', 'paving_stones', 'metal', 'wood', 'unhewn_cobblestone') THEN 'paved'
                END AS int_surface,
                CASE WHEN access IN ('destination') THEN 'destination'::text
                  WHEN access IN ('no', 'private') THEN 'no'::text
                END AS access,
                construction,
                CASE
                  WHEN service IN ('parking_aisle', 'drive-through', 'driveway') THEN 'INT-minor'::text
                  ELSE 'INT-normal'::text
                END AS service,
                CASE
                  WHEN highway IN ('motorway_link', 'trunk_link', 'primary_link', 'secondary_link', 'tertiary_link') THEN 'yes'
                  ELSE 'no'
                END AS link,
                COALESCE(layer,0) AS layernotnull,
                z_order
              FROM planet_osm_line
              WHERE bridge IN ('yes', 'boardwalk', 'cantilever', 'covered', 'low_water_crossing', 'movable', 'trestle', 'viaduct')
                AND highway IS NOT NULL -- end of road select
            UNION ALL
            SELECT
                way,
                'railway_' || (CASE WHEN railway = 'preserved' AND service IN ('spur', 'siding', 'yard') THEN 'INT-preserved-ssy'::text
                                 WHEN (railway = 'rail' AND service IN ('spur', 'siding', 'yard')) THEN 'INT-spur-siding-yard'
                                 WHEN (railway = 'tram' AND service IN ('spur', 'siding', 'yard')) THEN 'tram-service'
                                 ELSE railway END) AS feature,
                horse,
                foot,
                bicycle,
                tracktype,
                'null',
                CASE
                  WHEN access IN ('destination') THEN 'destination'::text
                  WHEN access IN ('no', 'private') THEN 'no'::text
                END AS access,
                construction,
                CASE WHEN service IN ('parking_aisle', 'drive-through', 'driveway') THEN 'INT-minor'::text ELSE 'INT-normal'::text END AS service,
                'no' AS link,
                COALESCE(layer,0) AS layernotnull,
                z_order
              FROM planet_osm_line
              WHERE bridge IN ('yes', 'boardwalk', 'cantilever', 'covered', 'low_water_crossing', 'movable', 'trestle', 'viaduct')
                AND railway IS NOT NULL -- end of rail select
            ) AS features
          ORDER BY
            layernotnull,
            z_order,
            CASE WHEN substring(feature for 8) = 'railway_' THEN 2 ELSE 1 END,
            CASE WHEN feature IN ('railway_INT-preserved-ssy', 'railway_INT-spur-siding-yard', 'railway_tram-service') THEN 0 ELSE 1 END,
            CASE WHEN access IN ('no', 'private') THEN 0 WHEN access IN ('destination') THEN 1 ELSE 2 END,
            CASE WHEN int_surface IN ('unpaved') THEN 0 ELSE 2 END
        ) AS bridges
    properties:
      cache-features: true
      group-by: layernotnull
      minzoom: 10
  - id: guideways
    geometry: linestring
    <<: *extents
    Datasource:
      <<: *osm2pgsql
      table: |-
        (SELECT
            way
          FROM planet_osm_line
          WHERE highway = 'bus_guideway'
        ) AS guideways
    properties:
      minzoom: 11
  - id: entrances
    geometry: point
    <<: *extents
    Datasource:
      <<: *osm2pgsql
      table: |-
        (SELECT
            way,
            tags->'entrance' AS entrance,
            access
          FROM planet_osm_point
          WHERE (tags->'entrance') IS NOT NULL AND
            (tags->'indoor' = 'no'
            OR (tags->'indoor') IS NULL))
        AS entrances
    properties:
      minzoom: 18
  - id: aeroways
    geometry: linestring
    <<: *extents
    Datasource:
      <<: *osm2pgsql
      table: |-
        (SELECT
            way,
            aeroway,
            bridge IN ('yes', 'boardwalk', 'cantilever', 'covered', 'low_water_crossing', 'movable', 'trestle', 'viaduct') AS bridge
          FROM planet_osm_line
          WHERE aeroway IN ('runway', 'taxiway')
          ORDER BY bridge NULLS FIRST,
            CASE WHEN aeroway = 'runway' THEN 1 ELSE 0 END
        ) AS aeroways
    properties:
      cache-features: true
      minzoom: 11
  - id: golf-line
    geometry: linestring
    <<: *extents
    Datasource:
      <<: *osm2pgsql
      table: |-
        (SELECT
            way, tags->'golf' AS golf
          FROM planet_osm_line
          WHERE tags @> 'golf=>hole'
        ) AS golf_line
    properties:
      minzoom: 16
  - id: necountries
    geometry: linestring
    <<: *extents
    Datasource:
      <<: *osm2pgsql
      table: |-
        (SELECT
            way
          FROM ne_110m_admin_0_boundary_lines_land
        ) AS necountries
    properties:
      minzoom: 1
      maxzoom: 3
  - id: admin-low-zoom
    geometry: linestring
    <<: *extents
    Datasource:
      <<: *osm2pgsql
      table: |-
        (SELECT
            way,
            admin_level
          FROM planet_osm_roads
          WHERE boundary = 'administrative'
            AND admin_level IN ('0', '1', '2', '3', '4')
            AND osm_id < 0
          ORDER BY admin_level DESC
        ) AS admin_low_zoom
    properties:
      minzoom: 4
      maxzoom: 7
  - id: admin-mid-zoom
    geometry: linestring
    <<: *extents
    Datasource:
      <<: *osm2pgsql
      table: |-
        (SELECT
            way,
            admin_level
          FROM planet_osm_roads
          WHERE boundary = 'administrative'
            AND admin_level IN ('0', '1', '2', '3', '4', '5', '6', '7', '8')
            AND osm_id < 0
          ORDER BY admin_level DESC
        ) AS admin_mid_zoom
    properties:
      minzoom: 8
      maxzoom: 12
  - id: admin-high-zoom
    geometry: linestring
    <<: *extents
    Datasource:
      <<: *osm2pgsql
      table: |-
        (SELECT
            way,
            admin_level
          FROM planet_osm_roads
          WHERE boundary = 'administrative'
            AND admin_level IN ('0', '1', '2', '3', '4', '5', '6', '7', '8', '9', '10')
            AND osm_id < 0
          ORDER BY admin_level::integer DESC -- With 10 as a valid value, we need to do a numeric ordering, not a text ordering
        ) AS admin_high_zoom
    properties:
      minzoom: 13
  - id: power-minorline
    geometry: linestring
    <<: *extents
    Datasource:
      <<: *osm2pgsql
      table: |-
        (SELECT
            way
          FROM planet_osm_line
          WHERE power = 'minor_line'
        ) AS power_minorline
    properties:
      minzoom: 16
  - id: power-line
    geometry: linestring
    <<: *extents
    Datasource:
      <<: *osm2pgsql
      table: |-
        (SELECT
            way
          FROM planet_osm_line
          WHERE power = 'line'
        ) AS power_line
    properties:
      minzoom: 14
  - id: protected-areas
    geometry: polygon
    <<: *extents
    Datasource:
      <<: *osm2pgsql
      table: |-
        (SELECT
            way,
            boundary,
            tags->'protect_class' AS protect_class,
            way_area/NULLIF(POW(!scale_denominator!*0.001*0.28,2),0) AS way_pixels
          FROM planet_osm_polygon
          WHERE (boundary IN ('aboriginal_lands', 'national_park')
                 OR leisure = 'nature_reserve'
                 OR (boundary = 'protected_area' AND tags->'protect_class' IN ('1','1a','1b','2','3','4','5','6')))
            AND building IS NULL
            AND way_area > 1*!pixel_width!::real*!pixel_height!::real
        ) AS protected_areas
    properties:
      cache-features: true
      minzoom: 8
  - id: trees
    geometry: polygon
    <<: *extents
    Datasource:
      <<: *osm2pgsql
      table: |-
        (SELECT
            way, "natural"
          FROM planet_osm_point
          WHERE "natural" = 'tree'
        UNION ALL
        SELECT
            way, "natural"
          FROM planet_osm_line
          WHERE "natural" = 'tree_row'
        ) AS trees
    properties:
      cache-features: true
      minzoom: 16
  - id: country-names
    geometry: point
    <<: *extents
    Datasource:
      <<: *osm2pgsql
      table: |-
        (SELECT
            ST_PointOnSurface(way) AS way,
            way_area/NULLIF(POW(!scale_denominator!*0.001*0.28,2),0) AS way_pixels,
            name
          FROM planet_osm_polygon
          WHERE ST_PointOnSurface(way) && !bbox!
            AND name IS NOT NULL
            AND boundary = 'administrative'
            AND admin_level = '2'
            AND way_area > 100*POW(!scale_denominator!*0.001*0.28,2)
            AND way_area < 4000000*POW(!scale_denominator!*0.001*0.28,2)
            AND osm_id < 0
          ORDER BY way_area DESC
        ) AS country_names
    properties:
      minzoom: 2
  - id: capital-names
    geometry: point
    <<: *extents
    Datasource:
      <<: *osm2pgsql
      table: |-
        (SELECT
            way,
            name,
            CASE
              WHEN (tags->'population' ~ '^[0-9]{1,8}$') THEN (tags->'population')::INTEGER ELSE 0
            END as population,
            round(ascii(md5(osm_id::text)) / 55) AS dir -- base direction factor on geometry to be consistent across metatiles
          FROM planet_osm_point
          WHERE place IN ('city', 'town', 'village', 'hamlet')
            AND name IS NOT NULL
            AND tags @> 'capital=>yes'
          ORDER BY population DESC
        ) AS capital_names
    properties:
      minzoom: 3
      maxzoom: 15
  - id: state-names
    geometry: point
    <<: *extents
    Datasource:
      <<: *osm2pgsql
      table: |-
        (SELECT
            ST_PointOnSurface(way) AS way,
            way_area/NULLIF(POW(!scale_denominator!*0.001*0.28,2),0) AS way_pixels,
            name,
            admin_level,
            ref
          FROM planet_osm_polygon
          WHERE ST_PointOnSurface(way) && !bbox!
            AND name IS NOT NULL
            AND boundary = 'administrative'
            AND admin_level = '4'
            AND way_area > 3000*POW(!scale_denominator!*0.001*0.28,2)
            AND way_area < 4000000*POW(!scale_denominator!*0.001*0.28,2)
            AND osm_id < 0
          ORDER BY way_area DESC
        ) AS state_names
    properties:
      minzoom: 4
  - id: placenames-medium
    geometry: point
    <<: *extents
    Datasource:
      <<: *osm2pgsql
      table: |-
        (SELECT
            way,
            name,
            score,
            CASE
              WHEN (place = 'city') THEN 1
              ELSE 2
            END as category,
            round(ascii(md5(osm_id::text)) / 55) AS dir -- base direction factor on geometry to be consistent across metatiles
          FROM
            (SELECT
                osm_id,
                way,
                place,
                name,
                (
                  (CASE
                    WHEN (tags->'population' ~ '^[0-9]{1,8}$') THEN (tags->'population')::INTEGER
                    WHEN (place = 'city') THEN 100000
                    WHEN (place = 'town') THEN 1000
                    ELSE 1
                  END)
                  *
                  (CASE
                    WHEN (tags @> 'capital=>4') THEN 2
                    ELSE 1
                  END)
                ) AS score
              FROM planet_osm_point
              WHERE place IN ('city', 'town')
                AND name IS NOT NULL
                AND NOT (tags @> 'capital=>yes')
            ) as p
          ORDER BY score DESC, length(name) DESC, name
        ) AS placenames_medium
    properties:
      cache-features: true
      minzoom: 4
      maxzoom: 15
  - id: placenames-small
    geometry: point
    <<: *extents
    Datasource:
      <<: *osm2pgsql
      table: |-
        (SELECT
            way,
            place,
            name
          FROM planet_osm_point
          WHERE place IN ('village', 'hamlet')
             AND name IS NOT NULL
             AND NOT tags @> 'capital=>yes'
             OR (place IN ('suburb', 'quarter', 'neighbourhood', 'isolated_dwelling', 'farm')
             ) AND name IS NOT NULL
          ORDER BY CASE
              WHEN place = 'suburb' THEN 7
              WHEN place = 'village' THEN 6
              WHEN place = 'hamlet' THEN 5
              WHEN place = 'quarter' THEN 4
              WHEN place = 'neighbourhood' THEN 3
              WHEN place = 'isolated_dwelling' THEN 2
              WHEN place = 'farm' THEN 1
            END DESC,
            length(name) DESC,
            name
        ) AS placenames_small
    properties:
      cache-features: true
      minzoom: 12
  - id: stations
    geometry: point
    <<: *extents
    Datasource:
      <<: *osm2pgsql
      table: |-
        (SELECT
            way,
            name,
            ref,
            railway,
            aerialway,
            station
          FROM
          (SELECT
              ST_PointOnSurface(way) AS way,
              name,
              ref,
              railway,
              aerialway,
              tags->'station' AS station,
              way_area
            FROM planet_osm_polygon
            WHERE way && !bbox! -- Not ST_PointOnSurface(way) because name might be NULL
              AND way_area < 768000*POW(!scale_denominator!*0.001*0.28,2)
          UNION ALL
          SELECT
              way,
              name,
              ref,
              railway,
              aerialway,
              tags->'station' AS station,
              NULL as way_area
            FROM planet_osm_point
            WHERE way && !bbox!
            ) _
          WHERE railway IN ('station', 'halt', 'tram_stop')
            OR railway = 'subway_entrance' AND way_area IS NULL
            OR aerialway = 'station'
          ORDER BY
            CASE railway
              WHEN 'station' THEN 1
              WHEN 'subway_entrance' THEN 3
              ELSE 2
            END,
            way_area DESC NULLS LAST
        ) AS stations
    properties:
      cache-features: true
      minzoom: 12
  - id: junctions
    geometry: point
    <<: *extents
    Datasource:
      <<: *osm2pgsql
      table: |-
        (SELECT
            way,
            highway,
            junction,
            ref,
            name,
            NULL AS way_pixels
          FROM planet_osm_point
          WHERE way && !bbox!
            AND (highway = 'motorway_junction' OR highway = 'traffic_signals' OR junction = 'yes')
        UNION ALL
          SELECT
            ST_PointOnSurface(way) AS way,
            highway,
            junction,
            ref,
            name,
            way_area/NULLIF(POW(!scale_denominator!*0.001*0.28,2),0) AS way_pixels
          FROM planet_osm_polygon
          WHERE way && !bbox! -- Not ST_PointOnSurface(way) because name might be NULL
            AND junction = 'yes'
            AND way_area < 768000*POW(!scale_denominator!*0.001*0.28,2)
          ORDER BY way_pixels DESC NULLS LAST
        ) AS junctions
    properties:
      minzoom: 11
  - id: bridge-text
    geometry: point
    <<: *extents
    Datasource:
      <<: *osm2pgsql
      table: |-
        (SELECT
            ST_PointOnSurface(way) AS way,
            way_area/NULLIF(POW(!scale_denominator!*0.001*0.28,2),0) AS way_pixels,
            man_made,
            name
          FROM planet_osm_polygon
          WHERE ST_PointOnSurface(way) && !bbox!
            AND name IS NOT NULL
            AND man_made = 'bridge'
            AND way_area > 125*POW(!scale_denominator!*0.001*0.28,2)
            AND way_area < 768000*POW(!scale_denominator!*0.001*0.28,2)
          ORDER BY way_area DESC
        ) AS bridge_text
    properties:
      minzoom: 11
  - id: county-names
    geometry: point
    <<: *extents
    Datasource:
      <<: *osm2pgsql
      table: |-
        (SELECT
            ST_PointOnSurface(way) AS way,
            way_area/NULLIF(POW(!scale_denominator!*0.001*0.28,2),0) AS way_pixels,
            name,
            admin_level
          FROM planet_osm_polygon
          WHERE ST_PointOnSurface(way) && !bbox!
            AND name IS NOT NULL
            AND boundary = 'administrative'
            AND admin_level IN ('5', '6')
            AND way_area > 12000*POW(!scale_denominator!*0.001*0.28,2)
            AND way_area < 196000*POW(!scale_denominator!*0.001*0.28,2)
            AND osm_id < 0
          ORDER BY
            admin_level,
            way_area DESC
        ) AS county_names
    properties:
      minzoom: 8
  - id: amenity-points
    geometry: point
    <<: *extents
    Datasource:
      <<: *osm2pgsql
      table: &amenity_points_sql |-
        (SELECT
            *
          FROM
          (SELECT -- This subselect allows filtering on the feature column
              way,
              CONCAT(
                name,
                E'\n' || CONCAT( -- by doing this with a || if both the ele and height branches are null, this entire expression is null and only name is used
                  CASE
                    WHEN (tags ? 'ele') AND tags->'ele' ~ '^-?\d{1,4}(\.\d+)?$'
                      AND ("natural" IN ('peak', 'volcano', 'saddle')
                        OR tourism = 'alpine_hut' OR (tourism = 'information' AND tags->'information' = 'guidepost')
                        OR (amenity = 'shelter' AND tags->'shelter_type' NOT IN ('public_transport', 'picnic_shelter'))
                        OR tags->'mountain_pass' = 'yes')
                    THEN CONCAT(REPLACE(ROUND((tags->'ele')::NUMERIC)::TEXT, '-', U&'\2212'), U&'\00A0', 'm') END,
                  CASE
                    WHEN (tags ? 'height') AND tags->'height' ~ '^\d{1,3}(\.\d+)?$'
                      AND waterway = 'waterfall'
                    THEN CONCAT(ROUND((tags->'height')::NUMERIC)::TEXT, U&'\00A0', 'm') END
                  )
                ) AS name,
                tags->'parking' as "parking",
              COALESCE(
                'aeroway_' || CASE WHEN aeroway IN ('gate', 'apron', 'helipad', 'aerodrome') THEN aeroway END,
                'tourism_' || CASE WHEN tourism IN ('alpine_hut', 'apartment', 'artwork', 'camp_site', 'caravan_site', 'chalet', 'gallery', 'guest_house',
                                                    'hostel', 'hotel', 'motel', 'museum', 'picnic_site', 'theme_park', 'wilderness_hut',
                                                    'zoo') THEN tourism END,
                'amenity_' || CASE WHEN amenity IN ('arts_centre', 'atm', 'bank', 'bar', 'bbq', 'bicycle_rental',
                                                    'bicycle_repair_station','biergarten', 'boat_rental', 'bureau_de_change', 'bus_station', 'cafe',
                                                    'car_rental', 'car_wash', 'casino', 'charging_station', 'childcare', 'cinema', 'clinic', 'college',
                                                    'community_centre', 'courthouse', 'dentist', 'doctors', 'drinking_water', 'driving_school',
                                                    'fast_food', 'ferry_terminal', 'fire_station', 'food_court', 'fountain', 'fuel', 'grave_yard',
                                                    'hospital', 'hunting_stand', 'ice_cream', 'internet_cafe', 'kindergarten', 'library', 'marketplace',
                                                    'nightclub', 'nursing_home', 'pharmacy', 'place_of_worship', 'police', 'post_box',
                                                    'post_office', 'prison', 'pub', 'public_bath', 'public_bookcase', 'recycling', 'restaurant', 'school',
                                                    'shelter', 'shower', 'social_facility', 'taxi', 'telephone', 'theatre', 'toilets', 'townhall',
                                                    'university', 'vehicle_inspection', 'veterinary') THEN amenity END,
                'amenity_' || CASE WHEN amenity IN ('waste_disposal') AND way_area IS NOT NULL THEN amenity END, -- Waste disposal points are rendered in the low priority layer
                'amenity_' || CASE WHEN amenity IN ('vending_machine') AND tags->'vending' IN ('excrement_bags', 'parking_tickets', 'public_transport_tickets') THEN amenity END,
                'diplomatic_'|| CASE WHEN tags->'office' IN ('diplomatic') AND tags->'diplomatic' IN ('embassy', 'consulate') THEN tags->'diplomatic' ELSE NULL END,
                'advertising_' || CASE WHEN tags->'advertising' in ('column') THEN tags->'advertising' END,
                'emergency_' || CASE WHEN tags->'emergency' IN ('phone') AND way_area IS NULL THEN tags->'emergency' END,
                'shop' || CASE WHEN shop IN ('yes', 'no', 'vacant', 'closed', 'disused', 'empty') OR shop IS NULL THEN NULL ELSE '' END,
                'leisure_' || CASE WHEN leisure IN ('amusement_arcade', 'beach_resort', 'bird_hide', 'bowling_alley', 'dog_park', 'firepit', 'fishing',
                                                    'fitness_centre', 'fitness_station', 'garden', 'golf_course', 'ice_rink', 'marina', 'miniature_golf',
                                                    'outdoor_seating', 'park', 'picnic_table', 'pitch', 'playground', 'recreation_ground',
                                                    'sauna', 'slipway', 'sports_centre', 'stadium', 'swimming_area', 'swimming_pool', 'track', 'water_park') THEN leisure END,
                'power_' || CASE WHEN power IN ('plant', 'generator', 'substation') THEN power END,
                'man_made_' || CASE WHEN (man_made IN ('chimney', 'communications_tower', 'crane', 'lighthouse', 'mast', 'obelisk', 'silo', 'storage_tank',
                                                       'telescope', 'tower', 'wastewater_plant', 'water_tower', 'water_works', 'windmill', 'works')
                                            AND (tags->'location' NOT IN ('roof', 'rooftop') OR NOT (tags ? 'location'))) THEN man_made END,
                'landuse_' || CASE WHEN landuse IN ('reservoir', 'basin', 'recreation_ground', 'village_green', 'quarry', 'vineyard', 'orchard', 'cemetery',
                                                    'residential', 'garages', 'meadow', 'grass', 'allotments', 'forest', 'farmyard', 'farmland',
                                                    'greenhouse_horticulture', 'retail', 'industrial', 'railway', 'commercial', 'brownfield', 'landfill',
                                                    'construction', 'salt_pond', 'military', 'plant_nursery') THEN landuse END,
                'natural_' || CASE WHEN "natural" IN ('peak', 'volcano', 'saddle', 'cave_entrance') AND way_area IS NULL THEN "natural" END,
                'natural_' || CASE WHEN "natural" IN ('wood', 'water', 'mud', 'wetland', 'bay', 'spring', 'scree', 'shingle', 'bare_rock', 'sand', 'heath',
                                                      'grassland', 'scrub', 'beach', 'glacier', 'tree', 'strait', 'cape')
                                                      THEN "natural" END,
                'mountain_pass' || CASE WHEN tags->'mountain_pass' IN ('yes') THEN '' END, -- after natural=saddle to give priority to that tag on the same node
                'waterway_' || CASE WHEN "waterway" IN ('waterfall') AND way_area IS NULL THEN waterway END,
                'place_' || CASE WHEN place IN ('island', 'islet', 'square') THEN place END,
                'historic_' || CASE WHEN historic IN ('memorial', 'monument', 'archaeological_site', 'fort', 'castle', 'manor', 'city_gate')
                              THEN historic END,
                'military_'|| CASE WHEN military IN ('danger_area', 'bunker') THEN military END,
                'highway_' || CASE WHEN highway IN ('services', 'rest_area', 'bus_stop', 'elevator', 'traffic_signals') THEN highway END,
                'highway_'|| CASE WHEN tags @> 'ford=>yes' OR tags @> 'ford=>stepping_stones' AND way_area IS NULL THEN 'ford' END,
                'boundary_' || CASE WHEN boundary IN ('aboriginal_lands', 'national_park')
                                          OR (boundary = 'protected_area' AND tags->'protect_class' IN ('1','1a','1b','2','3','4','5','6'))
                                          THEN boundary END,
                'leisure_' || CASE WHEN leisure IN ('nature_reserve') THEN leisure END,
                'tourism_' || CASE WHEN tourism IN ('information') AND tags->'information' IN ('audioguide', 'board', 'guidepost', 'office', 'map', 'tactile_map', 'terminal') THEN tourism END,
                'office' || CASE WHEN tags->'office' IN ('no', 'vacant', 'closed', 'disused', 'empty') OR (tags->'office') IS NULL THEN NULL ELSE '' END,
                'barrier_' || CASE WHEN barrier IN ('toll_booth') AND way_area IS NULL THEN barrier END,
                'waterway_' || CASE WHEN waterway IN ('dam', 'weir', 'dock') THEN waterway END,
                'amenity_' || CASE WHEN amenity IN ('bicycle_parking', 'motorcycle_parking') THEN amenity END,
                'amenity_' || CASE WHEN amenity IN ('parking') AND (tags->'parking' NOT IN ('underground') OR (tags->'parking') IS NULL) THEN amenity END,
                'amenity_' || CASE WHEN amenity IN ('parking_entrance')
                                        AND tags->'parking' IN ('multi-storey', 'underground')
                                        AND (access IS NULL OR access NOT IN ('private', 'no'))
                                        AND way_area IS NULL
                                   THEN amenity END,
                'tourism_' || CASE WHEN tourism IN ('viewpoint', 'attraction') THEN tourism END,
                'place_' || CASE WHEN place IN ('locality') AND way_area IS NULL THEN place END,
                'golf_' || CASE WHEN tags->'golf' IN ('hole', 'pin') THEN tags->'golf' END
              ) AS feature,
              access,
              CASE
                WHEN "natural" IN ('peak', 'volcano', 'saddle') 
                     OR tags->'mountain_pass' = 'yes' THEN
                  CASE
                    WHEN tags->'ele' ~ '^-?\d{1,4}(\.\d+)?$' THEN (tags->'ele')::NUMERIC
                  END
                WHEN "waterway" IN ('waterfall') THEN
                  CASE
                    WHEN tags->'height' ~ '^\d{1,3}(\.\d+)?( m)?$' THEN (SUBSTRING(tags->'height', '^(\d{1,3}(\.\d+)?)( m)?$'))::NUMERIC
                  END
              END AS score,
              religion,
              tags->'denomination' as denomination,
              tags->'generator:source' as "generator:source",
              CASE
                WHEN (man_made IN ('mast', 'tower', 'chimney', 'crane') AND (tags->'location' NOT IN ('roof', 'rooftop') OR (tags->'location') IS NULL))
                      OR waterway IN ('waterfall') THEN
                  CASE
                    WHEN tags->'height' ~ '^\d{1,3}(\.\d+)?( m)?$' THEN (SUBSTRING(tags->'height', '^(\d{1,3}(\.\d+)?)( m)?$'))::NUMERIC
                  END
              END AS height,
              tags->'location' as location,
              tags->'icao' as icao,
              tags->'iata' as iata,
              tags->'office' as office,
              tags->'recycling_type' as recycling_type,
              tags->'tower:construction' as "tower:construction",
              tags->'tower:type' as "tower:type",
              tags->'telescope:type' as "telescope:type",
              CASE
                WHEN man_made IN ('telescope') THEN
                  CASE
                    WHEN tags->'telescope:diameter' ~ '^-?\d{1,4}(\.\d+)?$' THEN (tags->'telescope:diameter')::NUMERIC
                  END
              END AS "telescope:diameter",
              tags->'castle_type' as castle_type,
              tags->'sport' as sport,
              tags->'information' as information,
              tags->'memorial' as memorial,
              tags->'artwork_type' as artwork_type,
              tags->'vending' as vending,
              CASE WHEN shop IN ('supermarket', 'bag', 'bakery', 'beauty', 'bed', 'bookmaker', 'books', 'butcher', 'carpet', 'clothes', 'computer',
                                'confectionery', 'fashion', 'convenience', 'department_store', 'doityourself', 'hardware', 'fabric', 'fishmonger', 'florist',
                                'garden_centre', 'hairdresser', 'hifi', 'car', 'car_repair', 'bicycle', 'mall', 'pet',
                                'photo', 'photo_studio', 'photography', 'seafood', 'shoes', 'alcohol', 'gift', 'furniture', 'kiosk',
                                'mobile_phone', 'motorcycle', 'musical_instrument', 'newsagent', 'optician', 'jewelry', 'jewellery',
                                'electronics', 'chemist', 'toys', 'travel_agency', 'car_parts', 'greengrocer', 'farm', 'stationery',
                                'laundry', 'dry_cleaning', 'beverages', 'perfumery', 'cosmetics', 'variety_store', 'wine', 'outdoor',
                                'copyshop', 'sports', 'deli', 'tobacco', 'art', 'tea', 'coffee', 'tyres', 'pastry', 'chocolate',
                                'music', 'medical_supply', 'dairy', 'video_games', 'houseware', 'ticket', 'charity', 'second_hand',
                                'interior_decoration', 'video', 'paint', 'massage', 'trade', 'wholesale') THEN shop
                                ELSE 'other' END AS shop,
              CASE WHEN building = 'no' OR building IS NULL THEN 'no' ELSE 'yes' END AS is_building,
              tags->'operator' AS operator,
              ref,
              way_area,
              COALESCE(way_area/NULLIF(POW(!scale_denominator!*0.001*0.28,2),0), 0) AS way_pixels
            FROM
              (SELECT
                  ST_PointOnSurface(way) AS way,
                  name,
                  access,
                  aeroway,
                  amenity,
                  barrier,
                  boundary,
                  building,
                  highway,
                  historic,
                  landuse,
                  leisure,
                  man_made,
                  military,
                  "natural",
                  place,
                  power,
                  ref,
                  religion,
                  shop,
                  tourism,
                  waterway,
                  tags,
                  way_area
                FROM planet_osm_polygon
                WHERE way && !bbox! -- Not ST_PointOnSurface(way) because name might be NULL
                  AND way_area < 768000*POW(!scale_denominator!*0.001*0.28,2)
              UNION ALL
              SELECT
                  way,
                  name,
                  access,
                  aeroway,
                  amenity,
                  barrier,
                  boundary,
                  building,
                  highway,
                  historic,
                  landuse,
                  leisure,
                  man_made,
                  military,
                  "natural",
                  place,
                  power,
                  ref,
                  religion,
                  shop,
                  tourism,
                  waterway,
                  tags,
                  NULL AS way_area
                FROM planet_osm_point
                WHERE way && !bbox!
              ) _
            ) AS features
          WHERE feature IS NOT NULL
          ORDER BY score DESC NULLS LAST,
            way_pixels DESC NULLS LAST
          ) AS amenity_points
    properties:
      cache-features: true
      minzoom: 10
  - id: amenity-line
    geometry: linestring
    <<: *extents
    Datasource:
      <<: *osm2pgsql
      table: |-
        (SELECT
          way,
          COALESCE(
           'highway_' || CASE WHEN tags @> 'ford=>yes' OR tags @> 'ford=>stepping_stones' THEN 'ford' END,
           'leisure_' || CASE WHEN leisure IN ('slipway', 'track') THEN leisure END,
           'attraction_' || CASE WHEN tags @> 'attraction=>water_slide' THEN 'water_slide' END
            ) AS feature
          FROM planet_osm_line
          -- The upcoming where clause is needed for performance only, as the CASE statements would end up doing the equivalent filtering
          WHERE tags @> 'ford=>yes' OR tags @> 'ford=>stepping_stones'
            OR leisure IN ('slipway', 'track')
            OR tags @> 'attraction=>water_slide'
          ORDER BY COALESCE(layer,0)
        ) AS amenity_line
    properties:
      minzoom: 16
  - id: power-towers
    geometry: point
    <<: *extents
    Datasource:
      <<: *osm2pgsql
      table: |-
        (SELECT
            way,
            power
        FROM planet_osm_point
        WHERE power IN ('tower', 'pole')
        ORDER BY
          CASE power
            WHEN 'tower' THEN 2
            WHEN 'pole' THEN 1
          END DESC
        ) AS power_towers
    properties:
      minzoom: 14
  - id: roads-text-ref-low-zoom
    geometry: linestring
    <<: *extents
    Datasource:
      <<: *osm2pgsql
      table: |-
        (SELECT
            way,
            highway,
            height,
            width,
            refs
          FROM (
            SELECT
                way,
                osm_id,
                highway,
                array_length(refs,1) AS height,
                (SELECT MAX(char_length(ref)) FROM unnest(refs) AS u(ref)) AS width,
                array_to_string(refs, E'\n') AS refs
              FROM (
                SELECT
                    way,
                    osm_id,
                    highway,
                    string_to_array(ref, ';') AS refs
                FROM planet_osm_roads
                  WHERE highway IN ('motorway', 'trunk', 'primary', 'secondary')
                  AND ref IS NOT NULL
              ) AS p) AS q
          WHERE height <= 4 AND width <= 11
          ORDER BY
            CASE
              WHEN highway = 'motorway' THEN 38
              WHEN highway = 'trunk' THEN 37
              WHEN highway = 'primary' THEN 36
              WHEN highway = 'secondary' THEN 35
            END DESC NULLS LAST,
            height DESC,
            width DESC,
            refs,
            osm_id
        ) AS roads_text_ref_low_zoom
    properties:
      minzoom: 10
      maxzoom: 12
  - id: roads-text-ref
    geometry: linestring
    <<: *extents
    Datasource:
      <<: *osm2pgsql
      table: |-
        (SELECT
            way,
            highway,
            height,
            width,
            refs
          FROM (
            SELECT
                osm_id,
                way,
                highway,
                array_length(refs,1) AS height,
                (SELECT MAX(char_length(ref)) FROM unnest(refs) AS u(ref)) AS width,
                array_to_string(refs, E'\n') AS refs
              FROM (
                SELECT
                    osm_id,
                    way,
                    COALESCE(
                      CASE WHEN highway IN ('motorway', 'trunk', 'primary', 'secondary', 'tertiary') THEN highway END,
                      CASE WHEN aeroway IN ('runway', 'taxiway') THEN aeroway END
                    ) AS highway,
                    string_to_array(ref, ';') AS refs
                  FROM planet_osm_line
                  WHERE (highway IN ('motorway', 'trunk', 'primary', 'secondary', 'tertiary') OR aeroway IN ('runway', 'taxiway'))
                    AND ref IS NOT NULL
              ) AS p) AS q
          WHERE height <= 4 AND width <= 11
          ORDER BY
            CASE
              WHEN highway = 'motorway' THEN 38
              WHEN highway = 'trunk' THEN 37
              WHEN highway = 'primary' THEN 36
              WHEN highway = 'secondary' THEN 35
              WHEN highway = 'tertiary' THEN 34
              WHEN highway = 'runway' THEN 6
              WHEN highway = 'taxiway' THEN 5
            END DESC NULLS LAST,
            height DESC,
            width DESC,
            refs,
            osm_id
        ) AS roads_text_ref
    properties:
      minzoom: 13
  - id: roads-area-text-name
    geometry: point
    <<: *extents
    Datasource:
      <<: *osm2pgsql
      table: |-
        (SELECT
            ST_PointOnSurface(way) AS way,
            way_area/NULLIF(POW(!scale_denominator!*0.001*0.28,2),0) AS way_pixels,
            highway,
            name
          FROM planet_osm_polygon
          WHERE ST_PointOnSurface(way) && !bbox!
            AND name IS NOT NULL
            AND (highway IN ('pedestrian', 'footway', 'service', 'living_street', 'platform')
              OR (railway IN ('platform')
                  AND (tags->'location' NOT IN ('underground') OR (tags->'location') IS NULL)
                  AND (tunnel NOT IN ('yes', 'building_passage') OR tunnel IS NULL)
                  AND (covered NOT IN ('yes') OR covered IS NULL)))
            AND way_area > 3000*POW(!scale_denominator!*0.001*0.28,2)
            AND way_area < 768000*POW(!scale_denominator!*0.001*0.28,2)
          ORDER BY way_area DESC
        ) AS roads_area_text_name
    properties:
      minzoom: 15
  - id: roads-text-name
    geometry: linestring
    <<: *extents
    Datasource:
      <<: *osm2pgsql
      table: |-
        (SELECT
            way,
            CASE WHEN substr(highway, length(highway)-4, 5) = '_link' THEN substr(highway, 0, length(highway)-4) ELSE highway END,
            CASE WHEN (tunnel = 'yes' OR tunnel = 'building_passage' OR covered = 'yes') THEN 'yes' ELSE 'no' END AS tunnel,
            construction,
            name,
            CASE
              WHEN oneway IN ('yes', '-1') THEN oneway
              WHEN junction IN ('roundabout') AND (oneway IS NULL OR NOT oneway IN ('no', 'reversible')) THEN 'yes'
            END AS oneway,
            horse, bicycle
          FROM planet_osm_line l
          WHERE highway IN ('motorway', 'motorway_link', 'trunk', 'trunk_link', 'primary', 'primary_link', 'secondary', 'secondary_link', 'tertiary',
                            'tertiary_link', 'residential', 'unclassified', 'road', 'service', 'pedestrian', 'raceway', 'living_street', 'construction')
            AND (name IS NOT NULL
              OR oneway IN ('yes', '-1')
              OR junction IN ('roundabout'))
          ORDER BY
            z_order DESC, -- put important roads first
            COALESCE(layer, 0), -- put top layered roads first
            length(name) DESC, -- Try to fit big labels in first
            name DESC, -- Force a consistent ordering between differently named streets
            l.osm_id DESC -- Force an ordering for streets of the same name, e.g. dualized roads
        ) AS roads_text_name
    properties:
      cache-features: true
      minzoom: 13
  - id: paths-text-name
    geometry: linestring
    <<: *extents
    Datasource:
      <<: *osm2pgsql
      table: |-
        (SELECT
            way,
            highway,
            construction,
            name,
            CASE
              WHEN oneway IN ('yes', '-1') THEN oneway
              WHEN junction IN ('roundabout') AND (oneway IS NULL OR NOT oneway IN ('no', 'reversible')) THEN 'yes'
            END AS oneway,
            horse,
            bicycle
          FROM planet_osm_line
          WHERE highway IN ('bridleway', 'footway', 'cycleway', 'path', 'track', 'steps', 'construction')
            AND (name IS NOT NULL
              OR oneway IN ('yes', '-1')
              OR junction IN ('roundabout'))
        ) AS paths_text_name
    properties:
      cache-features: true
      minzoom: 15
  - id: railways-text-name
    geometry: linestring
    <<: *extents
    Datasource:
      <<: *osm2pgsql
      table: |-
        (SELECT
            way,
            CASE WHEN railway = 'preserved' AND service IN ('spur', 'siding', 'yard') THEN 'INT-preserved-ssy'::text
                 WHEN (railway = 'rail' AND service IN ('spur', 'siding', 'yard')) THEN 'INT-spur-siding-yard'
                 WHEN (railway = 'tram' AND service IN ('spur', 'siding', 'yard')) THEN 'tram-service' ELSE railway END AS railway,
            CASE WHEN (tunnel = 'yes' OR tunnel = 'building_passage' OR covered = 'yes') THEN 'yes' ELSE 'no' END AS tunnel,
            tags->'highspeed' as highspeed,
            tags->'usage' as usage,
            construction,
            name
          FROM planet_osm_line l
          WHERE railway IN ('rail', 'subway', 'narrow_gauge', 'light_rail', 'preserved', 'funicular',
                            'monorail', 'miniature', 'tram', 'disused', 'construction')
            AND (tunnel IS NULL OR NOT tunnel IN ('yes', 'building_passage'))
            AND highway IS NULL -- Prevent duplicate rendering
            AND name IS NOT NULL
          ORDER BY
            z_order DESC, -- put important rails first
            COALESCE(layer, 0), -- put top layered rails first
            length(name) DESC, -- Try to fit big labels in first
            name DESC, -- Force a consistent ordering between differently named railways
            l.osm_id DESC -- Force an ordering for railways of the same name, e.g. dualized rails
        ) AS railways_text_name
    properties:
      minzoom: 11
  - id: roads-text-ref-minor
    geometry: linestring
    <<: *extents
    Datasource:
      <<: *osm2pgsql
      table: |-
        (SELECT
            way,
            highway,
            height,
            width,
            refs
          FROM (
            SELECT
                osm_id,
                way,
                highway,
                array_length(refs,1) AS height,
                (SELECT MAX(char_length(ref)) FROM unnest(refs) AS u(ref)) AS width,
                array_to_string(refs, E'\n') AS refs
              FROM (
                SELECT
                    osm_id,
                    way,
                    CASE WHEN highway IN ('unclassified', 'residential', 'track') THEN highway END AS highway,
                    string_to_array(ref, ';') AS refs
                  FROM planet_osm_line
                  WHERE highway IN ('unclassified', 'residential', 'track')
                    AND ref IS NOT NULL
              ) AS p) AS q
          WHERE height <= 4 AND width <= 11
          ORDER BY
            CASE
              WHEN highway = 'unclassified' THEN 33
              WHEN highway = 'residential' THEN 32
              WHEN highway = 'track' THEN 30
            END DESC NULLS LAST,
            height DESC,
            width DESC,
            refs,
            osm_id
        ) AS roads_text_ref_minor
    properties:
      minzoom: 15
  - id: text-poly-low-zoom
    geometry: point
    <<: *extents
    Datasource:
      <<: *osm2pgsql
      table: |-
        (SELECT
            ST_PointOnSurface(way) AS way,
            way_area/NULLIF(POW(!scale_denominator!*0.001*0.28,2),0) AS way_pixels,
            COALESCE(
<<<<<<< HEAD
              'landuse_' || CASE WHEN landuse IN ('forest', 'military', 'farmland') THEN landuse END,
              'military_' || CASE WHEN military IN ('danger_area') THEN military END,
              'natural_' || CASE WHEN "natural" IN ('wood', 'glacier', 'sand', 'scree', 'shingle', 'bare_rock',
                                                    'water', 'bay', 'strait') THEN "natural" END,
              'place_' || CASE WHEN place IN ('island') THEN place END,
              'boundary_' || CASE WHEN boundary IN ('aboriginal_lands', 'national_park')
                                       OR (boundary = 'protected_area' AND tags->'protect_class' IN ('1','1a','1b','2','3','4','5','6'))
                                       THEN boundary END,
              'leisure_' || CASE WHEN leisure IN ('nature_reserve') THEN leisure END
=======
              'landuse_' || CASE WHEN landuse IN ('forest', 'military', 'farmland') THEN landuse ELSE NULL END,
              'military_' || CASE WHEN military IN ('danger_area') THEN military ELSE NULL END,
              'natural_' || CASE WHEN "natural" IN ('wood', 'glacier', 'sand', 'scree', 'shingle', 'bare_rock', 'water') THEN "natural" ELSE NULL END,
              'place_' || CASE WHEN place IN ('island') THEN place ELSE NULL END,
              'boundary_' || CASE WHEN (boundary = 'protected_area' AND tags->'protect_class' = '24') THEN 'aboriginal_lands'
                                  WHEN boundary IN ('aboriginal_lands', 'national_park')
                                       OR (boundary = 'protected_area' AND tags->'protect_class' IN ('1','1a','1b','2','3','4','5','6','7','97','98','99'))
                                       THEN boundary ELSE NULL END,
              'leisure_' || CASE WHEN leisure IN ('nature_reserve') THEN leisure ELSE NULL END
>>>>>>> 6b6d6feb
            ) AS feature,
            name,
            CASE WHEN building = 'no' OR building IS NULL THEN 'no' ELSE 'yes' END AS is_building -- always no with the where conditions
          FROM planet_osm_polygon
          WHERE ST_PointOnSurface(way) && !bbox!
            AND name IS NOT NULL
            AND (landuse IN ('forest', 'military', 'farmland')
              OR military IN ('danger_area')
              OR "natural" IN ('wood', 'glacier', 'sand', 'scree', 'shingle', 'bare_rock', 'water')
              OR "place" IN ('island')
              OR boundary IN ('aboriginal_lands', 'national_park')
              OR (boundary = 'protected_area' AND tags->'protect_class' IN ('1','1a','1b','2','3','4','5','6'))
              OR leisure IN ('nature_reserve'))
            AND building IS NULL
            AND way_area > 100*POW(!scale_denominator!*0.001*0.28,2)
            AND way_area < 768000*POW(!scale_denominator!*0.001*0.28,2)
          ORDER BY way_area DESC
        ) AS text_poly_low_zoom
    properties:
      minzoom: 4
      maxzoom: 9
  - id: text-line
    geometry: linestring
    <<: *extents
    Datasource:
      <<: *osm2pgsql
      table: |-
        (SELECT
          way,
            NULL as way_pixels,
            COALESCE('aerialway_' || aerialway, 'attraction_' || CASE WHEN tags @> 'attraction=>water_slide' THEN 'water_slide' END, 'leisure_' || leisure, 'man_made_' || man_made, 'waterway_' || waterway, 'natural_' || "natural", 'golf_' || (tags->'golf')) AS feature,
            access,
            name,
            tags->'operator' as operator,
            ref,
            NULL AS way_area,
            CASE WHEN building = 'no' OR building IS NULL THEN 'no' ELSE 'yes' END AS is_building
          FROM planet_osm_line
          WHERE ((man_made IN ('pier', 'breakwater', 'groyne', 'embankment')
              OR (man_made = 'pipeline'
                 AND tags-> 'location' IN ('overground', 'overhead', 'surface', 'outdoor')
                 OR bridge IN ('yes', 'aqueduct', 'cantilever', 'covered', 'trestle', 'viaduct'))
              OR tags @> 'attraction=>water_slide'
              OR aerialway IN ('cable_car', 'gondola', 'mixed_lift', 'goods', 'chair_lift', 'drag_lift', 't-bar', 'j-bar', 'platter', 'rope_tow', 'zip_line')
              OR leisure IN ('slipway', 'track')
              OR waterway IN ('dam', 'weir')
              OR "natural" IN ('arete', 'cliff', 'ridge'))
            AND name IS NOT NULL)
            OR (tags @> 'golf=>hole' AND ref IS NOT NULL)
        ) AS text_line
    properties:
      minzoom: 10
  - id: text-point
    geometry: point
    <<: *extents
    Datasource:
      <<: *osm2pgsql
      # Include values that are rendered as icon without label to prevent mismatch between icons and labels,
      # see https://github.com/gravitystorm/openstreetmap-carto/pull/1349#issuecomment-77805678
      table: *amenity_points_sql
    properties:
      minzoom: 10
  - id: building-text
    geometry: point
    <<: *extents
    Datasource:
      <<: *osm2pgsql
      table: |-
        (SELECT
            name,
            ST_PointOnSurface(way) AS way,
            way_area/NULLIF(POW(!scale_denominator!*0.001*0.28,2),0) AS way_pixels
          FROM planet_osm_polygon
          WHERE ST_PointOnSurface(way) && !bbox!
            AND name IS NOT NULL
            AND building IS NOT NULL
            AND building NOT IN ('no')
            AND way_area < 4000000*POW(!scale_denominator!*0.001*0.28,2)
          ORDER BY way_area DESC
        ) AS building_text
    properties:
      minzoom: 14
  - id: interpolation
    geometry: linestring
    <<: *extents
    Datasource:
      <<: *osm2pgsql
      table: |-
        (SELECT
            way
          FROM planet_osm_line
          WHERE "addr:interpolation" IS NOT NULL
        ) AS interpolation
    properties:
      minzoom: 17
  - id: addresses
    geometry: point
    <<: *extents
    Datasource:
      <<: *osm2pgsql
      table: |-
        (SELECT
            ST_PointOnSurface(way) AS way,
            "addr:housenumber" AS addr_housenumber,
            "addr:housename" AS addr_housename,
            tags->'addr:unit' AS addr_unit,
            tags->'addr:flats' AS addr_flats,
            way_area/NULLIF(POW(!scale_denominator!*0.001*0.28,2),0) AS way_pixels
          FROM planet_osm_polygon
          WHERE way && !bbox! -- Not ST_PointOnSurface(way) because name might be NULL
            AND (("addr:housenumber" IS NOT NULL) OR ("addr:housename" IS NOT NULL) OR ((tags->'addr:unit') IS NOT NULL) OR ((tags->'addr:flats') IS NOT NULL))
            AND building IS NOT NULL
            AND way_area < 4000000*POW(!scale_denominator!*0.001*0.28,2)
        UNION ALL
        SELECT
            way,
            "addr:housenumber" AS addr_housenumber,
            "addr:housename" AS addr_housename,
            tags->'addr:unit' AS addr_unit,
            tags->'addr:flats' AS addr_flats,
            NULL AS way_pixels
          FROM planet_osm_point
          WHERE way && !bbox!
            AND (("addr:housenumber" IS NOT NULL) OR ("addr:housename" IS NOT NULL) OR ((tags->'addr:unit') IS NOT NULL) OR ((tags->'addr:flats') IS NOT NULL))
          ORDER BY way_pixels DESC NULLS LAST
        ) AS addresses
    properties:
      minzoom: 17
  - id: water-lines-text
    geometry: linestring
    <<: *extents
    Datasource:
      <<: *osm2pgsql
      table: |-
        (SELECT
            way,
            waterway,
            lock,
            name,
            "natural",
            tags->'lock_name' AS lock_name,
            CASE WHEN tags->'intermittent' IN ('yes')
              OR tags->'seasonal' IN ('yes', 'spring', 'summer', 'autumn', 'winter', 'wet_season', 'dry_season')
              THEN 'yes' ELSE 'no' END AS int_intermittent,
            CASE WHEN tunnel IN ('yes', 'culvert') 
              OR waterway = 'canal' AND tunnel = 'flooded'
              THEN 'yes' ELSE 'no' END AS int_tunnel
          FROM planet_osm_line
          WHERE (waterway IN ('river', 'canal', 'stream', 'drain', 'ditch')
                 OR "natural" IN ('bay', 'strait'))
            AND (tunnel IS NULL OR tunnel != 'culvert')
            AND name IS NOT NULL
          ORDER BY COALESCE(layer,0)
        ) AS water_lines_text
    properties:
      minzoom: 13
  - id: ferry-routes-text
    geometry: linestring
    <<: *extents
    Datasource:
      <<: *osm2pgsql
      table: |-
        (SELECT
            way,
            name
          FROM planet_osm_line
          WHERE route = 'ferry'
            AND osm_id > 0
            AND name IS NOT NULL
        ) AS ferry_routes_text
    properties:
      minzoom: 13
  - id: admin-text
    geometry: linestring
    <<: *extents
    Datasource:
      <<: *osm2pgsql
      table: |-
        (SELECT
            way,
            name,
            admin_level,
            way_area/NULLIF(POW(!scale_denominator!*0.001*0.28,2),0) AS way_pixels
          FROM planet_osm_polygon
          WHERE boundary = 'administrative'
            AND admin_level IN ('1', '2', '3', '4', '5', '6', '7', '8', '9', '10')
            AND name IS NOT NULL
            AND osm_id < 0
            AND way_area > 196000*POW(!scale_denominator!*0.001*0.28,2)
          ORDER BY admin_level::integer ASC, way_area DESC
        ) AS admin_text
    properties:
      minzoom: 11
  - id: protected-areas-text
    geometry: linestring
    <<: *extents
    Datasource:
      <<: *osm2pgsql
      table: |-
        (SELECT
            way,
            name,
            boundary,
            tags->'protect_class' AS protect_class,
            way_area/NULLIF(POW(!scale_denominator!*0.001*0.28,2),0) AS way_pixels
          FROM planet_osm_polygon
          WHERE (boundary IN ('aboriginal_lands', 'national_park')
                 OR leisure = 'nature_reserve'
                 OR (boundary = 'protected_area' AND tags->'protect_class' IN ('1','1a','1b','2','3','4','5','6')))
            AND name IS NOT NULL
        ) AS protected_areas_text
    properties:
      minzoom: 13
  - id: amenity-low-priority
    geometry: point
    <<: *extents
    Datasource:
      <<: *osm2pgsql
      table: &amenity_low_priority_sql |-
        (SELECT
            way,
            name,
            COALESCE(
              'railway_' || CASE WHEN railway IN ('level_crossing', 'crossing') AND way_area IS NULL THEN railway END,
              'amenity_' || CASE WHEN amenity IN ('bench', 'waste_basket', 'waste_disposal') AND way_area IS NULL THEN amenity END,
              'historic_' || CASE WHEN historic IN ('wayside_cross', 'wayside_shrine') AND way_area IS NULL THEN historic END,
              'man_made_' || CASE WHEN man_made IN ('cross') AND way_area IS NULL THEN man_made END,
              'barrier_' || CASE WHEN barrier IN ('bollard', 'gate', 'lift_gate', 'swing_gate', 'block', 'log', 'cattle_grid', 'stile', 'motorcycle_barrier', 'cycle_barrier', 'full-height_turnstile', 'turnstile', 'kissing_gate') THEN barrier END
            )  AS feature,
            access,
            way_area,
            way_area/NULLIF(POW(!scale_denominator!*0.001*0.28,2),0) AS way_pixels
            FROM
              (SELECT
                  ST_PointOnSurface(way) AS way,
                  name,
                  access,
                  amenity,
                  barrier,
                  highway,
                  historic,
                  man_made,
                  railway,
                  tags,
                  way_area
                FROM planet_osm_polygon
                WHERE way && !bbox! -- Not ST_PointOnSurface(way) because name might be NULL
                  AND way_area < 768000*POW(!scale_denominator!*0.001*0.28,2)
              UNION ALL
              SELECT
                  way,
                  name,
                  access,
                  amenity,
                  barrier,
                  highway,
                  historic,
                  man_made,
                  railway,
                  tags,
                  NULL AS way_area
                FROM planet_osm_point
                WHERE way && !bbox!
              ) _
            WHERE railway IN ('level_crossing', 'crossing')
               OR amenity IN ('bench', 'waste_basket', 'waste_disposal')
               OR historic IN ('wayside_cross', 'wayside_shrine')
               OR man_made IN ('cross')
               OR barrier IN ('bollard', 'gate', 'lift_gate', 'swing_gate', 'block', 'log', 'cattle_grid', 'stile', 'motorcycle_barrier', 'cycle_barrier', 'full-height_turnstile', 'turnstile', 'kissing_gate')
            ORDER BY
              CASE amenity
                WHEN 'waste_basket' THEN 1
                WHEN 'waste_disposal' THEN 1
                WHEN 'bench' THEN 2
                WHEN NULL THEN 3
              END DESC,
              way_pixels DESC NULLS LAST
          ) AS amenity_low_priority
    properties:
      cache-features: true
      minzoom: 14
  - id: text-low-priority
    geometry: point
    <<: *extents
    Datasource:
      <<: *osm2pgsql
      # Include values that are rendered as icon without label to prevent mismatch between icons and labels,
      # see https://github.com/gravitystorm/openstreetmap-carto/pull/1349#issuecomment-77805678
      table: *amenity_low_priority_sql
    properties:
      minzoom: 17<|MERGE_RESOLUTION|>--- conflicted
+++ resolved
@@ -232,12 +232,8 @@
           ORDER BY COALESCE(layer,0), way_area DESC
         ) AS water_areas
     properties:
-<<<<<<< HEAD
       cache-features: true
-      minzoom: 0
-=======
       minzoom: 5
->>>>>>> 6b6d6feb
   - id: ocean-lz
     geometry: polygon
     <<: *extents
@@ -1973,27 +1969,14 @@
             ST_PointOnSurface(way) AS way,
             way_area/NULLIF(POW(!scale_denominator!*0.001*0.28,2),0) AS way_pixels,
             COALESCE(
-<<<<<<< HEAD
               'landuse_' || CASE WHEN landuse IN ('forest', 'military', 'farmland') THEN landuse END,
               'military_' || CASE WHEN military IN ('danger_area') THEN military END,
-              'natural_' || CASE WHEN "natural" IN ('wood', 'glacier', 'sand', 'scree', 'shingle', 'bare_rock',
-                                                    'water', 'bay', 'strait') THEN "natural" END,
+              'natural_' || CASE WHEN "natural" IN ('wood', 'glacier', 'sand', 'scree', 'shingle', 'bare_rock', 'water') THEN "natural" END,
               'place_' || CASE WHEN place IN ('island') THEN place END,
               'boundary_' || CASE WHEN boundary IN ('aboriginal_lands', 'national_park')
                                        OR (boundary = 'protected_area' AND tags->'protect_class' IN ('1','1a','1b','2','3','4','5','6'))
                                        THEN boundary END,
               'leisure_' || CASE WHEN leisure IN ('nature_reserve') THEN leisure END
-=======
-              'landuse_' || CASE WHEN landuse IN ('forest', 'military', 'farmland') THEN landuse ELSE NULL END,
-              'military_' || CASE WHEN military IN ('danger_area') THEN military ELSE NULL END,
-              'natural_' || CASE WHEN "natural" IN ('wood', 'glacier', 'sand', 'scree', 'shingle', 'bare_rock', 'water') THEN "natural" ELSE NULL END,
-              'place_' || CASE WHEN place IN ('island') THEN place ELSE NULL END,
-              'boundary_' || CASE WHEN (boundary = 'protected_area' AND tags->'protect_class' = '24') THEN 'aboriginal_lands'
-                                  WHEN boundary IN ('aboriginal_lands', 'national_park')
-                                       OR (boundary = 'protected_area' AND tags->'protect_class' IN ('1','1a','1b','2','3','4','5','6','7','97','98','99'))
-                                       THEN boundary ELSE NULL END,
-              'leisure_' || CASE WHEN leisure IN ('nature_reserve') THEN leisure ELSE NULL END
->>>>>>> 6b6d6feb
             ) AS feature,
             name,
             CASE WHEN building = 'no' OR building IS NULL THEN 'no' ELSE 'yes' END AS is_building -- always no with the where conditions
