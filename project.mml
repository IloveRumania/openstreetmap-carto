{
  "interactivity": false,
  "Layer": [
    {
      "name": "world",
      "srs-name": "900913",
      "geometry": "polygon",
      "class": "",
      "id": "world",
      "srs": "+proj=merc +a=6378137 +b=6378137 +lat_ts=0.0 +lon_0=0.0 +x_0=0.0 +y_0=0.0 +k=1.0 +units=m +nadgrids=@null +wktext +no_defs +over",
      "Datasource": {
        "type": "shape",
        "file": "data/simplified-land-polygons-complete-3857/simplified_land_polygons.shp"
      },
      "extent": [
        -180,
        -85.05112877980659,
        180,
        85.05112877980659
      ],
      "properties": {
        "maxzoom": 9
      },
      "advanced": {}
    },
    {
      "name": "coast-poly",
      "srs-name": "900913",
      "geometry": "polygon",
      "class": "",
      "id": "coast-poly",
      "srs": "+proj=merc +a=6378137 +b=6378137 +lat_ts=0.0 +lon_0=0.0 +x_0=0.0 +y_0=0.0 +k=1.0 +units=m +nadgrids=@null +wktext +no_defs +over",
      "Datasource": {
        "type": "shape",
        "file": "data/land-polygons-split-3857/land_polygons.shp"
      },
      "extent": [
        -180,
        -85.05112877980659,
        180,
        85.05112877980659
      ],
      "properties": {
        "minzoom": 10
      },
      "advanced": {}
    },
    {
      "name": "builtup",
      "srs-name": "mercator",
      "geometry": "polygon",
      "class": "",
      "id": "builtup",
      "srs": "+proj=merc +datum=WGS84 +over",
      "Datasource": {
        "type": "shape",
        "file": "data/world_boundaries/builtup_area.shp"
      },
      "extent": [
        -180,
        -85.05112877980659,
        180,
        85.05112877980659
      ],
      "properties": {
        "maxzoom": 9,
        "minzoom": 8
      },
      "advanced": {}
    },
    {
      "name": "necountries",
      "srs-name": "WGS84",
      "geometry": "linestring",
      "class": "",
      "id": "necountries",
      "srs": "+proj=longlat +ellps=WGS84 +datum=WGS84 +no_defs",
      "Datasource": {
        "type": "shape",
        "file": "data/ne_110m_admin_0_boundary_lines_land/ne_110m_admin_0_boundary_lines_land.shp"
      },
      "extent": [
        -180,
        -85.05112877980659,
        180,
        85.05112877980659
      ],
      "properties": {
        "maxzoom": 3,
        "minzoom": 1
      },
      "advanced": {}
    },
    {
      "name": "landcover-low-zoom",
      "srs-name": "900913",
      "geometry": "polygon",
      "class": "",
      "id": "landcover-low-zoom",
      "srs": "+proj=merc +a=6378137 +b=6378137 +lat_ts=0.0 +lon_0=0.0 +x_0=0.0 +y_0=0.0 +k=1.0 +units=m +nadgrids=@null +wktext +no_defs +over",
      "Datasource": {
        "extent": "-20037508,-20037508,20037508,20037508",
        "table": "(SELECT\n    way, name, way_pixels,\n    COALESCE(wetland, landuse, \"natural\") AS feature\n  FROM (SELECT\n      way, COALESCE(name, '') AS name,\n      ('landuse_' || (CASE WHEN landuse IN ('forest') THEN landuse ELSE NULL END)) AS landuse,\n      ('natural_' || (CASE WHEN \"natural\" IN ('wood', 'sand', 'scree', 'shingle', 'bare_rock') THEN \"natural\" ELSE NULL END)) AS \"natural\",\n      ('wetland_' || (CASE WHEN \"natural\" IN ('wetland', 'mud') THEN (CASE WHEN \"natural\" IN ('mud') THEN \"natural\" ELSE wetland END) ELSE NULL END)) AS wetland,\n      way_area/NULLIF(!pixel_width!::real*!pixel_height!::real,0) AS way_pixels\n    FROM planet_osm_polygon\n    WHERE (landuse IN ('forest')\n      OR \"natural\" IN ('wood', 'wetland', 'mud', 'sand', 'scree', 'shingle', 'bare_rock'))\n      AND way_area > 0.01*!pixel_width!::real*!pixel_height!::real\n      AND building IS NULL\n    ORDER BY z_order, way_area DESC\n  ) AS features\n) AS landcover_low_zoom",
        "geometry_field": "way",
        "type": "postgis",
        "key_field": "",
        "dbname": "gis"
      },
      "extent": [
        -180,
        -85.05112877980659,
        180,
        85.05112877980659
      ],
      "properties": {
        "maxzoom": 9
      },
      "advanced": {}
    },
    {
      "name": "landcover",
      "srs-name": "900913",
      "geometry": "polygon",
      "class": "",
      "id": "landcover",
      "srs": "+proj=merc +a=6378137 +b=6378137 +lat_ts=0.0 +lon_0=0.0 +x_0=0.0 +y_0=0.0 +k=1.0 +units=m +nadgrids=@null +wktext +no_defs +over",
      "Datasource": {
        "extent": "-20037508,-20037508,20037508,20037508",
        "table": "(SELECT\n    way, name, religion, way_pixels,\n    COALESCE(aeroway, amenity, wetland, landuse, leisure, military, \"natural\", power, tourism, highway, railway) AS feature\n  FROM (SELECT\n      way, COALESCE(name, '') AS name,\n      ('aeroway_' || (CASE WHEN aeroway IN ('apron', 'aerodrome') THEN aeroway ELSE NULL END)) AS aeroway,\n      ('amenity_' || (CASE WHEN amenity IN ('parking', 'bicycle_parking', 'university', 'college', 'school', 'hospital', 'kindergarten', 'grave_yard', 'prison', 'place_of_worship') THEN amenity ELSE NULL END)) AS amenity,\n      ('landuse_' || (CASE WHEN landuse IN ('quarry', 'vineyard', 'orchard', 'cemetery', 'residential', 'garages', 'meadow', 'grass', 'allotments', 'forest', 'farmyard', 'farm', 'farmland', 'greenhouse_horticulture', 'recreation_ground', 'conservation', 'village_green', 'retail', 'industrial', 'railway', 'commercial', 'brownfield', 'landfill', 'construction') THEN landuse ELSE NULL END)) AS landuse,\n      ('leisure_' || (CASE WHEN leisure IN ('swimming_pool', 'playground', 'park', 'recreation_ground', 'common', 'garden', 'golf_course', 'miniature_golf', 'picnic_table', 'sports_centre', 'stadium', 'pitch', 'track') THEN leisure ELSE NULL END)) AS leisure,\n      ('military_' || (CASE WHEN military IN ('danger_area') THEN military ELSE NULL END)) AS military,\n      ('natural_' || (CASE WHEN \"natural\" IN ('beach', 'heath', 'grassland', 'wood', 'sand', 'scree', 'shingle', 'bare_rock', 'scrub') THEN \"natural\" ELSE NULL END)) AS \"natural\",\n      ('wetland_' || (CASE WHEN \"natural\" IN ('wetland', 'marsh', 'mud') THEN (CASE WHEN \"natural\" IN ('marsh', 'mud') THEN \"natural\" ELSE wetland END) ELSE NULL END)) AS wetland,\n      ('power_' || (CASE WHEN power IN ('station', 'sub_station', 'substation', 'generator') THEN power ELSE NULL END)) AS power,\n      ('tourism_' || (CASE WHEN tourism IN ('attraction', 'camp_site', 'caravan_site', 'picnic_site') THEN tourism ELSE NULL END)) AS tourism,\n      ('highway_' || (CASE WHEN highway IN ('services', 'rest_area') THEN highway ELSE NULL END)) AS highway,\n      ('railway_' || (CASE WHEN railway = 'station' THEN railway ELSE NULL END)) AS railway,\n      CASE WHEN religion IN ('christian', 'jewish') THEN religion ELSE 'INT-generic'::text END AS religion,\n      way_area/NULLIF(!pixel_width!::real*!pixel_height!::real,0) AS way_pixels\n    FROM planet_osm_polygon\n    WHERE (landuse IS NOT NULL\n      OR leisure IS NOT NULL\n      OR aeroway IN ('apron', 'aerodrome')\n      OR amenity IN ('parking', 'bicycle_parking', 'university', 'college', 'school', 'hospital', 'kindergarten', 'grave_yard', 'place_of_worship', 'prison')\n      OR military IN ('danger_area')\n      OR \"natural\" IN ('beach', 'heath', 'mud', 'marsh', 'wetland', 'grassland', 'wood', 'sand', 'scree', 'shingle', 'bare_rock', 'scrub')\n      OR power IN ('station', 'sub_station', 'substation', 'generator')\n      OR tourism IN ('attraction', 'camp_site', 'caravan_site', 'picnic_site')\n      OR highway IN ('services', 'rest_area')\n      OR railway = 'station')\n      AND way_area > 0.01*!pixel_width!::real*!pixel_height!::real\n    ORDER BY z_order, way_area DESC\n  ) AS landcover\n) AS features",
        "geometry_field": "way",
        "type": "postgis",
        "key_field": "",
        "dbname": "gis"
      },
      "extent": [
        -180,
        -85.05112877980659,
        180,
        85.05112877980659
      ],
      "properties": {
        "minzoom": 10
      },
      "advanced": {}
    },
    {
      "name": "landcover-line",
      "srs-name": "900913",
      "geometry": "linestring",
      "class": "",
      "id": "landcover-line",
      "srs": "+proj=merc +a=6378137 +b=6378137 +lat_ts=0.0 +lon_0=0.0 +x_0=0.0 +y_0=0.0 +k=1.0 +units=m +nadgrids=@null +wktext +no_defs +over",
      "Datasource": {
        "extent": "-20037508,-20037508,20037508,20037508",
        "table": "(SELECT\n    way\n  FROM planet_osm_line\n  WHERE man_made = 'cutline'\n) AS landcover_line",
        "geometry_field": "way",
        "type": "postgis",
        "key_field": "",
        "dbname": "gis"
      },
      "extent": [
        -180,
        -85.05112877980659,
        180,
        85.05112877980659
      ],
      "properties": {
        "minzoom": 14
      },
      "advanced": {}
    },
    {
      "name": "water-lines-casing",
      "srs-name": "900913",
      "geometry": "linestring",
      "class": "",
      "id": "water-lines-casing",
      "srs": "+proj=merc +a=6378137 +b=6378137 +lat_ts=0.0 +lon_0=0.0 +x_0=0.0 +y_0=0.0 +k=1.0 +units=m +nadgrids=@null +wktext +no_defs +over",
      "Datasource": {
        "extent": "-20037508,-20037508,20037508,20037508",
        "table": "(SELECT\n    way, waterway, intermittent,\n    CASE WHEN tunnel IN ('yes', 'culvert') THEN 'yes' ELSE 'no' END AS int_tunnel\n  FROM planet_osm_line\n  WHERE waterway IN ('stream', 'drain', 'ditch')\n) AS water_lines_casing",
        "geometry_field": "way",
        "type": "postgis",
        "key_field": "",
        "dbname": "gis"
      },
      "extent": [
        -180,
        -85.05112877980659,
        180,
        85.05112877980659
      ],
      "properties": {
        "minzoom": 13
      },
      "advanced": {}
    },
    {
      "name": "water-lines-low-zoom",
      "srs-name": "900913",
      "geometry": "linestring",
      "class": "",
      "id": "water-lines-low-zoom",
      "srs": "+proj=merc +a=6378137 +b=6378137 +lat_ts=0.0 +lon_0=0.0 +x_0=0.0 +y_0=0.0 +k=1.0 +units=m +nadgrids=@null +wktext +no_defs +over",
      "Datasource": {
        "extent": "-20037508,-20037508,20037508,20037508",
        "table": "(SELECT way, waterway, intermittent\n  FROM planet_osm_line\n  WHERE waterway = 'river'\n) AS water_lines_low_zoom",
        "geometry_field": "way",
        "type": "postgis",
        "key_field": "",
        "dbname": "gis"
      },
      "extent": [
        -180,
        -85.05112877980659,
        180,
        85.05112877980659
      ],
      "properties": {
        "maxzoom": 11,
        "minzoom": 8
      },
      "advanced": {}
    },
    {
      "name": "water-areas",
      "srs-name": "900913",
      "geometry": "polygon",
      "class": "",
      "id": "water-areas",
      "srs": "+proj=merc +a=6378137 +b=6378137 +lat_ts=0.0 +lon_0=0.0 +x_0=0.0 +y_0=0.0 +k=1.0 +units=m +nadgrids=@null +wktext +no_defs +over",
      "Datasource": {
        "extent": "-20037508,-20037508,20037508,20037508",
        "table": "(SELECT\n    way,\n    \"natural\",\n    waterway,\n    landuse,\n    name,\n    way_area/NULLIF(!pixel_width!::real*!pixel_height!::real,0) AS way_pixels\n  FROM planet_osm_polygon\n  WHERE\n    (waterway IN ('dock', 'riverbank', 'canal')\n      OR landuse IN ('reservoir', 'basin')\n      OR \"natural\" IN ('water', 'glacier'))\n    AND building IS NULL\n    AND way_area > 0.01*!pixel_width!::real*!pixel_height!::real\n  ORDER BY z_order, way_area DESC\n) AS water_areas",
        "geometry_field": "way",
        "type": "postgis",
        "key_field": "",
        "dbname": "gis"
      },
      "extent": [
        -180,
        -85.05112877980659,
        180,
        85.05112877980659
      ],
      "properties": {
        "minzoom": 4
      },
      "advanced": {}
    },
    {
      "name": "water-areas-overlay",
      "srs-name": "900913",
      "geometry": "polygon",
      "class": "",
      "id": "water-areas-overlay",
      "srs": "+proj=merc +a=6378137 +b=6378137 +lat_ts=0.0 +lon_0=0.0 +x_0=0.0 +y_0=0.0 +k=1.0 +units=m +nadgrids=@null +wktext +no_defs +over",
      "Datasource": {
        "extent": "-20037508,-20037508,20037508,20037508",
        "table": "(SELECT\n    way,\n    CASE WHEN \"natural\" IN ('marsh', 'mud') THEN \"natural\" ELSE wetland END AS int_wetland\n  FROM planet_osm_polygon\n  WHERE \"natural\" IN ('marsh', 'mud', 'wetland')\n    AND building IS NULL\n    AND way_area > 0.01*!pixel_width!::real*!pixel_height!::real\n  ORDER BY z_order, way_area DESC\n) AS water_areas_overlay",
        "geometry_field": "way",
        "type": "postgis",
        "key_field": "",
        "dbname": "gis"
      },
      "extent": [
        -180,
        -85.05112877980659,
        180,
        85.05112877980659
      ],
      "properties": {
        "minzoom": 10
      },
      "advanced": {}
    },
    {
      "name": "water-lines",
      "srs-name": "900913",
      "geometry": "linestring",
      "class": "water-lines",
      "id": "water-lines",
      "srs": "+proj=merc +a=6378137 +b=6378137 +lat_ts=0.0 +lon_0=0.0 +x_0=0.0 +y_0=0.0 +k=1.0 +units=m +nadgrids=@null +wktext +no_defs +over",
      "Datasource": {
        "extent": "-20037508,-20037508,20037508,20037508",
        "table": "(SELECT\n    way, waterway, name, intermittent,\n    CASE WHEN tunnel IN ('yes', 'culvert') THEN 'yes' ELSE 'no' END AS int_tunnel,\n    'no' AS bridge\n  FROM planet_osm_line\n  WHERE waterway IN ('river', 'canal', 'derelict_canal', 'stream', 'drain', 'ditch', 'wadi')\n    AND (bridge IS NULL OR bridge NOT IN ('yes', 'aqueduct'))\n  ORDER BY z_order\n) AS water_lines",
        "geometry_field": "way",
        "type": "postgis",
        "key_field": "",
        "dbname": "gis"
      },
      "extent": [
        -180,
        -85.05112877980659,
        180,
        85.05112877980659
      ],
      "properties": {
        "minzoom": 12
      },
      "advanced": {}
    },
    {
      "name": "water-barriers-line",
      "srs-name": "900913",
      "geometry": "linestring",
      "class": "",
      "id": "water-barriers-line",
      "srs": "+proj=merc +a=6378137 +b=6378137 +lat_ts=0.0 +lon_0=0.0 +x_0=0.0 +y_0=0.0 +k=1.0 +units=m +nadgrids=@null +wktext +no_defs +over",
      "Datasource": {
        "extent": "-20037508,-20037508,20037508,20037508",
        "table": "(SELECT way, waterway, name\n  FROM planet_osm_line\n  WHERE waterway IN ('dam', 'weir', 'lock_gate')\n) AS water_barriers_line",
        "geometry_field": "way",
        "type": "postgis",
        "key_field": "",
        "dbname": "gis"
      },
      "extent": [
        -180,
        -85.05112877980659,
        180,
        85.05112877980659
      ],
      "properties": {
        "minzoom": 13
      },
      "advanced": {}
    },
    {
      "name": "water-barriers-poly",
      "srs-name": "900913",
      "geometry": "polygon",
      "class": "",
      "id": "water-barriers-poly",
      "srs": "+proj=merc +a=6378137 +b=6378137 +lat_ts=0.0 +lon_0=0.0 +x_0=0.0 +y_0=0.0 +k=1.0 +units=m +nadgrids=@null +wktext +no_defs +over",
      "Datasource": {
        "extent": "-20037508,-20037508,20037508,20037508",
        "table": "(SELECT way, waterway, name\n  FROM planet_osm_polygon\n  WHERE waterway IN ('dam', 'weir', 'lock_gate')\n) AS water_barriers_poly",
        "geometry_field": "way",
        "type": "postgis",
        "key_field": "",
        "dbname": "gis"
      },
      "extent": [
        -180,
        -85.05112877980659,
        180,
        85.05112877980659
      ],
      "properties": {
        "minzoom": 13
      },
      "advanced": {}
    },
    {
      "name": "marinas-area",
      "srs-name": "900913",
      "geometry": "polygon",
      "class": "",
      "id": "marinas-area",
      "srs": "+proj=merc +a=6378137 +b=6378137 +lat_ts=0.0 +lon_0=0.0 +x_0=0.0 +y_0=0.0 +k=1.0 +units=m +nadgrids=@null +wktext +no_defs +over",
      "Datasource": {
        "extent": "-20037508,-20037508,20037508,20037508",
        "table": "(SELECT\n    way\n  FROM planet_osm_polygon\n  WHERE leisure = 'marina'\n) AS marinas_area",
        "geometry_field": "way",
        "type": "postgis",
        "key_field": "",
        "dbname": "gis"
      },
      "extent": [
        -180,
        -85.05112877980659,
        180,
        85.05112877980659
      ],
      "properties": {
        "minzoom": 14
      },
      "advanced": {}
    },
    {
      "name": "piers-poly",
      "srs-name": "900913",
      "geometry": "polygon",
      "class": "",
      "id": "piers-poly",
      "srs": "+proj=merc +a=6378137 +b=6378137 +lat_ts=0.0 +lon_0=0.0 +x_0=0.0 +y_0=0.0 +k=1.0 +units=m +nadgrids=@null +wktext +no_defs +over",
      "Datasource": {
        "extent": "-20037508,-20037508,20037508,20037508",
        "table": "(SELECT\n    way, man_made\n  FROM planet_osm_polygon\n  WHERE man_made IN ('pier', 'breakwater', 'groyne')\n) AS piers_poly",
        "geometry_field": "way",
        "type": "postgis",
        "key_field": "",
        "dbname": "gis"
      },
      "extent": [
        -180,
        -85.05112877980659,
        180,
        85.05112877980659
      ],
      "properties": {
        "minzoom": 12
      },
      "advanced": {}
    },
    {
      "name": "piers-line",
      "srs-name": "900913",
      "geometry": "linestring",
      "class": "",
      "id": "piers-line",
      "srs": "+proj=merc +a=6378137 +b=6378137 +lat_ts=0.0 +lon_0=0.0 +x_0=0.0 +y_0=0.0 +k=1.0 +units=m +nadgrids=@null +wktext +no_defs +over",
      "Datasource": {
        "extent": "-20037508,-20037508,20037508,20037508",
        "table": "(SELECT\n    way, man_made\n  FROM planet_osm_line\n  WHERE man_made IN ('pier', 'breakwater', 'groyne')\n) AS piers_line",
        "geometry_field": "way",
        "type": "postgis",
        "key_field": "",
        "dbname": "gis"
      },
      "extent": [
        -180,
        -85.05112877980659,
        180,
        85.05112877980659
      ],
      "properties": {
        "minzoom": 12
      },
      "advanced": {}
    },
    {
      "name": "water-barriers-point",
      "srs-name": "900913",
      "geometry": "point",
      "class": "",
      "id": "water-barriers-point",
      "srs": "+proj=merc +a=6378137 +b=6378137 +lat_ts=0.0 +lon_0=0.0 +x_0=0.0 +y_0=0.0 +k=1.0 +units=m +nadgrids=@null +wktext +no_defs +over",
      "Datasource": {
        "extent": "-20037508,-20037508,20037508,20037508",
        "table": "(SELECT\n    way, waterway\n  FROM planet_osm_point\n  WHERE waterway IN ('dam', 'weir', 'lock_gate')\n) AS water_barriers_points",
        "geometry_field": "way",
        "type": "postgis",
        "key_field": "",
        "dbname": "gis"
      },
      "extent": [
        -180,
        -85.05112877980659,
        180,
        85.05112877980659
      ],
      "properties": {
        "minzoom": 17
      },
      "advanced": {}
    },
    {
      "name": "buildings",
      "srs-name": "900913",
      "geometry": "polygon",
      "class": "",
      "id": "buildings",
      "srs": "+proj=merc +a=6378137 +b=6378137 +lat_ts=0.0 +lon_0=0.0 +x_0=0.0 +y_0=0.0 +k=1.0 +units=m +nadgrids=@null +wktext +no_defs +over",
      "Datasource": {
        "extent": "-20037508,-20037508,20037508,20037508",
        "table": "(SELECT\n    way,\n    building\n  FROM planet_osm_polygon\n  WHERE building IS NOT NULL\n    AND building != 'no'\n    AND way_area > 0.01*!pixel_width!::real*!pixel_height!::real\n  ORDER BY z_order, way_area DESC\n) AS buildings",
        "geometry_field": "way",
        "type": "postgis",
        "key_field": "",
        "dbname": "gis"
      },
      "extent": [
        -180,
        -85.05112877980659,
        180,
        85.05112877980659
      ],
      "properties": {
        "minzoom": 12
      },
      "advanced": {}
    },
    {
      "name": "buildings-major",
      "srs-name": "900913",
      "geometry": "polygon",
      "class": "",
      "id": "buildings-major",
      "srs": "+proj=merc +a=6378137 +b=6378137 +lat_ts=0.0 +lon_0=0.0 +x_0=0.0 +y_0=0.0 +k=1.0 +units=m +nadgrids=@null +wktext +no_defs +over",
      "Datasource": {
        "extent": "-20037508,-20037508,20037508,20037508",
        "table": "(SELECT\n    way,\n    building,\n    amenity,\n    aeroway\n  FROM planet_osm_polygon\n  WHERE building IS NOT NULL\n    AND building != 'no'\n    AND (aeroway = 'terminal' OR amenity = 'place_of_worship')\n    AND way_area > 0.01*!pixel_width!::real*!pixel_height!::real\n  ORDER BY z_order, way_area DESC)\nAS buildings_major",
        "geometry_field": "way",
        "type": "postgis",
        "key_field": "",
        "dbname": "gis"
      },
      "extent": [
        -180,
        -85.05112877980659,
        180,
        85.05112877980659
      ],
      "properties": {
        "minzoom": 12
      },
      "advanced": {}
    },
    {
      "name": "tunnels",
      "srs-name": "900913",
      "geometry": "linestring",
      "class": "tunnels-fill tunnels-casing access directions",
      "id": "tunnels",
      "srs": "+proj=merc +a=6378137 +b=6378137 +lat_ts=0.0 +lon_0=0.0 +x_0=0.0 +y_0=0.0 +k=1.0 +units=m +nadgrids=@null +wktext +no_defs +over",
      "Datasource": {
        "extent": "-20037508,-20037508,20037508,20037508",
        "table": "(SELECT way, (CASE WHEN substr(feature, length(feature)-3, 4) = 'link' THEN substr(feature, 0, length(feature)-4) ELSE feature END) AS feature,\n        horse, foot, bicycle, tracktype, access, construction,\n        service, oneway, link, layernotnull\n  FROM ( -- subselect that contains both roads and rail/aero\n    SELECT\n        way,\n        ('highway_' || highway) AS feature, --only motorway to tertiary links are accepted later on\n        horse,\n        foot,\n        bicycle,\n        tracktype,\n        CASE WHEN access IN ('destination') THEN 'destination'::text\n          WHEN access IN ('no', 'private') THEN 'no'::text\n          ELSE NULL\n        END AS access,\n        construction,\n        CASE\n          WHEN service IN ('parking_aisle', 'drive-through', 'driveway') THEN 'INT-minor'::text\n          ELSE 'INT-normal'::text\n        END AS service,\n        CASE\n          WHEN oneway IN ('yes', '-1') THEN oneway\n          WHEN junction IN ('roundabout') AND (oneway IS NULL OR NOT oneway IN ('no', 'reversible')) THEN 'yes'\n          ELSE NULL\n        END AS oneway,\n        CASE\n          WHEN substr(highway, length(highway)-3, 4) = 'link' THEN 'yes'\n          ELSE 'no'\n        END AS link,\n        CASE WHEN layer~E'^-?\\\\d+$' AND length(layer)<10 THEN layer::integer ELSE 0 END AS layernotnull\n      FROM planet_osm_line\n      WHERE (tunnel = 'yes' OR tunnel = 'building_passage' OR covered = 'yes')\n        AND highway IS NOT NULL -- end of road select\n    UNION ALL\n    SELECT\n        way,\n        COALESCE(\n          ('railway_' || (CASE WHEN railway = 'preserved' AND service IN ('spur', 'siding', 'yard') THEN 'INT-preserved-ssy'::text WHEN (railway = 'rail' AND service IN ('spur', 'siding', 'yard')) THEN 'INT-spur-siding-yard' ELSE railway END)),\n          ('aeroway_' || aeroway)\n        ) AS feature,\n        horse,\n        foot,\n        bicycle,\n        tracktype,\n        CASE\n          WHEN access IN ('destination') THEN 'destination'::text\n          WHEN access IN ('no', 'private') THEN 'no'::text\n          ELSE NULL\n        END AS access,\n        construction,\n        CASE WHEN service IN ('parking_aisle', 'drive-through', 'driveway') THEN 'INT-minor'::text ELSE 'INT-normal'::text END AS service,\n        NULL AS oneway,\n        'no' AS link,\n        CASE WHEN layer~E'^-?\\\\d+$' AND length(layer)<10 THEN layer::integer ELSE 0 END AS layernotnull\n      FROM planet_osm_line\n      WHERE (tunnel = 'yes' OR tunnel = 'building_passage' OR covered = 'yes')\n        AND (railway IS NOT NULL OR aeroway IS NOT NULL) -- end of rail/aero select\n    ) AS features\n  JOIN (VALUES -- this join is also putting a condition on what is selected. features not matching it do not make it into the results.\n      ('railway_rail', 430),\n      ('railway_spur', 430),\n      ('railway_siding', 430),\n      ('railway_INT-preserved-ssy', 430),\n      ('railway_INT-spur-siding-yard', 430),\n      ('railway_subway', 420),\n      ('railway_narrow_gauge', 420),\n      ('railway_light_rail', 420),\n      ('railway_preserved', 420),\n      ('railway_funicular', 420),\n      ('railway_monorail', 420),\n      ('railway_miniature', 420),\n      ('railway_turntable', 420),\n      ('railway_tram', 410),\n      ('railway_disused', 400),\n      ('railway_construction', 400),\n      ('highway_motorway', 380),\n      ('highway_trunk', 370),\n      ('highway_primary', 360),\n      ('highway_secondary', 350),\n      ('highway_tertiary', 340),\n      ('highway_residential', 330),\n      ('highway_unclassified', 330),\n      ('highway_road', 330),\n      ('highway_living_street', 320),\n      ('highway_pedestrian', 310),\n      ('highway_raceway', 300),\n      ('highway_motorway_link', 240),\n      ('highway_trunk_link', 230),\n      ('highway_primary_link', 220),\n      ('highway_secondary_link', 210),\n      ('highway_tertiary_link', 200),\n      ('highway_service', 150),\n      ('highway_track', 110),\n      ('highway_path', 100),\n      ('highway_footway', 100),\n      ('highway_bridleway', 100),\n      ('highway_cycleway', 100),\n      ('highway_steps', 100),\n      ('highway_platform', 90),\n      ('railway_platform', 90),\n      ('aeroway_runway', 60),\n      ('aeroway_taxiway', 50),\n      ('highway_proposed', 20),\n      ('highway_construction', 10)\n    ) AS ordertable (feature, prio)\n    USING (feature)\n  ORDER BY\n    layernotnull,\n    prio,\n    CASE WHEN access IN ('no', 'private') THEN 0 WHEN access IN ('destination') THEN 1 ELSE 2 END\n) AS tunnels",
        "geometry_field": "way",
        "type": "postgis",
        "key_field": "",
        "dbname": "gis"
      },
      "extent": [
        -180,
        -85.05112877980659,
        180,
        85.05112877980659
      ],
      "properties": {
        "group-by": "layernotnull",
        "minzoom": 10
      },
      "advanced": {}
    },
    {
      "name": "citywalls",
      "srs-name": "900913",
      "geometry": "linestring",
      "class": "",
      "srs": "+proj=merc +a=6378137 +b=6378137 +lat_ts=0.0 +lon_0=0.0 +x_0=0.0 +y_0=0.0 +k=1.0 +units=m +nadgrids=@null +wktext +no_defs +over",
      "Datasource": {
        "extent": "-20037508,-20037508,20037508,20037508",
        "table": "(SELECT\n    way\n  FROM planet_osm_line\n  WHERE historic = 'citywalls')\nAS citywalls",
        "geometry_field": "way",
        "type": "postgis",
        "key_field": "",
        "dbname": "gis"
      },
      "extent": [
        -180,
        -85.05112877980659,
        180,
        85.05112877980659
      ],
      "id": "citywalls",
      "advanced": {}
    },
    {
      "name": "castlewalls",
      "srs-name": "900913",
      "geometry": "linestring",
      "class": "castlewalls",
      "id": "castlewalls",
      "srs": "+proj=merc +a=6378137 +b=6378137 +lat_ts=0.0 +lon_0=0.0 +x_0=0.0 +y_0=0.0 +k=1.0 +units=m +nadgrids=@null +wktext +no_defs +over",
      "Datasource": {
        "extent": "-20037508,-20037508,20037508,20037508",
        "table": "(SELECT\n    way\n  FROM planet_osm_line\n  WHERE historic = 'castle_walls'\n) AS castlewalls",
        "geometry_field": "way",
        "type": "postgis",
        "key_field": "",
        "dbname": "gis"
      },
      "extent": [
        -180,
        -85.05112877980659,
        180,
        85.05112877980659
      ],
      "properties": {
        "minzoom": 14
      },
      "advanced": {}
    },
    {
      "name": "castlewalls-poly",
      "srs-name": "900913",
      "geometry": "polygon",
      "class": "castlewalls",
      "id": "castlewalls-poly",
      "srs": "+proj=merc +a=6378137 +b=6378137 +lat_ts=0.0 +lon_0=0.0 +x_0=0.0 +y_0=0.0 +k=1.0 +units=m +nadgrids=@null +wktext +no_defs +over",
      "Datasource": {
        "extent": "-20037508,-20037508,20037508,20037508",
        "table": "(SELECT\n    way\n  FROM planet_osm_polygon\n  WHERE historic = 'castle_walls'\n) AS castlewalls_poly",
        "geometry_field": "way",
        "type": "postgis",
        "key_field": "",
        "dbname": "gis"
      },
      "extent": [
        -180,
        -85.05112877980659,
        180,
        85.05112877980659
      ],
      "properties": {
        "minzoom": 14
      },
      "advanced": {}
    },
    {
      "name": "landuse-overlay",
      "srs-name": "900913",
      "geometry": "polygon",
      "class": "",
      "id": "landuse-overlay",
      "srs": "+proj=merc +a=6378137 +b=6378137 +lat_ts=0.0 +lon_0=0.0 +x_0=0.0 +y_0=0.0 +k=1.0 +units=m +nadgrids=@null +wktext +no_defs +over",
      "Datasource": {
        "extent": "-20037508,-20037508,20037508,20037508",
        "table": "(SELECT\n    way, landuse, leisure\n  FROM planet_osm_polygon\n  WHERE landuse = 'military'\n    AND building IS NULL\n) AS landuse_overlay",
        "geometry_field": "way",
        "type": "postgis",
        "key_field": "",
        "dbname": "gis"
      },
      "extent": [
        -180,
        -85.05112877980659,
        180,
        85.05112877980659
      ],
      "properties": {
        "minzoom": 10
      },
      "advanced": {}
    },
    {
      "name": "line-barriers",
      "srs-name": "900913",
      "geometry": "linestring",
      "class": "barriers",
      "id": "line-barriers",
      "srs": "+proj=merc +a=6378137 +b=6378137 +lat_ts=0.0 +lon_0=0.0 +x_0=0.0 +y_0=0.0 +k=1.0 +units=m +nadgrids=@null +wktext +no_defs +over",
      "Datasource": {
        "extent": "-20037508,-20037508,20037508,20037508",
        "table": "(SELECT\n    way, barrier\n  FROM planet_osm_line\n  WHERE barrier IS NOT NULL\n) AS line_barriers",
        "geometry_field": "way",
        "type": "postgis",
        "key_field": "",
        "dbname": "gis"
      },
      "extent": [
        -180,
        -85.05112877980659,
        180,
        85.05112877980659
      ],
      "properties": {
        "minzoom": 16
      },
      "advanced": {}
    },
    {
      "name": "cliffs",
      "srs-name": "900913",
      "geometry": "linestring",
      "class": "",
      "id": "cliffs",
      "srs": "+proj=merc +a=6378137 +b=6378137 +lat_ts=0.0 +lon_0=0.0 +x_0=0.0 +y_0=0.0 +k=1.0 +units=m +nadgrids=@null +wktext +no_defs +over",
      "Datasource": {
        "extent": "-20037508,-20037508,20037508,20037508",
        "table": "(SELECT\n    way, \"natural\", man_made\n  FROM planet_osm_line\n  WHERE \"natural\" = 'cliff' OR man_made = 'embankment'\n) AS cliffs",
        "geometry_field": "way",
        "type": "postgis",
        "key_field": "",
        "dbname": "gis"
      },
      "extent": [
        -180,
        -85.05112877980659,
        180,
        85.05112877980659
      ],
      "properties": {
        "minzoom": 13
      },
      "advanced": {}
    },
    {
      "name": "area-barriers",
      "srs-name": "900913",
      "geometry": "polygon",
      "class": "barriers",
      "id": "area-barriers",
      "srs": "+proj=merc +a=6378137 +b=6378137 +lat_ts=0.0 +lon_0=0.0 +x_0=0.0 +y_0=0.0 +k=1.0 +units=m +nadgrids=@null +wktext +no_defs +over",
      "Datasource": {
        "extent": "-20037508,-20037508,20037508,20037508",
        "table": "(SELECT\n    way, barrier\n  FROM planet_osm_polygon\n  WHERE barrier IS NOT NULL\n) AS area_barriers",
        "geometry_field": "way",
        "type": "postgis",
        "key_field": "",
        "dbname": "gis"
      },
      "extent": [
        -180,
        -85.05112877980659,
        180,
        85.05112877980659
      ],
      "properties": {
        "minzoom": 16
      },
      "advanced": {}
    },
    {
      "name": "ferry-routes",
      "srs-name": "900913",
      "geometry": "linestring",
      "class": "",
      "id": "ferry-routes",
      "srs": "+proj=merc +a=6378137 +b=6378137 +lat_ts=0.0 +lon_0=0.0 +x_0=0.0 +y_0=0.0 +k=1.0 +units=m +nadgrids=@null +wktext +no_defs +over",
      "Datasource": {
        "extent": "-20037508,-20037508,20037508,20037508",
        "table": "(SELECT\n    way\n  FROM planet_osm_line\n  WHERE route = 'ferry'\n) AS ferry_routes",
        "geometry_field": "way",
        "type": "postgis",
        "key_field": "",
        "dbname": "gis"
      },
      "extent": [
        -180,
        -85.05112877980659,
        180,
        85.05112877980659
      ],
      "properties": {
        "minzoom": 7
      },
      "advanced": {}
    },
    {
      "name": "turning-circle-casing",
      "srs-name": "900913",
      "geometry": "point",
      "class": "",
      "id": "turning-circle-casing",
      "srs": "+proj=merc +a=6378137 +b=6378137 +lat_ts=0.0 +lon_0=0.0 +x_0=0.0 +y_0=0.0 +k=1.0 +units=m +nadgrids=@null +wktext +no_defs +over",
      "Datasource": {
        "extent": "-20037508,-20037508,20037508,20037508",
        "table": "(SELECT DISTINCT ON (p.way)\n    p.way AS way, l.highway AS int_tc_type,\n    CASE WHEN l.service IN ('parking_aisle', 'drive-through', 'driveway')\n      THEN 'INT-minor'::text\n      ELSE 'INT-normal'::text\n    END AS int_tc_service\n  FROM planet_osm_point p\n    JOIN planet_osm_line l ON ST_DWithin(p.way, l.way, 0.1) -- Assumes Mercator\n    JOIN (VALUES\n      ('tertiary', 1),\n      ('unclassified', 2),\n      ('residential', 3),\n      ('living_street', 4),\n      ('service', 5)\n      ) AS v (highway, prio)\n      ON v.highway=l.highway\n  WHERE p.highway = 'turning_circle'\n    OR p.highway = 'turning_loop'\n  ORDER BY p.way, v.prio\n) AS turning_circle_casing",
        "geometry_field": "way",
        "type": "postgis",
        "key_field": "",
        "dbname": "gis"
      },
      "extent": [
        -180,
        -85.05112877980659,
        180,
        85.05112877980659
      ],
      "properties": {
        "minzoom": 15
      },
      "advanced": {}
    },
    {
      "name": "highway-area-casing",
      "srs-name": "900913",
      "geometry": "polygon",
      "class": "",
      "id": "highway-area-casing",
      "srs": "+proj=merc +a=6378137 +b=6378137 +lat_ts=0.0 +lon_0=0.0 +x_0=0.0 +y_0=0.0 +k=1.0 +units=m +nadgrids=@null +wktext +no_defs +over",
      "Datasource": {
        "extent": "-20037508,-20037508,20037508,20037508",
        "table": "(SELECT\n    way,\n    COALESCE((\n      'highway_' || (CASE WHEN highway IN ('residential', 'unclassified', 'pedestrian', 'service', 'footway', 'cycleway', 'track', 'path', 'platform') THEN highway ELSE NULL END)),\n      ('railway_' || (CASE WHEN railway IN ('platform') THEN railway ELSE NULL END))\n    ) AS feature\n  FROM planet_osm_polygon\n  WHERE highway IN ('residential', 'unclassified', 'pedestrian', 'service', 'footway', 'track', 'path', 'platform')\n    OR railway IN ('platform')\n  ORDER BY z_order, way_area DESC\n) AS highway_area_casing",
        "geometry_field": "way",
        "type": "postgis",
        "key_field": "",
        "dbname": "gis"
      },
      "extent": [
        -180,
        -85.05112877980659,
        180,
        85.05112877980659
      ],
      "properties": {
        "minzoom": 14
      },
      "advanced": {}
    },
    {
      "name": "roads-casing",
      "srs-name": "900913",
      "geometry": "linestring",
      "class": "roads-casing",
      "srs": "+proj=merc +a=6378137 +b=6378137 +lat_ts=0.0 +lon_0=0.0 +x_0=0.0 +y_0=0.0 +k=1.0 +units=m +nadgrids=@null +wktext +no_defs +over",
      "Datasource": {
        "extent": "-20037508,-20037508,20037508,20037508",
        "table": "(SELECT way, (CASE WHEN substr(feature, length(feature)-3, 4) = 'link' THEN substr(feature, 0, length(feature)-4) ELSE feature END) AS feature,\n        horse, foot, bicycle, tracktype, access, construction,\n        service, oneway, link, layernotnull\n  FROM ( -- subselect that contains both roads and rail/aero\n    SELECT\n        way,\n        ('highway_' || highway) AS feature, --only motorway to tertiary links are accepted later on\n        horse,\n        foot,\n        bicycle,\n        tracktype,\n        CASE WHEN access IN ('destination') THEN 'destination'::text\n          WHEN access IN ('no', 'private') THEN 'no'::text\n          ELSE NULL\n        END AS access,\n        construction,\n        CASE\n          WHEN service IN ('parking_aisle', 'drive-through', 'driveway') THEN 'INT-minor'::text\n          ELSE 'INT-normal'::text\n        END AS service,\n        CASE\n          WHEN oneway IN ('yes', '-1') THEN oneway\n          WHEN junction IN ('roundabout') AND (oneway IS NULL OR NOT oneway IN ('no', 'reversible')) THEN 'yes'\n          ELSE NULL\n        END AS oneway,\n        CASE\n          WHEN substr(highway, length(highway)-3, 4) = 'link' THEN 'yes'\n          ELSE 'no'\n        END AS link,\n        CASE WHEN layer~E'^-?\\\\d+$' AND length(layer)<10 THEN layer::integer ELSE 0 END AS layernotnull\n      FROM planet_osm_line\n      WHERE (tunnel IS NULL OR NOT tunnel IN ('yes', 'building_passage'))\n        AND (covered IS NULL OR NOT covered = 'yes')\n        AND (bridge IS NULL OR NOT bridge IN ('yes', 'boardwalk', 'cantilever', 'covered', 'low_water_crossing', 'movable', 'trestle', 'viaduct'))\n        AND highway IS NOT NULL -- end of road select\n    UNION ALL\n    SELECT\n        way,\n        COALESCE(\n          ('railway_' || (CASE WHEN railway = 'preserved' AND service IN ('spur', 'siding', 'yard') THEN 'INT-preserved-ssy'::text WHEN (railway = 'rail' AND service IN ('spur', 'siding', 'yard')) THEN 'INT-spur-siding-yard' ELSE railway END)),\n          ('aeroway_' || aeroway)\n        ) AS feature,\n        horse,\n        foot,\n        bicycle,\n        tracktype,\n        CASE\n          WHEN access IN ('destination') THEN 'destination'::text\n          WHEN access IN ('no', 'private') THEN 'no'::text\n          ELSE NULL\n        END AS access,\n        construction,\n        CASE WHEN service IN ('parking_aisle', 'drive-through', 'driveway') THEN 'INT-minor'::text ELSE 'INT-normal'::text END AS service,\n        NULL AS oneway,\n        'no' AS link,\n        CASE WHEN layer~E'^-?\\\\d+$' AND length(layer)<10 THEN layer::integer ELSE 0 END AS layernotnull\n      FROM planet_osm_line\n      WHERE (tunnel IS NULL OR NOT tunnel IN ('yes', 'building_passage'))\n        AND (covered IS NULL OR NOT covered = 'yes')\n        AND (bridge IS NULL OR NOT bridge IN ('yes', 'boardwalk', 'cantilever', 'covered', 'low_water_crossing', 'movable', 'trestle', 'viaduct'))\n        AND (railway IS NOT NULL OR aeroway IS NOT NULL) -- end of rail/aero select\n    ) AS features\n  JOIN (VALUES -- this join is also putting a condition on what is selected. features not matching it do not make it into the results.\n      ('railway_rail', 430),\n      ('railway_spur', 430),\n      ('railway_siding', 430),\n      ('railway_INT-preserved-ssy', 430),\n      ('railway_INT-spur-siding-yard', 430),\n      ('railway_subway', 420),\n      ('railway_narrow_gauge', 420),\n      ('railway_light_rail', 420),\n      ('railway_preserved', 420),\n      ('railway_funicular', 420),\n      ('railway_monorail', 420),\n      ('railway_miniature', 420),\n      ('railway_turntable', 420),\n      ('railway_tram', 410),\n      ('railway_disused', 400),\n      ('railway_construction', 400),\n      ('highway_motorway', 380),\n      ('highway_trunk', 370),\n      ('highway_primary', 360),\n      ('highway_secondary', 350),\n      ('highway_tertiary', 340),\n      ('highway_residential', 330),\n      ('highway_unclassified', 330),\n      ('highway_road', 330),\n      ('highway_living_street', 320),\n      ('highway_pedestrian', 310),\n      ('highway_raceway', 300),\n      ('highway_motorway_link', 240),\n      ('highway_trunk_link', 230),\n      ('highway_primary_link', 220),\n      ('highway_secondary_link', 210),\n      ('highway_tertiary_link', 200),\n      ('highway_service', 150),\n      ('highway_track', 110),\n      ('highway_path', 100),\n      ('highway_footway', 100),\n      ('highway_bridleway', 100),\n      ('highway_cycleway', 100),\n      ('highway_steps', 100),\n      ('highway_platform', 90),\n      ('railway_platform', 90),\n      ('aeroway_runway', 60),\n      ('aeroway_taxiway', 50),\n      ('highway_proposed', 20),\n      ('highway_construction', 10)\n    ) AS ordertable (feature, prio)\n    USING (feature)\n  ORDER BY\n    layernotnull,\n    prio,\n    CASE WHEN access IN ('no', 'private') THEN 0 WHEN access IN ('destination') THEN 1 ELSE 2 END\n) AS roads_casing",
        "geometry_field": "way",
        "type": "postgis",
        "key_field": "",
        "dbname": "gis"
      },
      "extent": [
        -180,
        -85.05112877980659,
        180,
        85.05112877980659
      ],
      "id": "roads-casing",
      "properties": {
        "minzoom": 10
      },
      "advanced": {}
    },
    {
      "name": "highway-area-fill",
      "srs-name": "900913",
      "class": "",
      "id": "highway-area-fill",
      "srs": "+proj=merc +a=6378137 +b=6378137 +lat_ts=0.0 +lon_0=0.0 +x_0=0.0 +y_0=0.0 +k=1.0 +units=m +nadgrids=@null +wktext +no_defs +over",
      "Datasource": {
        "extent": "-20037508,-20037508,20037508,20037508",
        "table": "(SELECT\n    way,\n    COALESCE(\n      ('highway_' || (CASE WHEN highway IN ('residential', 'unclassified', 'pedestrian', 'service', 'footway', 'cycleway', 'living_street', 'track', 'path', 'platform', 'services') THEN highway ELSE NULL END)),\n      ('railway_' || (CASE WHEN railway IN ('platform') THEN railway ELSE NULL END)),\n      (('aeroway_' || CASE WHEN aeroway IN ('runway', 'taxiway', 'helipad') THEN aeroway ELSE NULL END))\n    ) AS feature\n  FROM planet_osm_polygon\n  WHERE highway IN ('residential', 'unclassified', 'pedestrian', 'service', 'footway', 'living_street', 'track', 'path', 'platform', 'services')\n    OR railway IN ('platform')\n    OR aeroway IN ('runway', 'taxiway', 'helipad')\n  ORDER BY z_order, way_area desc\n) AS highway_area_fill",
        "geometry_field": "way",
        "type": "postgis",
        "key_field": "",
        "dbname": "gis"
      },
      "extent": [
        -180,
        -85.05112877980659,
        180,
        85.05112877980659
      ],
      "properties": {
        "minzoom": 14
      },
      "advanced": {}
    },
    {
      "name": "roads-fill",
      "srs-name": "900913",
      "geometry": "linestring",
      "class": "roads-fill access directions",
      "id": "roads-fill",
      "srs": "+proj=merc +a=6378137 +b=6378137 +lat_ts=0.0 +lon_0=0.0 +x_0=0.0 +y_0=0.0 +k=1.0 +units=m +nadgrids=@null +wktext +no_defs +over",
      "Datasource": {
        "extent": "-20037508,-20037508,20037508,20037508",
        "table": "(SELECT way, (CASE WHEN substr(feature, length(feature)-3, 4) = 'link' THEN substr(feature, 0, length(feature)-4) ELSE feature END) AS feature,\n        horse, foot, bicycle, tracktype, access, construction,\n        service, oneway, link, layernotnull\n  FROM ( -- subselect that contains both roads and rail/aero\n    SELECT\n        way,\n        ('highway_' || highway) AS feature, --only motorway to tertiary links are accepted later on\n        horse,\n        foot,\n        bicycle,\n        tracktype,\n        CASE WHEN access IN ('destination') THEN 'destination'::text\n          WHEN access IN ('no', 'private') THEN 'no'::text\n          ELSE NULL\n        END AS access,\n        construction,\n        CASE\n          WHEN service IN ('parking_aisle', 'drive-through', 'driveway') THEN 'INT-minor'::text\n          ELSE 'INT-normal'::text\n        END AS service,\n        CASE\n          WHEN oneway IN ('yes', '-1') THEN oneway\n          WHEN junction IN ('roundabout') AND (oneway IS NULL OR NOT oneway IN ('no', 'reversible')) THEN 'yes'\n          ELSE NULL\n        END AS oneway,\n        CASE\n          WHEN substr(highway, length(highway)-3, 4) = 'link' THEN 'yes'\n          ELSE 'no'\n        END AS link,\n        CASE WHEN layer~E'^-?\\\\d+$' AND length(layer)<10 THEN layer::integer ELSE 0 END AS layernotnull\n      FROM planet_osm_line\n      WHERE (tunnel IS NULL OR NOT tunnel IN ('yes', 'building_passage'))\n        AND (covered IS NULL OR NOT covered = 'yes')\n        AND (bridge IS NULL OR NOT bridge IN ('yes', 'boardwalk', 'cantilever', 'covered', 'low_water_crossing', 'movable', 'trestle', 'viaduct'))\n        AND highway IS NOT NULL -- end of road select\n    UNION ALL\n    SELECT\n        way,\n        COALESCE(\n          ('railway_' || (CASE WHEN railway = 'preserved' AND service IN ('spur', 'siding', 'yard') THEN 'INT-preserved-ssy'::text WHEN (railway = 'rail' AND service IN ('spur', 'siding', 'yard')) THEN 'INT-spur-siding-yard' ELSE railway END)),\n          ('aeroway_' || aeroway)\n        ) AS feature,\n        horse,\n        foot,\n        bicycle,\n        tracktype,\n        CASE\n          WHEN access IN ('destination') THEN 'destination'::text\n          WHEN access IN ('no', 'private') THEN 'no'::text\n          ELSE NULL\n        END AS access,\n        construction,\n        CASE WHEN service IN ('parking_aisle', 'drive-through', 'driveway') THEN 'INT-minor'::text ELSE 'INT-normal'::text END AS service,\n        NULL AS oneway,\n        'no' AS link,\n        CASE WHEN layer~E'^-?\\\\d+$' AND length(layer)<10 THEN layer::integer ELSE 0 END AS layernotnull\n      FROM planet_osm_line\n      WHERE (tunnel IS NULL OR NOT tunnel IN ('yes', 'building_passage'))\n        AND (covered IS NULL OR NOT covered = 'yes')\n        AND (bridge IS NULL OR NOT bridge IN ('yes', 'boardwalk', 'cantilever', 'covered', 'low_water_crossing', 'movable', 'trestle', 'viaduct'))\n        AND (railway IS NOT NULL OR aeroway IS NOT NULL) -- end of rail/aero select\n    ) AS features\n  JOIN (VALUES -- this join is also putting a condition on what is selected. features not matching it do not make it into the results.\n      ('railway_rail', 430),\n      ('railway_spur', 430),\n      ('railway_siding', 430),\n      ('railway_INT-preserved-ssy', 430),\n      ('railway_INT-spur-siding-yard', 430),\n      ('railway_subway', 420),\n      ('railway_narrow_gauge', 420),\n      ('railway_light_rail', 420),\n      ('railway_preserved', 420),\n      ('railway_funicular', 420),\n      ('railway_monorail', 420),\n      ('railway_miniature', 420),\n      ('railway_turntable', 420),\n      ('railway_tram', 410),\n      ('railway_disused', 400),\n      ('railway_construction', 400),\n      ('highway_motorway', 380),\n      ('highway_trunk', 370),\n      ('highway_primary', 360),\n      ('highway_secondary', 350),\n      ('highway_tertiary', 340),\n      ('highway_residential', 330),\n      ('highway_unclassified', 330),\n      ('highway_road', 330),\n      ('highway_living_street', 320),\n      ('highway_pedestrian', 310),\n      ('highway_raceway', 300),\n      ('highway_motorway_link', 240),\n      ('highway_trunk_link', 230),\n      ('highway_primary_link', 220),\n      ('highway_secondary_link', 210),\n      ('highway_tertiary_link', 200),\n      ('highway_service', 150),\n      ('highway_track', 110),\n      ('highway_path', 100),\n      ('highway_footway', 100),\n      ('highway_bridleway', 100),\n      ('highway_cycleway', 100),\n      ('highway_steps', 100),\n      ('highway_platform', 90),\n      ('railway_platform', 90),\n      ('aeroway_runway', 60),\n      ('aeroway_taxiway', 50),\n      ('highway_proposed', 20),\n      ('highway_construction', 10)\n    ) AS ordertable (feature, prio)\n    USING (feature)\n  ORDER BY\n    layernotnull,\n    prio,\n    CASE WHEN access IN ('no', 'private') THEN 0 WHEN access IN ('destination') THEN 1 ELSE 2 END\n) AS roads_fill",
        "geometry_field": "way",
        "type": "postgis",
        "key_field": "",
        "dbname": "gis"
      },
      "extent": [
        -180,
        -85.05112877980659,
        180,
        85.05112877980659
      ],
      "properties": {
        "minzoom": 10
      },
      "advanced": {}
    },
    {
      "name": "turning-circle-fill",
      "srs-name": "900913",
      "geometry": "point",
      "class": "",
      "id": "turning-circle-fill",
      "srs": "+proj=merc +a=6378137 +b=6378137 +lat_ts=0.0 +lon_0=0.0 +x_0=0.0 +y_0=0.0 +k=1.0 +units=m +nadgrids=@null +wktext +no_defs +over",
      "Datasource": {
        "extent": "-20037508,-20037508,20037508,20037508",
        "table": "(SELECT\n    DISTINCT on (p.way)\n    p.way AS way, l.highway AS int_tc_type,\n    CASE WHEN l.service IN ('parking_aisle', 'drive-through', 'driveway') THEN 'INT-minor'::text\n      ELSE 'INT-normal'::text END AS int_tc_service\n  FROM planet_osm_point p\n    JOIN planet_osm_line l\n      ON ST_DWithin(p.way, l.way, 0.1)\n    JOIN (VALUES\n      ('tertiary', 1),\n      ('unclassified', 2),\n      ('residential', 3),\n      ('living_street', 4),\n      ('service', 5),\n      ('track', 6)\n    ) AS v (highway, prio)\n      ON v.highway=l.highway\n  WHERE p.highway = 'turning_circle' OR p.highway = 'turning_loop'\n  ORDER BY p.way, v.prio\n) AS turning_circle_fill",
        "geometry_field": "way",
        "type": "postgis",
        "key_field": "",
        "dbname": "gis"
      },
      "extent": [
        -180,
        -85.05112877980659,
        180,
        85.05112877980659
      ],
      "properties": {
        "minzoom": 15
      },
      "advanced": {}
    },
    {
      "name": "aerialways",
      "srs-name": "900913",
      "geometry": "linestring",
      "class": "",
      "id": "aerialways",
      "srs": "+proj=merc +a=6378137 +b=6378137 +lat_ts=0.0 +lon_0=0.0 +x_0=0.0 +y_0=0.0 +k=1.0 +units=m +nadgrids=@null +wktext +no_defs +over",
      "Datasource": {
        "extent": "-20037508,-20037508,20037508,20037508",
        "table": "(SELECT\n    way,\n    aerialway\n  FROM planet_osm_line\n  WHERE aerialway IS NOT NULL\n) AS aerialways",
        "geometry_field": "way",
        "type": "postgis",
        "key_field": "",
        "dbname": "gis"
      },
      "extent": [
        -180,
        -85.05112877980659,
        180,
        85.05112877980659
      ],
      "properties": {
        "minzoom": 12
      },
      "advanced": {}
    },
    {
      "name": "roads-low-zoom",
      "srs-name": "900913",
      "geometry": "linestring",
      "class": "",
      "id": "roads-low-zoom",
      "srs": "+proj=merc +a=6378137 +b=6378137 +lat_ts=0.0 +lon_0=0.0 +x_0=0.0 +y_0=0.0 +k=1.0 +units=m +nadgrids=@null +wktext +no_defs +over",
      "Datasource": {
        "extent": "-20037508,-20037508,20037508,20037508",
        "table": "(SELECT\n    way,\n    COALESCE(\n      ('highway_' || (CASE WHEN substr(highway, length(highway)-3, 4) = 'link' THEN substr(highway, 0, length(highway)-4) ELSE highway end)),\n      ('railway_' || (CASE WHEN (railway = 'rail' AND service IN ('spur', 'siding', 'yard')) THEN 'INT-spur-siding-yard' WHEN railway IN ('rail', 'tram', 'light_rail', 'funicular', 'narrow_gauge') THEN railway ELSE NULL END))\n    ) AS feature,\n    CASE WHEN tunnel = 'yes' OR tunnel = 'building_passage' OR covered = 'yes' THEN 'yes' ELSE 'no' END AS int_tunnel,\n    CASE WHEN substr(highway, length(highway)-3, 4) = 'link' THEN 'yes' ELSE 'no' END AS link\n  FROM planet_osm_roads\n  WHERE highway IS NOT NULL\n    OR (railway IS NOT NULL AND railway != 'preserved'\n      AND (service IS NULL OR service NOT IN ('spur', 'siding', 'yard')))\n  ORDER BY z_order\n) AS roads_low_zoom",
        "geometry_field": "way",
        "type": "postgis",
        "key_field": "",
        "dbname": "gis"
      },
      "extent": [
        -180,
        -85.05112877980659,
        180,
        85.05112877980659
      ],
      "properties": {
        "maxzoom": 9,
        "minzoom": 5
      },
      "advanced": {}
    },
    {
      "name": "waterway-bridges",
      "srs-name": "900913",
      "geometry": "linestring",
      "class": "water-lines",
      "id": "waterway-bridges",
      "srs": "+proj=merc +a=6378137 +b=6378137 +lat_ts=0.0 +lon_0=0.0 +x_0=0.0 +y_0=0.0 +k=1.0 +units=m +nadgrids=@null +wktext +no_defs +over",
      "Datasource": {
        "extent": "-20037508,-20037508,20037508,20037508",
        "table": "(SELECT\n    way,\n    waterway,\n    name,\n    intermittent,\n    CASE WHEN tunnel IN ('yes', 'culvert') THEN 'yes' ELSE 'no' END AS int_tunnel,\n    'yes' AS bridge\n  FROM planet_osm_line\n  WHERE waterway IN ('river', 'canal', 'derelict_canal', 'stream', 'drain', 'ditch', 'wadi')\n    AND bridge IN ('yes', 'aqueduct')\n  ORDER BY z_order\n) AS waterway_bridges",
        "geometry_field": "way",
        "type": "postgis",
        "key_field": "",
        "dbname": "gis"
      },
      "extent": [
        -180,
        -85.05112877980659,
        180,
        85.05112877980659
      ],
      "properties": {
        "minzoom": 15
      },
      "advanced": {}
    },
    {
      "name": "bridges",
      "srs-name": "900913",
      "geometry": "linestring",
      "class": "bridges-fill bridges-casing access directions",
      "id": "bridges",
      "srs": "+proj=merc +a=6378137 +b=6378137 +lat_ts=0.0 +lon_0=0.0 +x_0=0.0 +y_0=0.0 +k=1.0 +units=m +nadgrids=@null +wktext +no_defs +over",
      "Datasource": {
        "extent": "-20037508,-20037508,20037508,20037508",
        "table": "(SELECT way, (CASE WHEN substr(feature, length(feature)-3, 4) = 'link' THEN substr(feature, 0, length(feature)-4) ELSE feature END) AS feature,\n        horse, foot, bicycle, tracktype, access, construction,\n        service, oneway, link, layernotnull\n  FROM ( -- subselect that contains both roads and rail/aero\n    SELECT\n        way,\n        ('highway_' || highway) AS feature, --only motorway to tertiary links are accepted later on\n        horse,\n        foot,\n        bicycle,\n        tracktype,\n        CASE WHEN access IN ('destination') THEN 'destination'::text\n          WHEN access IN ('no', 'private') THEN 'no'::text\n          ELSE NULL\n        END AS access,\n        construction,\n        CASE\n          WHEN service IN ('parking_aisle', 'drive-through', 'driveway') THEN 'INT-minor'::text\n          ELSE 'INT-normal'::text\n        END AS service,\n        CASE\n          WHEN oneway IN ('yes', '-1') THEN oneway\n          WHEN junction IN ('roundabout') AND (oneway IS NULL OR NOT oneway IN ('no', 'reversible')) THEN 'yes'\n          ELSE NULL\n        END AS oneway,\n        CASE\n          WHEN substr(highway, length(highway)-3, 4) = 'link' THEN 'yes'\n          ELSE 'no'\n        END AS link,\n        CASE WHEN layer~E'^-?\\\\d+$' AND length(layer)<10 THEN layer::integer ELSE 0 END AS layernotnull\n      FROM planet_osm_line\n      WHERE bridge IN ('yes', 'boardwalk', 'cantilever', 'covered', 'low_water_crossing', 'movable', 'trestle', 'viaduct')\n        AND highway IS NOT NULL -- end of road select\n    UNION ALL\n    SELECT\n        way,\n        COALESCE(\n          ('railway_' || (CASE WHEN railway = 'preserved' AND service IN ('spur', 'siding', 'yard') THEN 'INT-preserved-ssy'::text WHEN (railway = 'rail' AND service IN ('spur', 'siding', 'yard')) THEN 'INT-spur-siding-yard' ELSE railway END)),\n          ('aeroway_' || aeroway)\n        ) AS feature,\n        horse,\n        foot,\n        bicycle,\n        tracktype,\n        CASE\n          WHEN access IN ('destination') THEN 'destination'::text\n          WHEN access IN ('no', 'private') THEN 'no'::text\n          ELSE NULL\n        END AS access,\n        construction,\n        CASE WHEN service IN ('parking_aisle', 'drive-through', 'driveway') THEN 'INT-minor'::text ELSE 'INT-normal'::text END AS service,\n        NULL AS oneway,\n        'no' AS link,\n        CASE WHEN layer~E'^-?\\\\d+$' AND length(layer)<10 THEN layer::integer ELSE 0 END AS layernotnull\n      FROM planet_osm_line\n      WHERE bridge IN ('yes', 'boardwalk', 'cantilever', 'covered', 'low_water_crossing', 'movable', 'trestle', 'viaduct')\n        AND (railway IS NOT NULL OR aeroway IS NOT NULL) -- end of rail/aero select\n    ) AS features\n  JOIN (VALUES -- this join is also putting a condition on what is selected. features not matching it do not make it into the results.\n      ('railway_rail', 430),\n      ('railway_spur', 430),\n      ('railway_siding', 430),\n      ('railway_INT-preserved-ssy', 430),\n      ('railway_INT-spur-siding-yard', 430),\n      ('railway_subway', 420),\n      ('railway_narrow_gauge', 420),\n      ('railway_light_rail', 420),\n      ('railway_preserved', 420),\n      ('railway_funicular', 420),\n      ('railway_monorail', 420),\n      ('railway_miniature', 420),\n      ('railway_turntable', 420),\n      ('railway_tram', 410),\n      ('railway_disused', 400),\n      ('railway_construction', 400),\n      ('highway_motorway', 380),\n      ('highway_trunk', 370),\n      ('highway_primary', 360),\n      ('highway_secondary', 350),\n      ('highway_tertiary', 340),\n      ('highway_residential', 330),\n      ('highway_unclassified', 330),\n      ('highway_road', 330),\n      ('highway_living_street', 320),\n      ('highway_pedestrian', 310),\n      ('highway_raceway', 300),\n      ('highway_motorway_link', 240),\n      ('highway_trunk_link', 230),\n      ('highway_primary_link', 220),\n      ('highway_secondary_link', 210),\n      ('highway_tertiary_link', 200),\n      ('highway_service', 150),\n      ('highway_track', 110),\n      ('highway_path', 100),\n      ('highway_footway', 100),\n      ('highway_bridleway', 100),\n      ('highway_cycleway', 100),\n      ('highway_steps', 100),\n      ('highway_platform', 90),\n      ('railway_platform', 90),\n      ('aeroway_runway', 60),\n      ('aeroway_taxiway', 50),\n      ('highway_proposed', 20),\n      ('highway_construction', 10)\n    ) AS ordertable (feature, prio)\n    USING (feature)\n  ORDER BY\n    layernotnull,\n    prio,\n    CASE WHEN access IN ('no', 'private') THEN 0 WHEN access IN ('destination') THEN 1 ELSE 2 END\n) AS bridges",
        "geometry_field": "way",
        "type": "postgis",
        "key_field": "",
        "dbname": "gis"
      },
      "extent": [
        -180,
        -85.05112877980659,
        180,
        85.05112877980659
      ],
      "properties": {
        "group-by": "layernotnull",
        "minzoom": 10
      },
      "advanced": {}
    },
    {
      "name": "guideways",
      "srs-name": "900913",
      "geometry": "linestring",
      "class": "",
      "id": "guideways",
      "srs": "+proj=merc +a=6378137 +b=6378137 +lat_ts=0.0 +lon_0=0.0 +x_0=0.0 +y_0=0.0 +k=1.0 +units=m +nadgrids=@null +wktext +no_defs +over",
      "Datasource": {
        "extent": "-20037508,-20037508,20037508,20037508",
        "table": "(SELECT\n    way\n  FROM planet_osm_line\n  WHERE highway = 'bus_guideway' AND (tunnel IS NULL OR tunnel != 'yes')\n) AS guideways",
        "geometry_field": "way",
        "type": "postgis",
        "key_field": "",
        "dbname": "gis"
      },
      "extent": [
        -180,
        -85.05112877980659,
        180,
        85.05112877980659
      ],
      "properties": {
        "minzoom": 13
      },
      "advanced": {}
    },
    {
      "name": "admin-low-zoom",
      "srs-name": "900913",
      "geometry": "linestring",
      "class": "",
      "srs": "+proj=merc +a=6378137 +b=6378137 +lat_ts=0.0 +lon_0=0.0 +x_0=0.0 +y_0=0.0 +k=1.0 +units=m +nadgrids=@null +wktext +no_defs +over",
      "Datasource": {
        "extent": "-20037508,-20037508,20037508,20037508",
        "table": "(SELECT\n    way,\n    admin_level\n  FROM planet_osm_roads\n  WHERE boundary = 'administrative'\n    AND admin_level IN ('0', '1', '2', '3', '4')\n  ORDER BY admin_level DESC\n) AS admin_low_zoom",
        "geometry_field": "way",
        "type": "postgis",
        "key_field": "",
        "dbname": "gis"
      },
      "extent": [
        -180,
        -85.05112877980659,
        180,
        85.05112877980659
      ],
      "id": "admin-low-zoom",
      "properties": {
        "maxzoom": 10
      },
      "advanced": {}
    },
    {
      "name": "admin-mid-zoom",
      "srs-name": "900913",
      "geometry": "linestring",
      "class": "",
      "id": "admin-mid-zoom",
      "srs": "+proj=merc +a=6378137 +b=6378137 +lat_ts=0.0 +lon_0=0.0 +x_0=0.0 +y_0=0.0 +k=1.0 +units=m +nadgrids=@null +wktext +no_defs +over",
      "Datasource": {
        "extent": "-20037508,-20037508,20037508,20037508",
        "table": "(SELECT\n    way,\n    admin_level\n  FROM planet_osm_roads\n  WHERE boundary = 'administrative'\n    AND admin_level IN ('0', '1', '2', '3', '4', '5', '6', '7', '8')\n  ORDER BY admin_level DESC\n) AS admin_mid_zoom",
        "geometry_field": "way",
        "type": "postgis",
        "key_field": "",
        "dbname": "gis"
      },
      "extent": [
        -180,
        -85.05112877980659,
        180,
        85.05112877980659
      ],
      "properties": {
        "maxzoom": 12,
        "minzoom": 11
      },
      "advanced": {}
    },
    {
      "name": "admin-high-zoom",
      "srs-name": "900913",
      "geometry": "linestring",
      "class": "",
      "id": "admin-high-zoom",
      "srs": "+proj=merc +a=6378137 +b=6378137 +lat_ts=0.0 +lon_0=0.0 +x_0=0.0 +y_0=0.0 +k=1.0 +units=m +nadgrids=@null +wktext +no_defs +over",
      "Datasource": {
        "extent": "-20037508,-20037508,20037508,20037508",
        "table": "(SELECT\n    way,\n    admin_level\n  FROM planet_osm_roads\n  WHERE boundary = 'administrative'\n    AND admin_level IN ('0', '1', '2', '3', '4', '5', '6', '7', '8', '9', '10')\n  ORDER BY admin_level::integer DESC -- With 10 as a valid value, we need to do a numeric ordering, not a text ordering\n) AS admin_high_zoom",
        "geometry_field": "way",
        "type": "postgis",
        "key_field": "",
        "dbname": "gis"
      },
      "extent": [
        -180,
        -85.05112877980659,
        180,
        85.05112877980659
      ],
      "properties": {
        "minzoom": 13
      },
      "advanced": {}
    },
    {
      "name": "power-minorline",
      "srs-name": "900913",
      "geometry": "linestring",
      "class": "",
      "id": "power-minorline",
      "srs": "+proj=merc +a=6378137 +b=6378137 +lat_ts=0.0 +lon_0=0.0 +x_0=0.0 +y_0=0.0 +k=1.0 +units=m +nadgrids=@null +wktext +no_defs +over",
      "Datasource": {
        "extent": "-20037508,-20037508,20037508,20037508",
        "table": "(SELECT\n    way\n  FROM planet_osm_line\n  WHERE power = 'minor_line'\n) AS power_minorline",
        "geometry_field": "way",
        "type": "postgis",
        "key_field": "",
        "dbname": "gis"
      },
      "extent": [
        -180,
        -85.05112877980659,
        180,
        85.05112877980659
      ],
      "properties": {
        "minzoom": 16
      },
      "advanced": {}
    },
    {
      "name": "power-line",
      "srs-name": "900913",
      "geometry": "linestring",
      "class": "",
      "id": "power-line",
      "srs": "+proj=merc +a=6378137 +b=6378137 +lat_ts=0.0 +lon_0=0.0 +x_0=0.0 +y_0=0.0 +k=1.0 +units=m +nadgrids=@null +wktext +no_defs +over",
      "Datasource": {
        "extent": "-20037508,-20037508,20037508,20037508",
        "table": "(SELECT\n    way\n  FROM planet_osm_line\n  WHERE power = 'line'\n) AS power_line",
        "geometry_field": "way",
        "type": "postgis",
        "key_field": "",
        "dbname": "gis"
      },
      "extent": [
        -180,
        -85.05112877980659,
        180,
        85.05112877980659
      ],
      "properties": {
        "minzoom": 14
      },
      "advanced": {}
    },
    {
      "name": "nature-reserve-boundaries",
      "srs-name": "900913",
      "geometry": "polygon",
      "class": "",
      "id": "nature-reserve-boundaries",
      "srs": "+proj=merc +a=6378137 +b=6378137 +lat_ts=0.0 +lon_0=0.0 +x_0=0.0 +y_0=0.0 +k=1.0 +units=m +nadgrids=@null +wktext +no_defs +over",
      "Datasource": {
        "extent": "-20037508,-20037508,20037508,20037508",
        "table": "(SELECT\n    way,\n    name,\n    boundary,\n    way_area/NULLIF(!pixel_width!::real*!pixel_height!::real,0) AS way_pixels\n  FROM planet_osm_polygon\n  WHERE (boundary = 'national_park' OR leisure = 'nature_reserve')\n    AND building IS NULL\n    AND way_area > 0.01*!pixel_width!::real*!pixel_height!::real\n) AS national_park_boundaries",
        "geometry_field": "way",
        "type": "postgis",
        "key_field": "",
        "dbname": "gis"
      },
      "extent": [
        -180,
        -85.05112877980659,
        180,
        85.05112877980659
      ],
      "properties": {
        "minzoom": 7
      },
      "advanced": {}
    },
    {
      "name": "tourism-boundary",
      "srs-name": "900913",
      "geometry": "polygon",
      "class": "",
      "id": "tourism-boundary",
      "srs": "+proj=merc +a=6378137 +b=6378137 +lat_ts=0.0 +lon_0=0.0 +x_0=0.0 +y_0=0.0 +k=1.0 +units=m +nadgrids=@null +wktext +no_defs +over",
      "Datasource": {
        "extent": "-20037508,-20037508,20037508,20037508",
        "table": "(SELECT\n    way,\n    name,\n    tourism\n  FROM planet_osm_polygon\n  WHERE tourism = 'theme_park'\n    OR tourism = 'zoo'\n) AS tourism_boundary",
        "geometry_field": "way",
        "type": "postgis",
        "key_field": "",
        "dbname": "gis"
      },
      "extent": [
        -180,
        -85.05112877980659,
        180,
        85.05112877980659
      ],
      "properties": {
        "minzoom": 10
      },
      "advanced": {}
    },
    {
      "name": "placenames-large",
      "srs-name": "900913",
      "geometry": "point",
      "class": "country state",
      "id": "placenames-large",
      "srs": "+proj=merc +a=6378137 +b=6378137 +lat_ts=0.0 +lon_0=0.0 +x_0=0.0 +y_0=0.0 +k=1.0 +units=m +nadgrids=@null +wktext +no_defs +over",
      "Datasource": {
        "extent": "-20037508,-20037508,20037508,20037508",
        "table": "(SELECT\n    way,\n    way_area/NULLIF(!pixel_width!::real*!pixel_height!::real,0) AS way_pixels,\n    name,\n    ref,\n    admin_level\n  FROM planet_osm_polygon\n  WHERE boundary = 'administrative'\n    AND admin_level IN ('2', '4')\n    AND name IS NOT NULL\n  ORDER BY admin_level ASC, way_area DESC\n) AS placenames_large",
        "geometry_field": "way",
        "type": "postgis",
        "key_field": "",
        "dbname": "gis"
      },
      "extent": [
        -180,
        -85.05112877980659,
        180,
        85.05112877980659
      ],
      "properties": {
        "minzoom": 2
      },
      "advanced": {}
    },
    {
      "name": "nepopulated",
      "srs-name": "WGS84",
      "geometry": "point",
      "class": "",
      "id": "nepopulated",
      "srs": "+proj=longlat +ellps=WGS84 +datum=WGS84 +no_defs",
      "Datasource": {
        "type": "shape",
        "file": "data/ne_10m_populated_places/ne_10m_populated_places_fixed.shp",
        "encoding": "windows-1252"
      },
      "extent": [
        -180,
        -85.05112877980659,
        180,
        85.05112877980659
      ],
      "properties": {
        "maxzoom": 4,
        "minzoom": 3
      },
      "advanced": {
        "encoding": "windows-1252"
      }
    },
    {
      "name": "placenames-capital",
      "srs-name": "900913",
      "geometry": "point",
      "class": "",
      "id": "placenames-capital",
      "srs": "+proj=merc +a=6378137 +b=6378137 +lat_ts=0.0 +lon_0=0.0 +x_0=0.0 +y_0=0.0 +k=1.0 +units=m +nadgrids=@null +wktext +no_defs +over",
      "Datasource": {
        "extent": "-20037508,-20037508,20037508,20037508",
        "table": "(SELECT\n    way,\n    place,\n    name,\n    ref\n  FROM planet_osm_point\n  WHERE place IN ('city', 'town')\n    AND capital IN ('yes', '4')\n) AS placenames_capital",
        "geometry_field": "way",
        "type": "postgis",
        "key_field": "",
        "dbname": "gis"
      },
      "extent": [
        -180,
        -85.05112877980659,
        180,
        85.05112877980659
      ],
      "properties": {
        "maxzoom": 14,
        "minzoom": 5
      },
      "advanced": {}
    },
    {
      "name": "placenames-medium",
      "srs-name": "900913",
      "geometry": "point",
      "class": "",
      "id": "placenames-medium",
      "srs": "+proj=merc +a=6378137 +b=6378137 +lat_ts=0.0 +lon_0=0.0 +x_0=0.0 +y_0=0.0 +k=1.0 +units=m +nadgrids=@null +wktext +no_defs +over",
      "Datasource": {
        "extent": "-20037508,-20037508,20037508,20037508",
        "table": "(SELECT\n    way,\n    place,\n    name\n  FROM planet_osm_point\n  WHERE place IN ('city', 'town')\n    AND (capital IS NULL OR capital NOT IN ('yes', '4'))\n) AS placenames_medium",
        "geometry_field": "way",
        "type": "postgis",
        "key_field": "",
        "dbname": "gis"
      },
      "extent": [
        -180,
        -85.05112877980659,
        180,
        85.05112877980659
      ],
      "properties": {
        "minzoom": 6
      },
      "advanced": {}
    },
    {
      "name": "placenames-small",
      "srs-name": "900913",
      "geometry": "point",
      "class": "",
      "id": "placenames-small",
      "srs": "+proj=merc +a=6378137 +b=6378137 +lat_ts=0.0 +lon_0=0.0 +x_0=0.0 +y_0=0.0 +k=1.0 +units=m +nadgrids=@null +wktext +no_defs +over",
      "Datasource": {
        "extent": "-20037508,-20037508,20037508,20037508",
        "table": "(SELECT\n    way,\n    place,\n    name\n  FROM planet_osm_point\n  WHERE place IN ('suburb', 'village', 'hamlet', 'neighbourhood', 'locality', 'isolated_dwelling', 'farm')\n) AS placenames_small",
        "geometry_field": "way",
        "type": "postgis",
        "key_field": "",
        "dbname": "gis"
      },
      "extent": [
        -180,
        -85.05112877980659,
        180,
        85.05112877980659
      ],
      "properties": {
        "minzoom": 12
      },
      "advanced": {}
    },
    {
      "name": "stations",
      "srs-name": "900913",
      "geometry": "point",
      "class": "stations",
      "id": "stations",
      "srs": "+proj=merc +a=6378137 +b=6378137 +lat_ts=0.0 +lon_0=0.0 +x_0=0.0 +y_0=0.0 +k=1.0 +units=m +nadgrids=@null +wktext +no_defs +over",
      "Datasource": {
        "extent": "-20037508,-20037508,20037508,20037508",
        "table": "(SELECT\n    way,\n    name,\n    railway,\n    aerialway,\n    disused\n  FROM planet_osm_point\n  WHERE railway IN ('station', 'halt', 'tram_stop', 'subway_entrance')\n    OR aerialway = 'station'\n) AS stations",
        "geometry_field": "way",
        "type": "postgis",
        "key_field": "",
        "dbname": "gis"
      },
      "extent": [
        -180,
        -85.05112877980659,
        180,
        85.05112877980659
      ],
      "properties": {
        "minzoom": 12
      },
      "advanced": {}
    },
    {
      "name": "stations-poly",
      "srs-name": "900913",
      "geometry": "polygon",
      "class": "stations",
      "id": "stations-poly",
      "srs": "+proj=merc +a=6378137 +b=6378137 +lat_ts=0.0 +lon_0=0.0 +x_0=0.0 +y_0=0.0 +k=1.0 +units=m +nadgrids=@null +wktext +no_defs +over",
      "Datasource": {
        "extent": "-20037508,-20037508,20037508,20037508",
        "table": "(SELECT\n    way,\n    name,\n    railway,\n    aerialway,\n    disused\nFROM planet_osm_polygon\nWHERE railway IN ('station', 'halt', 'tram_stop')\n  OR aerialway = 'station'\n) AS stations_poly",
        "geometry_field": "way",
        "type": "postgis",
        "key_field": "",
        "dbname": "gis"
      },
      "extent": [
        -180,
        -85.05112877980659,
        180,
        85.05112877980659
      ],
      "properties": {
        "minzoom": 12
      },
      "advanced": {}
    },
    {
      "name": "trees",
      "srs-name": "900913",
      "geometry": "polygon",
      "class": "",
      "id": "trees",
      "srs": "+proj=merc +a=6378137 +b=6378137 +lat_ts=0.0 +lon_0=0.0 +x_0=0.0 +y_0=0.0 +k=1.0 +units=m +nadgrids=@null +wktext +no_defs +over",
      "Datasource": {
        "extent": "-20037508,-20037508,20037508,20037508",
        "table": "(SELECT\n    way, \"natural\"\n  FROM planet_osm_point\n  WHERE \"natural\" = 'tree'\nUNION ALL\nSELECT\n    way, \"natural\"\n  FROM planet_osm_line\n  WHERE \"natural\" = 'tree_row'\n) AS trees",
        "geometry_field": "way",
        "type": "postgis",
        "key_field": "",
        "dbname": "gis"
      },
      "extent": [
        -180,
        -85.05112877980659,
        180,
        85.05112877980659
      ],
      "properties": {
        "minzoom": 16
      },
      "advanced": {}
    },
    {
      "name": "amenity-points-poly",
      "srs-name": "900913",
      "geometry": "polygon",
      "class": "points",
      "id": "amenity-points-poly",
      "srs": "+proj=merc +a=6378137 +b=6378137 +lat_ts=0.0 +lon_0=0.0 +x_0=0.0 +y_0=0.0 +k=1.0 +units=m +nadgrids=@null +wktext +no_defs +over",
      "Datasource": {
        "extent": "-20037508,-20037508,20037508,20037508",
        "table": "(SELECT\n    way,\n    COALESCE(\n      'aeroway_' || CASE WHEN aeroway IN ('helipad', 'aerodrome') THEN aeroway ELSE NULL END,\n      'tourism_' || CASE WHEN tourism IN ('alpine_hut', 'camp_site', 'caravan_site', 'chalet', 'guest_house', 'hostel', 'hotel', 'motel', 'information', 'museum', 'picnic_site') THEN tourism ELSE NULL END,\n      'amenity_' || CASE WHEN amenity IN ('shelter', 'atm', 'bank', 'bar', 'bicycle_rental', 'bus_station', 'cafe', 'car_rental', 'car_sharing', 'cinema', 'fire_station', 'fuel', 'hospital', 'embassy', 'library', 'courthouse', 'townhall', 'parking', 'bicycle_parking', 'pharmacy', 'doctors', 'dentist', 'place_of_worship', 'police', 'post_box', 'post_office', 'pub', 'biergarten', 'recycling', 'restaurant', 'food_court', 'fast_food', 'telephone', 'emergency_phone', 'theatre', 'toilets', 'drinking_water', 'prison', 'hunting_stand', 'nightclub') THEN amenity ELSE NULL END,\n      'shop_' || CASE WHEN shop IN ('supermarket', 'bakery', 'books', 'butcher', 'clothes', 'fashion', 'convenience', 'department_store', 'doityourself', 'hardware', 'florist', 'hairdresser', 'car', 'car_repair', 'bicycle', 'mall', 'pet', 'shoes', 'alcohol', 'gift', 'furniture', 'mobile_phone', 'optician', 'jewelry', 'jewellery', 'electronics') THEN shop WHEN shop IN ('accessories', 'antique', 'antiques', 'appliance', 'art', 'baby_goods', 'bag', 'bags', 'bathroom_furnishing', 'beauty', 'bed', 'betting', 'beverages', 'boat', 'bookmaker', 'boutique', 'builder', 'building_materials', 'camera', 'car_parts', 'car_repair', 'car_service', 'carpet', 'charity', 'cheese', 'chemist', 'chocolate', 'coffee', 'communication', 'computer', 'confectionery', 'copyshop', 'cosmetics', 'craft', 'curtain', 'dairy', 'deli', 'delicatessen', 'discount', 'dive', 'dry_cleaning', 'e-cigarette', 'electrical', 'energy', 'erotic', 'estate_agent', 'fabric', 'farm', 'fish', 'fishing', 'fishmonger', 'flooring', 'food', 'frame', 'frozen_food', 'funeral_directors', 'furnace', 'gallery', 'gambling', 'games', 'garden_centre', 'gas', 'general', 'glaziery', 'greengrocer', 'grocery', 'health', 'health_food', 'hearing_aids', 'herbalist', 'hifi', 'hobby', 'household', 'houseware', 'hunting', 'ice_cream', 'insurance', 'interior_decoration', 'kiosk', 'kitchen', 'laundry', 'leather', 'lighting', 'locksmith', 'lottery', 'market', 'massage', 'medical', 'medical_supply', 'money_lender', 'motorcycle', 'motorcycle_repair', 'music', 'musical_instrument', 'newsagent', 'office_supplies', 'organic', 'outdoor', 'paint', 'pastry', 'pawnbroker', 'perfumery', 'pharmacy', 'phone', 'photo', 'photo_studio', 'photography', 'pottery', 'printing', 'radiotechnics', 'real_estate', 'religion', 'rental', 'salon', 'scuba_diving', 'seafood', 'second_hand', 'sewing', 'shoe_repair', 'shopping_centre', 'solarium', 'souvenir', 'sports', 'stationery', 'tailor', 'tanning', 'tattoo', 'tea', 'ticket', 'tiles', 'tobacco', 'toys', 'trade', 'travel_agency', 'tyres', 'vacuum_cleaner', 'variety_store', 'video', 'video_games', 'watches', 'wholesale', 'wine', 'winery', 'yes') THEN 'other' ELSE NULL END,\n      'leisure_' || CASE WHEN leisure IN ('water_park', 'playground', 'miniature_golf', 'golf_course', 'picnic_table') THEN leisure ELSE NULL END,\n      'man_made_' || CASE WHEN man_made IN ('mast', 'water_tower', 'lighthouse', 'windmill') THEN man_made ELSE NULL END,\n      'natural_' || CASE WHEN \"natural\" IN ('spring') THEN \"natural\" ELSE NULL END,\n      'historic_' || CASE WHEN historic IN ('memorial', 'monument', 'archaeological_site') THEN historic ELSE NULL END,\n      'highway_'|| CASE WHEN highway IN ('bus_stop', 'traffic_signals') THEN highway ELSE NULL END,\n      'power_' || CASE WHEN power IN ('generator') THEN power ELSE NULL END,\n      'tourism_' || CASE WHEN tourism IN ('viewpoint') THEN tourism ELSE NULL END\n    ) AS feature,\n    access,\n    religion,\n    denomination,\n    \"generator:source\",\n    power_source,\n    way_area/NULLIF(!pixel_width!::real*!pixel_height!::real,0) AS way_pixels\n  FROM planet_osm_polygon\n  -- The upcoming where clause is needed for performance only, as the CASE statements would end up doing the equivalent filtering\n  WHERE aeroway IN ('helipad', 'aerodrome')\n    OR tourism IN ('alpine_hut', 'camp_site', 'caravan_site', 'chalet', 'guest_house', 'hostel', 'hotel', 'motel', 'information', 'museum', 'viewpoint', 'picnic_site')\n    OR amenity IN ('shelter', 'atm', 'bank', 'bar', 'bicycle_rental', 'bus_station', 'cafe', 'car_rental', 'car_sharing', 'cinema', 'fire_station', 'fuel', 'hospital', 'embassy', 'library', 'courthouse', 'townhall', 'parking', 'bicycle_parking', 'pharmacy', 'doctors', 'dentist', 'place_of_worship', 'police', 'post_box', 'post_office', 'pub', 'biergarten', 'recycling', 'restaurant', 'food_court', 'fast_food', 'telephone', 'emergency_phone', 'theatre', 'toilets', 'drinking_water', 'prison', 'hunting_stand', 'nightclub')\n    OR shop IS NOT NULL -- skip checking a huge list and use a null check\n    OR leisure IN ('water_park', 'playground', 'miniature_golf', 'golf_course', 'picnic_table')\n    OR man_made IN ('mast', 'water_tower', 'lighthouse', 'windmill')\n    OR \"natural\" IN ('spring')\n    OR historic IN ('memorial', 'monument', 'archaeological_site')\n    OR highway IN ('bus_stop', 'traffic_signals')\n    OR (power = 'generator' AND (\"generator:source\" = 'wind' OR power_source = 'wind'))\n  ORDER BY way_area desc\n) AS amenity_points_poly",
        "geometry_field": "way",
        "type": "postgis",
        "key_field": "",
        "dbname": "gis"
      },
      "extent": [
        -180,
        -85.05112877980659,
        180,
        85.05112877980659
      ],
      "properties": {
        "minzoom": 10
      },
      "advanced": {}
    },
    {
      "name": "amenity-points",
      "srs-name": "900913",
      "geometry": "point",
      "class": "points",
      "id": "amenity-points",
      "srs": "+proj=merc +a=6378137 +b=6378137 +lat_ts=0.0 +lon_0=0.0 +x_0=0.0 +y_0=0.0 +k=1.0 +units=m +nadgrids=@null +wktext +no_defs +over",
      "Datasource": {
        "extent": "-20037508,-20037508,20037508,20037508",
        "table": "(SELECT\n    way,\n    COALESCE(\n      'aeroway_' || CASE WHEN aeroway IN ('helipad', 'aerodrome') THEN aeroway ELSE NULL END,\n      'tourism_' || CASE WHEN tourism IN ('alpine_hut', 'camp_site', 'caravan_site', 'chalet', 'guest_house', 'hostel', 'hotel', 'motel', 'information', 'museum', 'picnic_site') THEN tourism ELSE NULL END,\n      'amenity_' || CASE WHEN amenity IN ('shelter', 'atm', 'bank', 'bar', 'bicycle_rental', 'bus_station', 'cafe', 'car_rental', 'car_sharing', 'cinema', 'fire_station', 'fuel', 'hospital', 'embassy', 'library', 'courthouse', 'townhall', 'parking', 'bicycle_parking', 'pharmacy', 'doctors', 'dentist', 'place_of_worship', 'police', 'post_box', 'post_office', 'pub', 'biergarten', 'recycling', 'restaurant', 'food_court', 'fast_food', 'telephone', 'emergency_phone', 'theatre', 'toilets', 'drinking_water', 'prison', 'hunting_stand', 'nightclub') THEN amenity ELSE NULL END,\n      'shop_' || CASE WHEN shop IN ('supermarket', 'bakery', 'books', 'butcher', 'clothes', 'fashion', 'convenience', 'department_store', 'doityourself', 'hardware', 'florist', 'hairdresser', 'car', 'car_repair', 'bicycle', 'mall', 'pet', 'shoes', 'alcohol', 'gift', 'furniture', 'mobile_phone', 'optician', 'jewelry', 'jewellery', 'electronics') THEN shop WHEN shop IN ('accessories', 'antique', 'antiques', 'appliance', 'art', 'baby_goods', 'bag', 'bags', 'bathroom_furnishing', 'beauty', 'bed', 'betting', 'beverages', 'boat', 'bookmaker', 'boutique', 'builder', 'building_materials', 'camera', 'car_parts', 'car_service', 'carpet', 'charity', 'cheese', 'chemist', 'chocolate', 'coffee', 'communication', 'computer', 'confectionery', 'copyshop', 'cosmetics', 'craft', 'curtain', 'dairy', 'deli', 'delicatessen', 'discount', 'dive', 'dry_cleaning', 'e-cigarette', 'electrical', 'energy', 'erotic', 'estate_agent', 'fabric', 'farm', 'fish', 'fishing', 'fishmonger', 'flooring', 'food', 'frame', 'frozen_food', 'funeral_directors', 'furnace', 'gallery', 'gambling', 'games', 'garden_centre', 'gas', 'general', 'glaziery', 'greengrocer', 'grocery', 'health', 'health_food', 'hearing_aids', 'herbalist', 'hifi', 'hobby', 'household', 'houseware', 'hunting', 'ice_cream', 'insurance', 'interior_decoration', 'kiosk', 'kitchen', 'laundry', 'leather', 'lighting', 'locksmith', 'lottery', 'market', 'massage', 'medical', 'medical_supply', 'money_lender', 'motorcycle', 'motorcycle_repair', 'music', 'musical_instrument', 'newsagent', 'office_supplies', 'organic', 'outdoor', 'paint', 'pastry', 'pawnbroker', 'perfumery', 'pharmacy', 'phone', 'photo', 'photo_studio', 'photography', 'pottery', 'printing', 'radiotechnics', 'real_estate', 'religion', 'rental', 'salon', 'scuba_diving', 'seafood', 'second_hand', 'sewing', 'shoe_repair', 'shopping_centre', 'solarium', 'souvenir', 'sports', 'stationery', 'tailor', 'tanning', 'tattoo', 'tea', 'ticket', 'tiles', 'tobacco', 'toys', 'trade', 'travel_agency', 'tyres', 'vacuum_cleaner', 'variety_store', 'video', 'video_games', 'watches', 'wholesale', 'wine', 'winery', 'yes') THEN 'other' ELSE NULL END,\n      'leisure_' || CASE WHEN leisure IN ('water_park', 'playground', 'miniature_golf', 'golf_course', 'picnic_table', 'slipway') THEN leisure ELSE NULL END,\n      'man_made_' || CASE WHEN man_made IN ('mast', 'water_tower', 'lighthouse', 'windmill') THEN man_made ELSE NULL END,\n      'natural_' || CASE WHEN \"natural\" IN ('peak', 'volcano', 'saddle', 'spring', 'cave_entrance') THEN \"natural\" ELSE NULL END,\n      'historic_' || CASE WHEN historic IN ('memorial', 'monument', 'archaeological_site') THEN historic ELSE NULL END,\n      'highway_'|| CASE WHEN highway IN ('bus_stop', 'traffic_signals', 'ford') THEN highway ELSE NULL END,\n      'power_' || CASE WHEN power IN ('generator') THEN power ELSE NULL END,\n      'tourism_' || CASE WHEN tourism IN ('viewpoint') THEN tourism ELSE NULL END\n    ) AS feature,\n    access,\n    CASE\n      WHEN \"natural\" IN ('peak', 'volcano', 'saddle') THEN\n        CASE\n          WHEN ele ~ '^-?\\d{1,4}(\\.\\d+)?$' THEN ele::NUMERIC\n          ELSE NULL\n        END\n      ELSE NULL\n    END AS score,\n    religion,\n    denomination,\n    \"generator:source\",\n    power_source,\n    NULL AS way_pixels\n  FROM planet_osm_point\n  -- The upcoming where clause is needed for performance only, as the CASE statements would end up doing the equivalent filtering\n  WHERE aeroway IN ('helipad', 'aerodrome')\n    OR tourism IN ('alpine_hut', 'camp_site', 'caravan_site', 'chalet', 'guest_house', 'hostel', 'hotel', 'motel', 'information', 'museum', 'viewpoint', 'picnic_site')\n    OR amenity IN ('shelter', 'atm', 'bank', 'bar', 'bicycle_rental', 'bus_station', 'cafe', 'car_rental', 'car_sharing', 'cinema', 'fire_station', 'fuel', 'hospital', 'embassy', 'library', 'courthouse', 'townhall', 'parking', 'bicycle_parking', 'pharmacy', 'doctors', 'dentist', 'place_of_worship', 'police', 'post_box', 'post_office', 'pub', 'biergarten', 'recycling', 'restaurant', 'food_court', 'fast_food', 'telephone', 'emergency_phone', 'theatre', 'toilets', 'drinking_water', 'prison', 'hunting_stand', 'nightclub')\n    OR shop IS NOT NULL -- skip checking a huge list and use a null check\n    OR leisure IN ('water_park', 'playground', 'miniature_golf', 'golf_course', 'picnic_table', 'slipway')\n    OR man_made IN ('mast', 'water_tower', 'lighthouse', 'windmill')\n    OR \"natural\" IN ('peak', 'volcano', 'saddle', 'spring', 'cave_entrance')\n    OR historic IN ('memorial', 'monument', 'archaeological_site')\n    OR highway IN ('bus_stop', 'traffic_signals', 'ford')\n    OR (power = 'generator' AND (\"generator:source\" = 'wind' OR power_source = 'wind'))\n  ORDER BY score DESC NULLS LAST\n  ) AS amenity_points",
        "geometry_field": "way",
        "type": "postgis",
        "key_field": "",
        "dbname": "gis"
      },
      "extent": [
        -180,
        -85.05112877980659,
        180,
        85.05112877980659
      ],
      "properties": {
        "minzoom": 10
      },
      "advanced": {}
    },
    {
      "name": "power-towers",
      "srs-name": "900913",
      "geometry": "point",
      "class": "",
      "id": "power-towers",
      "srs": "+proj=merc +a=6378137 +b=6378137 +lat_ts=0.0 +lon_0=0.0 +x_0=0.0 +y_0=0.0 +k=1.0 +units=m +nadgrids=@null +wktext +no_defs +over",
      "Datasource": {
        "extent": "-20037508,-20037508,20037508,20037508",
        "table": "(SELECT\n    way\n  FROM planet_osm_point\n  WHERE power = 'tower'\n) AS power_towers",
        "geometry_field": "way",
        "type": "postgis",
        "key_field": "",
        "dbname": "gis"
      },
      "extent": [
        -180,
        -85.05112877980659,
        180,
        85.05112877980659
      ],
      "properties": {
        "minzoom": 14
      },
      "advanced": {}
    },
    {
      "name": "power-poles",
      "srs-name": "900913",
      "geometry": "point",
      "class": "",
      "id": "power-poles",
      "srs": "+proj=merc +a=6378137 +b=6378137 +lat_ts=0.0 +lon_0=0.0 +x_0=0.0 +y_0=0.0 +k=1.0 +units=m +nadgrids=@null +wktext +no_defs +over",
      "Datasource": {
        "extent": "-20037508,-20037508,20037508,20037508",
        "table": "(SELECT\n    way\n  FROM planet_osm_point\n  WHERE power = 'pole'\n) AS power_poles",
        "geometry_field": "way",
        "type": "postgis",
        "key_field": "",
        "dbname": "gis"
      },
      "extent": [
        -180,
        -85.05112877980659,
        180,
        85.05112877980659
      ],
      "properties": {
        "minzoom": 16
      },
      "advanced": {}
    },
    {
      "name": "roads-text-ref-low-zoom",
      "srs-name": "900913",
      "geometry": "linestring",
      "class": "",
      "id": "roads-text-ref-low-zoom",
      "srs": "+proj=merc +a=6378137 +b=6378137 +lat_ts=0.0 +lon_0=0.0 +x_0=0.0 +y_0=0.0 +k=1.0 +units=m +nadgrids=@null +wktext +no_defs +over",
      "Datasource": {
        "extent": "-20037508,-20037508,20037508,20037508",
        "table": "(SELECT way, highway, height, width, refs FROM\n  (SELECT\n      way, highway,\n      array_length(refs,1) AS height,\n      (SELECT MAX(char_length(ref)) FROM unnest(refs) AS u(ref)) AS width,\n      array_to_string(refs, E'\\n') AS refs\n    FROM (\n      SELECT\n          way,\n          highway,\n          string_to_array(ref, ';') AS refs\n      FROM planet_osm_roads\n        WHERE highway IN ('motorway', 'trunk', 'primary', 'secondary')\n        AND ref IS NOT NULL\n      ) AS p) AS q\n  WHERE height <= 4 AND width <= 11) AS roads_text_ref_low_zoom",
        "geometry_field": "way",
        "type": "postgis",
        "key_field": "",
        "dbname": "gis"
      },
      "extent": [
        -180,
        -85.05112877980659,
        180,
        85.05112877980659
      ],
      "properties": {
        "maxzoom": 12,
        "minzoom": 10
      },
      "advanced": {}
    },
    {
      "name": "junctions",
      "srs-name": "900913",
      "geometry": "point",
      "class": "",
      "id": "junctions",
      "srs": "+proj=merc +a=6378137 +b=6378137 +lat_ts=0.0 +lon_0=0.0 +x_0=0.0 +y_0=0.0 +k=1.0 +units=m +nadgrids=@null +wktext +no_defs +over",
      "Datasource": {
        "extent": "-20037508,-20037508,20037508,20037508",
        "table": "(SELECT\n    way,\n    highway,\n    junction,\n    ref,\n    name\n  FROM planet_osm_point\n  WHERE highway = 'motorway_junction' OR highway = 'traffic_signals' OR junction = 'yes'\n) AS junctions",
        "geometry_field": "way",
        "type": "postgis",
        "key_field": "",
        "dbname": "gis"
      },
      "extent": [
        -180,
        -85.05112877980659,
        180,
        85.05112877980659
      ],
      "properties": {
        "minzoom": 11
      },
      "advanced": {}
    },
    {
      "name": "roads-text-ref",
      "srs-name": "900913",
      "geometry": "linestring",
      "class": "",
      "id": "roads-text-ref",
      "srs": "+proj=merc +a=6378137 +b=6378137 +lat_ts=0.0 +lon_0=0.0 +x_0=0.0 +y_0=0.0 +k=1.0 +units=m +nadgrids=@null +wktext +no_defs +over",
      "Datasource": {
        "extent": "-20037508,-20037508,20037508,20037508",
        "table": "(SELECT way, highway, height, width, refs FROM\n  (SELECT\n      way, highway,\n      array_length(refs,1) AS height,\n      (SELECT MAX(char_length(ref)) FROM unnest(refs) AS u(ref)) AS width,\n      array_to_string(refs, E'\\n') AS refs\n    FROM (\n      SELECT\n          way,\n          COALESCE(\n            CASE WHEN highway IN ('motorway', 'trunk', 'primary', 'secondary', 'tertiary', 'unclassified', 'residential') THEN highway ELSE NULL END,\n            CASE WHEN aeroway IN ('runway', 'taxiway') THEN aeroway ELSE NULL END\n          ) AS highway,\n          string_to_array(ref, ';') AS refs\n        FROM planet_osm_line\n          WHERE (highway IN ('motorway', 'trunk', 'primary', 'secondary', 'tertiary', 'unclassified', 'residential') OR aeroway IN ('runway', 'taxiway'))\n            AND ref IS NOT NULL\n      ) AS p) AS q\n  WHERE height <= 4 AND width <= 11) AS roads_text_ref",
        "geometry_field": "way",
        "type": "postgis",
        "key_field": "",
        "dbname": "gis"
      },
      "extent": [
        -180,
        -85.05112877980659,
        180,
        85.05112877980659
      ],
      "properties": {
        "minzoom": 13
      },
      "advanced": {}
    },
    {
      "name": "roads-area-text-name",
      "srs-name": "900913",
      "geometry": "polygon",
      "class": "",
      "id": "roads-area-text-name",
      "srs": "+proj=merc +a=6378137 +b=6378137 +lat_ts=0.0 +lon_0=0.0 +x_0=0.0 +y_0=0.0 +k=1.0 +units=m +nadgrids=@null +wktext +no_defs +over",
      "Datasource": {
        "extent": "-20037508,-20037508,20037508,20037508",
        "table": "(SELECT\n    way,\n    way_area/NULLIF(!pixel_width!::real*!pixel_height!::real,0) AS way_pixels,\n    highway,\n    name\n  FROM planet_osm_polygon\n  WHERE highway IN ('residential', 'unclassified', 'pedestrian', 'service', 'footway', 'cycleway', 'living_street', 'track', 'path', 'platform')\n    OR railway IN ('platform')\n    AND name IS NOT NULL\n) AS roads_area_text_name",
        "geometry_field": "way",
        "type": "postgis",
        "key_field": "",
        "dbname": "gis"
      },
      "extent": [
        -180,
        -85.05112877980659,
        180,
        85.05112877980659
      ],
      "properties": {
        "minzoom": 15
      },
      "advanced": {}
    },
    {
      "name": "roads-text-name",
      "srs-name": "900913",
      "geometry": "linestring",
      "class": "",
      "id": "roads-text-name",
      "srs": "+proj=merc +a=6378137 +b=6378137 +lat_ts=0.0 +lon_0=0.0 +x_0=0.0 +y_0=0.0 +k=1.0 +units=m +nadgrids=@null +wktext +no_defs +over",
      "Datasource": {
        "extent": "-20037508,-20037508,20037508,20037508",
        "table": "(SELECT way,\n    CASE WHEN substr(highway, length(highway)-3, 4) = 'link' THEN substr(highway, 0, length(highway)-4) ELSE highway END,\n    CASE WHEN (tunnel = 'yes' OR tunnel = 'building_passage' OR covered = 'yes') THEN 'yes' ELSE 'no' END AS tunnel,\n    CASE WHEN construction IN ('service', 'footway', 'cycleway', 'bridleway', 'path', 'track') THEN 'yes' ELSE 'no' END AS int_construction_minor,\n    name\n  FROM planet_osm_line\n  WHERE highway IN ('motorway', 'motorway_link', 'trunk', 'trunk_link', 'primary', 'primary_link', 'secondary', 'secondary_link', 'tertiary', 'tertiary_link', 'residential', 'unclassified', 'road', 'service', 'pedestrian', 'raceway', 'living_street', 'construction', 'proposed')\n    AND name IS NOT NULL\n) AS roads_text_name",
        "geometry_field": "way",
        "type": "postgis",
        "key_field": "",
        "dbname": "gis"
      },
      "extent": [
        -180,
        -85.05112877980659,
        180,
        85.05112877980659
      ],
      "properties": {
        "minzoom": 13
      },
      "advanced": {}
    },
    {
      "name": "paths-text-name",
      "srs-name": "900913",
      "geometry": "linestring",
      "class": "",
      "id": "paths-text-name",
      "srs": "+proj=merc +a=6378137 +b=6378137 +lat_ts=0.0 +lon_0=0.0 +x_0=0.0 +y_0=0.0 +k=1.0 +units=m +nadgrids=@null +wktext +no_defs +over",
      "Datasource": {
        "extent": "-20037508,-20037508,20037508,20037508",
        "table": "(SELECT\n    way,\n    highway,\n    name\n  FROM planet_osm_line\n  WHERE highway IN ('bridleway', 'footway', 'cycleway', 'path', 'track', 'steps')\n    AND name IS NOT NULL\n) AS paths_text_name",
        "geometry_field": "way",
        "type": "postgis",
        "key_field": "",
        "dbname": "gis"
      },
      "extent": [
        -180,
        -85.05112877980659,
        180,
        85.05112877980659
      ],
      "properties": {
        "minzoom": 15
      },
      "advanced": {}
    },
    {
      "name": "text-poly-low-zoom",
      "srs-name": "900913",
      "geometry": "polygon",
      "class": "text-low-zoom",
      "id": "text-poly-low-zoom",
      "srs": "+proj=merc +a=6378137 +b=6378137 +lat_ts=0.0 +lon_0=0.0 +x_0=0.0 +y_0=0.0 +k=1.0 +units=m +nadgrids=@null +wktext +no_defs +over",
      "Datasource": {
        "extent": "-20037508,-20037508,20037508,20037508",
        "table": "(SELECT\n    way,\n    way_area/NULLIF(!pixel_width!::real*!pixel_height!::real,0) AS way_pixels,\n    COALESCE(\n      'landuse_' || CASE WHEN landuse IN ('forest') THEN landuse ELSE NULL END,\n      'natural_' || CASE WHEN \"natural\" IN ('wood', 'glacier', 'sand', 'scree', 'shingle', 'bare_rock') THEN \"natural\" ELSE NULL END,\n      'place_' || CASE WHEN place IN ('island') THEN place ELSE NULL END,\n      'boundary_' || CASE WHEN boundary IN ('national_park') THEN boundary ELSE NULL END,\n      'leisure_' || CASE WHEN leisure IN ('nature_reserve') THEN leisure ELSE NULL END\n    ) AS feature,\n    name,\n    CASE WHEN building = 'no' OR building IS NULL THEN 'no' ELSE 'yes' END AS is_building -- always no with the where conditions\n  FROM planet_osm_polygon\n  WHERE (landuse IN ('forest')\n      OR \"natural\" IN ('wood', 'glacier', 'sand', 'scree', 'shingle', 'bare_rock')\n      OR \"place\" IN ('island')\n      OR boundary IN ('national_park')\n      OR leisure IN ('nature_reserve'))\n    AND building IS NULL\n    AND name IS NOT NULL\n  ORDER BY way_area DESC\n) AS text_poly_low_zoom",
        "geometry_field": "way",
        "type": "postgis",
        "key_field": "",
        "dbname": "gis"
      },
      "extent": [
        -180,
        -85.05112877980659,
        180,
        85.05112877980659
      ],
      "properties": {
        "maxzoom": 9,
        "minzoom": 7
      },
      "advanced": {}
    },
    {
      "name": "text-poly",
      "srs-name": "900913",
      "geometry": "polygon",
      "class": "text",
      "id": "text-poly",
      "srs": "+proj=merc +a=6378137 +b=6378137 +lat_ts=0.0 +lon_0=0.0 +x_0=0.0 +y_0=0.0 +k=1.0 +units=m +nadgrids=@null +wktext +no_defs +over",
      "Datasource": {
        "extent": "-20037508,-20037508,20037508,20037508",
        "table": "(SELECT\n    way,\n    way_area/NULLIF(!pixel_width!::real*!pixel_height!::real,0) AS way_pixels,\n    COALESCE(\n      'aeroway_' || CASE WHEN aeroway IN ('gate', 'apron', 'helipad', 'aerodrome') THEN aeroway ELSE NULL END,\n      'tourism_' || CASE WHEN tourism IN ('alpine_hut', 'hotel', 'motel', 'hostel', 'chalet', 'guest_house', 'camp_site', 'caravan_site', 'theme_park', 'museum', 'zoo', 'information', 'picnic_site') THEN tourism ELSE NULL END,\n      'amenity_' || CASE WHEN amenity IN ('pub', 'restaurant', 'food_court', 'cafe', 'fast_food', 'biergarten', 'bar', 'library', 'theatre', 'courthouse', 'townhall', 'cinema', 'parking', 'bicycle_parking', 'police', 'fire_station', 'place_of_worship', 'grave_yard', 'shelter', 'bank', 'embassy', 'fuel', 'bus_station', 'prison', 'university', 'school', 'college', 'kindergarten', 'hospital', 'pharmacy', 'doctors', 'dentist', 'atm', 'bicycle_rental', 'car_rental', 'car_sharing', 'post_box', 'post_office', 'recycling', 'telephone', 'emergency_phone', 'toilets', 'drinking_water', 'hunting_stand', 'nightclub') THEN amenity ELSE NULL END,\n      'shop_' || CASE WHEN shop IN ('supermarket', 'bakery', 'books', 'butcher', 'clothes', 'fashion', 'convenience', 'department_store', 'doityourself', 'hardware', 'florist', 'hairdresser', 'car', 'car_repair', 'bicycle', 'mall', 'pet', 'shoes', 'alcohol', 'gift', 'furniture', 'mobile_phone', 'optician', 'jewelry', 'jewellery', 'electronics') THEN shop WHEN shop IN ('accessories', 'antique', 'antiques', 'appliance', 'art', 'baby_goods', 'bag', 'bags', 'bathroom_furnishing', 'beauty', 'bed', 'betting', 'beverages', 'boat', 'bookmaker', 'boutique', 'builder', 'building_materials', 'camera', 'car_parts', 'car_service', 'carpet', 'charity', 'cheese', 'chemist', 'chocolate', 'coffee', 'communication', 'computer', 'confectionery', 'copyshop', 'cosmetics', 'craft', 'curtain', 'dairy', 'deli', 'delicatessen', 'discount', 'dive', 'dry_cleaning', 'e-cigarette', 'electrical', 'energy', 'erotic', 'estate_agent', 'fabric', 'farm', 'fashion', 'fish', 'fishing', 'fishmonger', 'flooring', 'food', 'frame', 'frozen_food', 'funeral_directors', 'furnace', 'gallery', 'gambling', 'games', 'garden_centre', 'gas', 'general', 'glaziery', 'greengrocer', 'grocery', 'health', 'health_food', 'hearing_aids', 'herbalist', 'hifi', 'hobby', 'household', 'houseware', 'hunting', 'ice_cream', 'insurance', 'interior_decoration', 'kiosk', 'kitchen', 'laundry', 'leather', 'lighting', 'locksmith', 'lottery', 'market', 'massage', 'medical', 'medical_supply', 'money_lender', 'motorcycle', 'motorcycle_repair', 'music', 'musical_instrument', 'newsagent', 'office_supplies', 'organic', 'outdoor', 'paint', 'pastry', 'pawnbroker', 'perfumery', 'pharmacy', 'phone', 'photo', 'photo_studio', 'photography', 'pottery', 'printing', 'radiotechnics', 'real_estate', 'religion', 'rental', 'salon', 'scuba_diving', 'seafood', 'second_hand', 'sewing', 'shoe_repair', 'shopping_centre', 'solarium', 'souvenir', 'sports', 'stationery', 'tailor', 'tanning', 'tattoo', 'tea', 'ticket', 'tiles', 'tobacco', 'toys', 'trade', 'travel_agency', 'tyres', 'vacuum_cleaner', 'variety_store', 'video', 'video_games', 'watches', 'wholesale', 'wine', 'winery', 'yes') THEN 'other' ELSE NULL END,\n      'leisure_' || CASE WHEN leisure IN ('swimming_pool', 'water_park', 'miniature_golf', 'golf_course', 'sports_centre', 'stadium', 'track', 'pitch', 'playground', 'park', 'recreation_ground', 'common', 'garden', 'nature_reserve', 'marina', 'picnic_table') THEN leisure ELSE NULL END,\n      'landuse_' || CASE WHEN landuse IN ('reservoir', 'basin', 'recreation_ground', 'conservation', 'village_green', 'quarry', 'vineyard', 'orchard', 'cemetery', 'residential', 'garages', 'meadow', 'grass', 'allotments', 'forest', 'farmyard', 'farm', 'farmland', 'greenhouse_horticulture', 'retail', 'industrial', 'railway', 'commercial', 'brownfield', 'landfill', 'construction', 'military') THEN landuse ELSE NULL END,\n      'man_made_' || CASE WHEN man_made IN ('lighthouse', 'windmill', 'mast', 'water_tower', 'pier', 'breakwater', 'groyne') THEN man_made ELSE NULL END,\n      'natural_' || CASE WHEN \"natural\" IN ('wood', 'water', 'mud', 'wetland', 'marsh', 'bay', 'spring', 'scree', 'shingle', 'bare_rock', 'sand', 'heath', 'grassland', 'scrub', 'beach', 'glacier') THEN \"natural\" ELSE NULL END,\n      'place_' || CASE WHEN place IN ('island', 'islet') THEN place ELSE NULL END,\n      'military_' || CASE WHEN military IN ('danger_area') THEN military ELSE NULL END,\n      'historic_' || CASE WHEN historic IN ('memorial', 'monument', 'archaeological_site') THEN historic ELSE NULL END,\n      'highway_' || CASE WHEN highway IN ('services', 'rest_area', 'bus_stop', 'ford') THEN highway ELSE NULL END,\n      'power_' || CASE WHEN power IN ('station', 'generator', 'sub_station', 'substation') THEN power ELSE NULL END,\n      'boundary_' || CASE WHEN boundary IN ('national_park') THEN boundary ELSE NULL END,\n      'waterway_' || CASE WHEN waterway IN ('dam') THEN waterway ELSE NULL END,\n      'tourism_' || CASE WHEN tourism IN ('attraction') THEN tourism ELSE NULL END\n    ) AS feature,\n    access,\n    name,\n    operator,\n    ref,\n    way_area,\n    CASE WHEN building = 'no' OR building IS NULL THEN 'no' ELSE 'yes' END AS is_building\n  FROM planet_osm_polygon\n  -- The upcoming where clause is needed for performance only, as the CASE statements would end up doing the equivalent filtering\n  WHERE (aeroway IN ('gate', 'apron', 'helipad', 'aerodrome')\n      OR tourism IN ('alpine_hut', 'hotel', 'motel', 'hostel', 'chalet', 'guest_house', 'camp_site', 'caravan_site', 'theme_park', 'museum', 'attraction', 'zoo', 'information', 'picnic_site')\n      OR amenity IN ('pub', 'restaurant', 'food_court', 'cafe', 'fast_food', 'biergarten', 'bar', 'library', 'theatre', 'courthouse', 'townhall', 'cinema', 'parking', 'bicycle_parking', 'police', 'fire_station', 'place_of_worship', 'grave_yard', 'shelter', 'bank', 'embassy', 'fuel', 'bus_station', 'prison', 'university', 'school', 'college', 'kindergarten', 'hospital', 'pharmacy', 'doctors', 'dentist', 'atm', 'bicycle_rental', 'car_rental', 'car_sharing', 'post_box', 'post_office', 'recycling', 'telephone', 'emergency_phone', 'toilets', 'drinking_water', 'hunting_stand', 'nightclub')\n      OR shop IS NOT NULL -- skip checking a huge list and use a null check\n      OR leisure IN ('swimming_pool', 'water_park', 'miniature_golf', 'golf_course', 'sports_centre', 'stadium', 'track', 'pitch', 'playground', 'park', 'recreation_ground', 'common', 'garden', 'nature_reserve', 'marina', 'picnic_table')\n      OR landuse IN ('reservoir', 'basin', 'recreation_ground', 'conservation', 'village_green', 'quarry', 'vineyard', 'orchard', 'cemetery', 'residential', 'garages', 'meadow', 'grass', 'allotments', 'forest', 'farmyard', 'farm', 'farmland', 'greenhouse_horticulture', 'retail', 'industrial', 'railway', 'commercial', 'brownfield', 'landfill', 'construction', 'military')\n      OR man_made IN ('lighthouse', 'windmill', 'mast', 'water_tower', 'pier', 'breakwater', 'groyne')\n      OR \"natural\" IN ('wood', 'water', 'mud', 'wetland', 'marsh', 'bay', 'spring', 'scree', 'shingle', 'bare_rock', 'sand', 'heath', 'grassland', 'scrub', 'beach', 'glacier')\n      OR place IN ('island', 'islet')\n      OR military IN ('danger_area')\n      OR historic IN ('memorial', 'monument', 'archaeological_site')\n      OR highway IN ('services', 'rest_area', 'bus_stop', 'ford')\n      OR power IN ('station', 'generator', 'sub_station', 'substation')\n      OR boundary IN ('national_park')\n      OR waterway = 'dam')\n    AND name IS NOT NULL\n  ORDER BY way_area DESC\n) AS text_poly",
        "geometry_field": "way",
        "type": "postgis",
        "key_field": "",
        "dbname": "gis"
      },
      "extent": [
        -180,
        -85.05112877980659,
        180,
        85.05112877980659
      ],
      "properties": {
        "minzoom": 10
      },
      "advanced": {}
    },
    {
      "name": "text-line",
      "srs-name": "900913",
      "geometry": "linestring",
      "class": "text",
      "srs": "+proj=merc +a=6378137 +b=6378137 +lat_ts=0.0 +lon_0=0.0 +x_0=0.0 +y_0=0.0 +k=1.0 +units=m +nadgrids=@null +wktext +no_defs +over",
      "Datasource": {
        "extent": "-20037508,-20037508,20037508,20037508",
        "table": "(SELECT way, NULL as way_pixels, COALESCE('man_made_' || man_made, 'waterway_' || waterway, 'natural_' || \"natural\") AS feature, access, NULL as ele, name, operator, ref, NULL AS way_area,\n CASE WHEN building = 'no' OR building IS NULL THEN 'no' ELSE 'yes' END AS is_building\n FROM planet_osm_line\n WHERE (man_made IN ('pier', 'breakwater', 'groyne', 'embankment')\n      OR waterway IN ('dam', 'weir')\n      OR \"natural\" IN ('cliff'))\n    AND name IS NOT NULL\n) AS text_line",
        "geometry_field": "way",
        "type": "postgis",
        "key_field": "",
        "dbname": "gis"
      },
      "extent": [
        -180,
        -85.05112877980659,
        180,
        85.05112877980659
      ],
      "id": "text-line",
      "advanced": {}
    },
    {
      "name": "text-point",
      "srs-name": "900913",
      "geometry": "point",
      "class": "text",
      "id": "text-point",
      "srs": "+proj=merc +a=6378137 +b=6378137 +lat_ts=0.0 +lon_0=0.0 +x_0=0.0 +y_0=0.0 +k=1.0 +units=m +nadgrids=@null +wktext +no_defs +over",
      "Datasource": {
        "extent": "-20037508,-20037508,20037508,20037508",
        "table": "(SELECT\n    way,\n    way_pixels,\n    feature,\n    access,\n    CONCAT(\n        name,\n        CASE WHEN name IS NOT NULL AND elevation IS NOT NULL THEN E'\\n' ELSE NULL END,\n        CASE WHEN elevation IS NOT NULL THEN CONCAT(REPLACE(ROUND(elevation)::TEXT, '-', U&'\\2212'), U&'\\00A0', 'm') ELSE NULL END\n    ) AS name,\n    CASE\n      WHEN \"natural\" IN ('peak', 'volcano', 'saddle') THEN elevation\n      ELSE NULL\n    END AS score,\n    operator,\n    ref,\n    way_area,\n    is_building\n  FROM\n    (SELECT\n        way,\n        NULL AS way_pixels,\n        COALESCE(\n          'aeroway_' || CASE WHEN aeroway IN ('gate', 'apron', 'helipad', 'aerodrome') THEN aeroway ELSE NULL END,\n          'tourism_' || CASE WHEN tourism IN ('alpine_hut', 'hotel', 'motel', 'hostel', 'chalet', 'guest_house', 'camp_site', 'caravan_site', 'theme_park', 'museum', 'zoo', 'information', 'picnic_site') THEN tourism ELSE NULL END,\n          'amenity_' || CASE WHEN amenity IN ('pub', 'restaurant', 'food_court', 'cafe', 'fast_food', 'biergarten', 'bar', 'library', 'theatre', 'courthouse', 'townhall', 'cinema', 'parking', 'bicycle_parking', 'police', 'fire_station', 'place_of_worship', 'grave_yard', 'shelter', 'bank', 'embassy', 'fuel', 'bus_station', 'prison', 'university', 'school', 'college', 'kindergarten', 'hospital', 'pharmacy', 'doctors', 'dentist', 'atm', 'bicycle_rental', 'car_rental', 'car_sharing', 'post_box', 'post_office', 'recycling', 'telephone', 'emergency_phone', 'toilets', 'drinking_water', 'hunting_stand', 'nightclub') THEN amenity ELSE NULL END,\n          'shop_' || CASE WHEN shop IN ('supermarket', 'bakery', 'books', 'butcher', 'clothes', 'fashion', 'convenience', 'department_store', 'doityourself', 'hardware', 'florist', 'hairdresser', 'car', 'car_repair', 'bicycle', 'mall', 'pet', 'shoes', 'alcohol', 'gift', 'furniture', 'mobile_phone', 'optician', 'jewelry', 'jewellery', 'electronics') THEN shop WHEN shop IN ('accessories', 'antique', 'antiques', 'appliance', 'art', 'baby_goods', 'bag', 'bags', 'bathroom_furnishing', 'beauty', 'bed', 'betting', 'beverages', 'boat', 'bookmaker', 'boutique', 'builder', 'building_materials', 'camera', 'car_parts', 'car_service', 'carpet', 'charity', 'cheese', 'chemist', 'chocolate', 'coffee', 'communication', 'computer', 'confectionery', 'copyshop', 'cosmetics', 'craft', 'curtain', 'dairy', 'deli', 'delicatessen', 'discount', 'dive', 'dry_cleaning', 'e-cigarette', 'electrical', 'energy', 'erotic', 'estate_agent', 'fabric', 'farm', 'fish', 'fishing', 'fishmonger', 'flooring', 'food', 'frame', 'frozen_food', 'funeral_directors', 'furnace', 'gallery', 'gambling', 'games', 'garden_centre', 'gas', 'general', 'glaziery', 'greengrocer', 'grocery', 'health', 'health_food', 'hearing_aids', 'herbalist', 'hifi', 'hobby', 'household', 'houseware', 'hunting', 'ice_cream', 'insurance', 'interior_decoration', 'kiosk', 'kitchen', 'laundry', 'leather', 'lighting', 'locksmith', 'lottery', 'market', 'massage', 'medical', 'medical_supply', 'money_lender', 'motorcycle', 'motorcycle_repair', 'music', 'musical_instrument', 'newsagent', 'office_supplies', 'organic', 'outdoor', 'paint', 'pastry', 'pawnbroker', 'perfumery', 'pharmacy', 'phone', 'photo', 'photo_studio', 'photography', 'pottery', 'printing', 'radiotechnics', 'real_estate', 'religion', 'rental', 'salon', 'scuba_diving', 'seafood', 'second_hand', 'sewing', 'shoe_repair', 'shopping_centre', 'solarium', 'souvenir', 'sports', 'stationery', 'tailor', 'tanning', 'tattoo', 'tea', 'ticket', 'tiles', 'tobacco', 'toys', 'trade', 'travel_agency', 'tyres', 'vacuum_cleaner', 'variety_store', 'video', 'video_games', 'watches', 'wholesale', 'wine', 'winery', 'yes') THEN 'other' ELSE NULL END,\n          'leisure_' || CASE WHEN leisure IN ('swimming_pool', 'water_park', 'miniature_golf', 'golf_course', 'sports_centre', 'stadium', 'track', 'pitch', 'playground', 'park', 'recreation_ground', 'common', 'garden', 'nature_reserve', 'marina', 'slipway', 'picnic_table') THEN leisure ELSE NULL END,\n          'landuse_' || CASE WHEN landuse IN ('reservoir', 'basin', 'recreation_ground', 'conservation', 'village_green', 'quarry', 'vineyard', 'orchard', 'cemetery', 'residential', 'garages', 'meadow', 'grass', 'allotments', 'forest', 'farmyard', 'farm', 'farmland', 'greenhouse_horticulture', 'retail', 'industrial', 'railway', 'commercial', 'brownfield', 'landfill', 'construction', 'military') THEN landuse ELSE NULL END,\n          'man_made_' || CASE WHEN man_made IN ('lighthouse', 'windmill', 'mast', 'water_tower') THEN man_made ELSE NULL END,\n          'natural_' || CASE WHEN \"natural\" IN ('wood', 'peak', 'volcano', 'saddle', 'cave_entrance', 'water', 'mud', 'wetland', 'marsh', 'bay', 'spring', 'scree', 'shingle', 'bare_rock', 'sand', 'heath', 'grassland', 'scrub', 'beach', 'glacier', 'tree') THEN \"natural\" ELSE NULL END,\n          'place_' || CASE WHEN place IN ('island', 'islet') THEN place ELSE NULL END,\n          'military_' || CASE WHEN military IN ('danger_area') THEN military ELSE NULL END,\n          'historic_' || CASE WHEN historic IN ('memorial', 'monument', 'archaeological_site') THEN historic ELSE NULL END,\n          'highway_' || CASE WHEN highway IN ('services', 'rest_area', 'bus_stop', 'ford') THEN highway ELSE NULL END,\n          'power_' || CASE WHEN power IN ('station', 'generator', 'sub_station', 'substation') THEN power ELSE NULL END,\n          'boundary_' || CASE WHEN boundary IN ('national_park') THEN boundary ELSE NULL END,\n          'waterway_' || CASE WHEN waterway IN ('dam', 'weir') THEN waterway ELSE NULL END,\n          'tourism_' || CASE WHEN tourism IN ('attraction', 'viewpoint') THEN tourism ELSE NULL END\n        ) AS feature,\n        access,\n        name,\n        CASE\n          WHEN \"natural\" IN ('peak', 'volcano', 'saddle') OR tourism = 'alpine_hut' OR amenity = 'shelter' THEN\n            CASE\n              WHEN ele ~ '^-?\\d{1,4}(\\.\\d+)?$' THEN ele::NUMERIC\n              ELSE NULL\n            END\n          ELSE NULL\n        END AS elevation,\n        \"natural\",\n        operator,\n        ref,\n        NULL AS way_area,\n        CASE WHEN building = 'no' OR building IS NULL THEN 'no' ELSE 'yes' END AS is_building\n      FROM planet_osm_point\n      -- The upcoming where clause is needed for performance only, as the CASE statements would end up doing the equivalent filtering\n      WHERE (aeroway IN ('gate', 'apron', 'helipad', 'aerodrome')\n          OR tourism IN ('alpine_hut', 'hotel', 'motel', 'hostel', 'chalet', 'guest_house', 'camp_site', 'caravan_site', 'theme_park', 'museum', 'attraction', 'zoo', 'information', 'viewpoint', 'picnic_site')\n          OR amenity IN ('pub', 'restaurant', 'food_court', 'cafe', 'fast_food', 'biergarten', 'bar', 'library', 'theatre', 'courthouse', 'townhall', 'cinema', 'parking', 'bicycle_parking', 'police', 'fire_station', 'place_of_worship', 'grave_yard', 'shelter', 'bank', 'embassy', 'fuel', 'bus_station', 'prison', 'university', 'school', 'college', 'kindergarten', 'hospital', 'pharmacy', 'doctors', 'dentist', 'atm', 'bicycle_rental', 'car_rental', 'car_sharing', 'post_box', 'post_office', 'recycling', 'telephone', 'emergency_phone', 'toilets', 'drinking_water', 'hunting_stand', 'nightclub')\n          OR shop IS NOT NULL -- skip checking a huge list and use a null check\n          OR leisure IN ('swimming_pool', 'water_park', 'miniature_golf', 'golf_course', 'sports_centre', 'stadium', 'track', 'pitch', 'playground', 'park', 'recreation_ground', 'common', 'garden', 'nature_reserve', 'marina', 'slipway', 'picnic_table')\n          OR landuse IN ('reservoir', 'basin', 'recreation_ground', 'conservation', 'village_green', 'quarry', 'vineyard', 'orchard', 'cemetery', 'residential', 'garages', 'meadow', 'grass', 'allotments', 'forest', 'farmyard', 'farm', 'farmland', 'greenhouse_horticulture', 'retail', 'industrial', 'railway', 'commercial', 'brownfield', 'landfill', 'construction', 'military')\n          OR man_made IN ('lighthouse', 'windmill', 'mast', 'water_tower')\n          OR \"natural\" IN ('wood', 'peak', 'volcano', 'saddle', 'cave_entrance', 'water', 'mud', 'wetland', 'marsh', 'bay', 'spring', 'scree', 'shingle', 'bare_rock', 'sand', 'heath', 'grassland', 'scrub', 'beach', 'glacier', 'tree')\n          OR place IN ('island', 'islet')\n          OR military IN ('danger_area')\n          OR historic IN ('memorial', 'monument', 'archaeological_site')\n          OR highway IN ('bus_stop', 'services', 'rest_area', 'bus_stop', 'ford')\n          OR power IN ('station', 'generator', 'sub_station', 'substation')\n          OR boundary IN ('national_park')\n          OR waterway IN ('dam', 'weir'))\n        AND name IS NOT NULL\n      ) AS p\n  ORDER BY score DESC NULLS LAST\n  ) AS text",
        "geometry_field": "way",
        "type": "postgis",
        "key_field": "",
        "dbname": "gis"
      },
      "extent": [
        -180,
        -85.05112877980659,
        180,
        85.05112877980659
      ],
      "properties": {
        "minzoom": 10
      },
      "advanced": {}
    },
    {
      "name": "building-text",
      "srs-name": "900913",
      "geometry": "polygon",
      "class": "",
      "id": "building-text",
      "srs": "+proj=merc +a=6378137 +b=6378137 +lat_ts=0.0 +lon_0=0.0 +x_0=0.0 +y_0=0.0 +k=1.0 +units=m +nadgrids=@null +wktext +no_defs +over",
      "Datasource": {
        "extent": "-20037508,-20037508,20037508,20037508",
        "table": "(SELECT\n    name,\n    way,\n    way_area/NULLIF(!pixel_width!::real*!pixel_height!::real,0) AS way_pixels\n  FROM planet_osm_polygon\n  WHERE building IS NOT NULL\n    AND building NOT IN ('no')\n    AND name IS NOT NULL\n  ORDER BY way_area DESC\n) AS building_text",
        "geometry_field": "way",
        "type": "postgis",
        "key_field": "",
        "dbname": "gis"
      },
      "extent": [
        -180,
        -85.05112877980659,
        180,
        85.05112877980659
      ],
      "properties": {
        "minzoom": 14
      },
      "advanced": {}
    },
    {
      "name": "interpolation",
      "srs-name": "900913",
      "geometry": "linestring",
      "class": "",
      "id": "interpolation",
      "srs": "+proj=merc +a=6378137 +b=6378137 +lat_ts=0.0 +lon_0=0.0 +x_0=0.0 +y_0=0.0 +k=1.0 +units=m +nadgrids=@null +wktext +no_defs +over",
      "Datasource": {
        "extent": "-20037508,-20037508,20037508,20037508",
        "table": "(SELECT\n    way\n  FROM planet_osm_line\n  WHERE \"addr:interpolation\" IS NOT NULL\n) AS interpolation",
        "geometry_field": "way",
        "type": "postgis",
        "key_field": "",
        "dbname": "gis"
      },
      "extent": [
        -180,
        -85.05112877980659,
        180,
        85.05112877980659
      ],
      "properties": {
        "minzoom": 17
      },
      "advanced": {}
    },
    {
      "name": "housenumbers",
      "srs-name": "900913",
      "geometry": "point",
      "class": "",
      "id": "housenumbers",
      "srs": "+proj=merc +a=6378137 +b=6378137 +lat_ts=0.0 +lon_0=0.0 +x_0=0.0 +y_0=0.0 +k=1.0 +units=m +nadgrids=@null +wktext +no_defs +over",
      "Datasource": {
        "extent": "-20037508,-20037508,20037508,20037508",
        "table": "(SELECT\n    way,\n    \"addr:housenumber\",\n    way_area/NULLIF(!pixel_width!::real*!pixel_height!::real,0) AS way_pixels\n  FROM planet_osm_polygon\n  WHERE \"addr:housenumber\" IS NOT NULL\n    AND building IS NOT NULL\nUNION ALL\nSELECT\n    way,\n    \"addr:housenumber\",\n    NULL AS way_pixels\n  FROM planet_osm_point\n  WHERE \"addr:housenumber\" IS NOT NULL\n  ORDER BY way_pixels DESC NULLS LAST\n) AS housenumbers",
        "geometry_field": "way",
        "type": "postgis",
        "key_field": "",
        "dbname": "gis"
      },
      "extent": [
        -180,
        -85.05112877980659,
        180,
        85.05112877980659
      ],
      "properties": {
        "minzoom": 17
      },
      "advanced": {}
    },
    {
      "name": "housenames",
      "srs-name": "900913",
      "geometry": "point",
      "class": "",
      "id": "housenames",
      "srs": "+proj=merc +a=6378137 +b=6378137 +lat_ts=0.0 +lon_0=0.0 +x_0=0.0 +y_0=0.0 +k=1.0 +units=m +nadgrids=@null +wktext +no_defs +over",
      "Datasource": {
        "extent": "-20037508,-20037508,20037508,20037508",
        "table": "(SELECT\n    way,\n    \"addr:housename\",\n    way_area/NULLIF(!pixel_width!::real*!pixel_height!::real,0) AS way_pixels\n  FROM planet_osm_polygon\n  WHERE \"addr:housename\" IS NOT NULL\n    AND building IS NOT NULL\nUNION ALL\nSELECT\n    way,\n    \"addr:housename\",\n    NULL AS way_pixels\n  FROM planet_osm_point WHERE \"addr:housename\" IS NOT NULL\nORDER BY way_pixels DESC NULLS LAST\n) AS housenames",
        "geometry_field": "way",
        "type": "postgis",
        "key_field": "",
        "dbname": "gis"
      },
      "extent": [
        -180,
        -85.05112877980659,
        180,
        85.05112877980659
      ],
      "properties": {
        "minzoom": 17
      },
      "advanced": {}
    },
    {
      "name": "water-lines-text",
      "srs-name": "900913",
      "geometry": "linestring",
      "class": "",
      "id": "water-lines-text",
      "srs": "+proj=merc +a=6378137 +b=6378137 +lat_ts=0.0 +lon_0=0.0 +x_0=0.0 +y_0=0.0 +k=1.0 +units=m +nadgrids=@null +wktext +no_defs +over",
      "Datasource": {
        "extent": "-20037508,-20037508,20037508,20037508",
        "table": "(SELECT\n    way,\n    waterway,\n    lock,\n    name,\n    intermittent,\n    CASE WHEN tunnel IN ('yes', 'culvert') THEN 'yes' ELSE 'no' END AS int_tunnel\n  FROM planet_osm_line\n  WHERE waterway IN ('river', 'canal', 'derelict_canal', 'stream', 'drain', 'ditch', 'wadi')\n    AND (tunnel IS NULL or tunnel != 'culvert')\n    AND name IS NOT NULL\n  ORDER BY z_order\n) AS water_lines_text",
        "geometry_field": "way",
        "type": "postgis",
        "key_field": "",
        "dbname": "gis"
      },
      "extent": [
        -180,
        -85.05112877980659,
        180,
        85.05112877980659
      ],
      "properties": {
        "minzoom": 13
      },
      "advanced": {}
    },
    {
      "name": "ferry-routes-text",
      "srs-name": "900913",
      "geometry": "linestring",
      "class": "",
      "id": "ferry-routes-text",
      "srs": "+proj=merc +a=6378137 +b=6378137 +lat_ts=0.0 +lon_0=0.0 +x_0=0.0 +y_0=0.0 +k=1.0 +units=m +nadgrids=@null +wktext +no_defs +over",
      "Datasource": {
        "extent": "-20037508,-20037508,20037508,20037508",
        "table": "(SELECT\n    way,\n    name\n  FROM planet_osm_line\n  WHERE route = 'ferry'\n    AND name IS NOT NULL\n) AS ferry_routes_text",
        "geometry_field": "way",
        "type": "postgis",
        "key_field": "",
        "dbname": "gis"
      },
      "extent": [
        -180,
        -85.05112877980659,
        180,
        85.05112877980659
      ],
      "properties": {
        "minzoom": 13
      },
      "advanced": {}
    },
    {
      "name": "admin-text",
      "srs-name": "900913",
      "geometry": "linestring",
      "class": "",
      "id": "admin-text",
      "srs": "+proj=merc +a=6378137 +b=6378137 +lat_ts=0.0 +lon_0=0.0 +x_0=0.0 +y_0=0.0 +k=1.0 +units=m +nadgrids=@null +wktext +no_defs +over",
      "Datasource": {
        "extent": "-20037508,-20037508,20037508,20037508",
<<<<<<< HEAD
        "table": "(SELECT\n    way,\n    name,\n    admin_level\n  FROM planet_osm_polygon\n  WHERE boundary = 'administrative'\n    AND admin_level IN ('0', '1', '2', '3', '4', '5', '6', '7', '8', '9', '10')\n    AND name IS NOT NULL\n) AS admin_text",
=======
        "table": "(SELECT\n    way,\n    name,\n    admin_level\n  FROM planet_osm_polygon\n  WHERE boundary = 'administrative'\n    AND admin_level IN ('0', '1', '2', '3', '4', '5', '6', '7', '8', '9', '10')\n    AND name IS NOT NULL\n  ORDER BY admin_level::integer ASC, way_area DESC\n) AS admin_text",
>>>>>>> a7b560c4
        "geometry_field": "way",
        "type": "postgis",
        "key_field": "",
        "dbname": "gis"
      },
      "extent": [
        -180,
        -85.05112877980659,
        180,
        85.05112877980659
      ],
      "properties": {
        "minzoom": 16
      },
      "advanced": {}
    },
    {
      "name": "nature-reserve-text",
      "srs-name": "900913",
      "geometry": "linestring",
      "class": "",
      "id": "nature-reserve-text",
      "srs": "+proj=merc +a=6378137 +b=6378137 +lat_ts=0.0 +lon_0=0.0 +x_0=0.0 +y_0=0.0 +k=1.0 +units=m +nadgrids=@null +wktext +no_defs +over",
      "Datasource": {
        "extent": "-20037508,-20037508,20037508,20037508",
        "table": "(SELECT\n    way,\n    name,\n    way_area/NULLIF(!pixel_width!::real*!pixel_height!::real,0) AS way_pixels\n  FROM planet_osm_polygon\n  WHERE (boundary = 'national_park' OR leisure = 'nature_reserve')\n    AND name IS NOT NULL\n) AS nature_reserve_text",
        "geometry_field": "way",
        "type": "postgis",
        "key_field": "",
        "dbname": "gis"
      },
      "extent": [
        -180,
        -85.05112877980659,
        180,
        85.05112877980659
      ],
      "properties": {
        "minzoom": 13
      },
      "advanced": {}
    },
    {
      "name": "amenity-low-priority",
      "srs-name": "900913",
      "geometry": "point",
      "class": "amenity-low-priority",
      "id": "amenity-low-priority",
      "srs": "+proj=merc +a=6378137 +b=6378137 +lat_ts=0.0 +lon_0=0.0 +x_0=0.0 +y_0=0.0 +k=1.0 +units=m +nadgrids=@null +wktext +no_defs +over",
      "Datasource": {
        "extent": "-20037508,-20037508,20037508,20037508",
        "table": "(SELECT\n    way,\n    amenity,\n    railway,\n    highway,\n    barrier,\n    access,\n    CASE WHEN amenity='waste_basket' THEN 2 ELSE 1 END AS prio\n  FROM planet_osm_point p\n  WHERE barrier IN ('bollard', 'gate', 'lift_gate', 'block')\n     OR highway IN ('mini_roundabout')\n     OR railway = 'level_crossing'\n     OR amenity IN ('parking', 'bicycle_parking', 'bench', 'waste_basket')\n  ORDER BY prio\n  ) AS amenity_low_priority",
        "geometry_field": "way",
        "type": "postgis",
        "key_field": "",
        "dbname": "gis"
      },
      "extent": [
        -180,
        -85.05112877980659,
        180,
        85.05112877980659
      ],
      "properties": {
        "minzoom": 14
      },
      "advanced": {}
    },
    {
      "name": "amenity-low-priority-poly",
      "srs-name": "900913",
      "geometry": "polygon",
      "class": "amenity-low-priority",
      "id": "amenity-low-priority-poly",
      "srs": "+proj=merc +a=6378137 +b=6378137 +lat_ts=0.0 +lon_0=0.0 +x_0=0.0 +y_0=0.0 +k=1.0 +units=m +nadgrids=@null +wktext +no_defs +over",
      "Datasource": {
        "extent": "-20037508,-20037508,20037508,20037508",
        "table": "(SELECT\n    way,\n    amenity,\n    railway,\n    highway,\n    barrier,\n    access\n  FROM planet_osm_polygon\n  WHERE barrier IN ('bollard', 'gate', 'lift_gate', 'block')\n     OR highway IN ('mini_roundabout')\n     OR railway = 'level_crossing'\n         OR amenity IN ('parking', 'bicycle_parking')\n  ) AS amenity_low_priority_poly",
        "geometry_field": "way",
        "type": "postgis",
        "key_field": "",
        "dbname": "gis"
      },
      "extent": [
        -180,
        -85.05112877980659,
        180,
        85.05112877980659
      ],
      "properties": {
        "minzoom": 14
      },
      "advanced": {}
    }
  ],
  "scale": 1,
  "center": [
    0,
    0,
    4
  ],
  "format": "png",
  "_parts": {
    "extents": {
      "srs": "+proj=merc +a=6378137 +b=6378137 +lat_ts=0.0 +lon_0=0.0 +x_0=0.0 +y_0=0.0 +k=1.0 +units=m +nadgrids=@null +wktext +no_defs +over",
      "extent": [
        -180,
        -85.05112877980659,
        180,
        85.05112877980659
      ],
      "srs-name": "900913"
    },
    "osm2pgsql": {
      "geometry_field": "way",
      "type": "postgis",
      "dbname": "gis",
      "extent": "-20037508,-20037508,20037508,20037508",
      "key_field": ""
    },
    "extents84": {
      "srs": "+proj=longlat +ellps=WGS84 +datum=WGS84 +no_defs",
      "extent": [
        -180,
        -85.05112877980659,
        180,
        85.05112877980659
      ],
      "srs-name": "WGS84"
    }
  },
  "metatile": 2,
  "bounds": [
    -180,
    -85.05112877980659,
    180,
    85.05112877980659
  ],
  "name": "OpenStreetMap Carto",
  "srs": "+proj=merc +a=6378137 +b=6378137 +lat_ts=0.0 +lon_0=0.0 +x_0=0.0 +y_0=0.0 +k=1.0 +units=m +nadgrids=@null +wktext +no_defs +over",
  "Stylesheet": [
    "style.mss",
    "shapefiles.mss",
    "landcover.mss",
    "water.mss",
    "water-features.mss",
    "roads.mss",
    "power.mss",
    "citywalls.mss",
    "placenames.mss",
    "buildings.mss",
    "stations.mss",
    "amenity-points.mss",
    "ferry-routes.mss",
    "aerialways.mss",
    "admin.mss",
    "addressing.mss"
  ],
  "minzoom": 0,
  "maxzoom": 22,
  "description": "A faithful reimplementation of the standard OpenStreetMap style"
}<|MERGE_RESOLUTION|>--- conflicted
+++ resolved
@@ -1947,11 +1947,7 @@
       "srs": "+proj=merc +a=6378137 +b=6378137 +lat_ts=0.0 +lon_0=0.0 +x_0=0.0 +y_0=0.0 +k=1.0 +units=m +nadgrids=@null +wktext +no_defs +over",
       "Datasource": {
         "extent": "-20037508,-20037508,20037508,20037508",
-<<<<<<< HEAD
-        "table": "(SELECT\n    way,\n    name,\n    admin_level\n  FROM planet_osm_polygon\n  WHERE boundary = 'administrative'\n    AND admin_level IN ('0', '1', '2', '3', '4', '5', '6', '7', '8', '9', '10')\n    AND name IS NOT NULL\n) AS admin_text",
-=======
         "table": "(SELECT\n    way,\n    name,\n    admin_level\n  FROM planet_osm_polygon\n  WHERE boundary = 'administrative'\n    AND admin_level IN ('0', '1', '2', '3', '4', '5', '6', '7', '8', '9', '10')\n    AND name IS NOT NULL\n  ORDER BY admin_level::integer ASC, way_area DESC\n) AS admin_text",
->>>>>>> a7b560c4
         "geometry_field": "way",
         "type": "postgis",
         "key_field": "",
