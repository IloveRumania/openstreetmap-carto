--- conflicted
+++ resolved
@@ -133,13 +133,8 @@
               ('amenity_' || (CASE WHEN amenity IN ('parking', 'university', 'college', 'school', 'hospital', 'kindergarten', 'grave_yard', 'place_of_worship') THEN amenity ELSE NULL END)) AS amenity,
               ('landuse_' || (CASE WHEN landuse IN ('quarry', 'vineyard', 'orchard', 'cemetery', 'residential', 'garages', 'meadow', 'grass', 'allotments', 'forest', 'farmyard', 'farm', 'farmland', 'recreation_ground', 'conservation', 'village_green', 'retail', 'industrial', 'railway', 'commercial', 'brownfield', 'landfill', 'construction') THEN landuse ELSE NULL END)) AS landuse,
               ('leisure_' || (CASE WHEN leisure IN ('swimming_pool', 'playground', 'park', 'recreation_ground', 'common', 'garden', 'golf_course', 'picnic_table', 'sports_centre', 'stadium', 'pitch', 'track') THEN leisure ELSE NULL END)) AS leisure,
-<<<<<<< HEAD
-              ('military_' || (CASE WHEN military IN ('barracks', 'danger_area') THEN military ELSE NULL END)) AS military,
+              ('military_' || (CASE WHEN military IN ('danger_area') THEN military ELSE NULL END)) AS military,
               ('natural_' || (CASE WHEN "natural" IN ('beach', 'heath', 'mud', 'grassland', 'wood', 'sand', 'scrub') THEN "natural" ELSE NULL END)) AS "natural",
-=======
-              ('military_' || (CASE WHEN military IN ('danger_area') THEN military ELSE NULL END)) AS military,
-              ('natural_' || (CASE WHEN "natural" IN ('beach', 'desert', 'heath', 'mud', 'grassland', 'wood', 'sand', 'scrub') THEN "natural" ELSE NULL END)) AS "natural",
->>>>>>> f431bcc1
               ('power_' || (CASE WHEN power IN ('station', 'sub_station', 'substation', 'generator') THEN power ELSE NULL END)) AS power,
               ('tourism_' || (CASE WHEN tourism IN ('attraction', 'camp_site', 'caravan_site', 'picnic_site', 'zoo') THEN tourism ELSE NULL END)) AS tourism,
               ('highway_' || (CASE WHEN highway IN ('services', 'rest_area') THEN highway ELSE NULL END)) AS highway,
@@ -150,15 +145,9 @@
             WHERE (landuse IS NOT NULL
               OR leisure IS NOT NULL
               OR aeroway IN ('apron', 'aerodrome')
-<<<<<<< HEAD
               OR amenity IN ('parking', 'university', 'college', 'school', 'hospital', 'kindergarten', 'grave_yard', 'place_of_worship')
-              OR military IN ('barracks', 'danger_area')
+              OR military IN ('danger_area')
               OR "natural" IN ('beach', 'heath', 'mud', 'grassland', 'wood', 'sand', 'scrub')
-=======
-              OR amenity IN ('parking', 'university', 'college', 'school', 'hospital', 'kindergarten', 'grave_yard')
-              OR military IN ('danger_area')
-              OR "natural" IN ('beach', 'desert', 'heath', 'mud', 'grassland', 'wood', 'sand', 'scrub')
->>>>>>> f431bcc1
               OR power IN ('station', 'sub_station', 'substation', 'generator')
               OR tourism IN ('attraction', 'camp_site', 'caravan_site', 'picnic_site', 'zoo')
               OR highway IN ('services', 'rest_area')
