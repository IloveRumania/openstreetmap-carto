scale: 1
metatile: 2
name: "OpenStreetMap Carto"
description: "A general-purpose OpenStreetMap mapnik style, in CartoCSS"
bounds: &world
  - -180
  - -85.05112877980659
  - 180
  - 85.05112877980659
center:
  - 0
  - 0
  - 4
format: "png"
interactivity: false
minzoom: 0
maxzoom: 22
srs: "+proj=merc +a=6378137 +b=6378137 +lat_ts=0.0 +lon_0=0.0 +x_0=0.0 +y_0=0.0 +k=1.0 +units=m +nadgrids=@null +wktext +no_defs +over"

# Various parts to be included later on
_parts:
  # Extents are used for tilemill, and don't actually make it to the generated XML
  extents: &extents
    extent: *world
    srs-name: "900913"
    srs: "+proj=merc +a=6378137 +b=6378137 +lat_ts=0.0 +lon_0=0.0 +x_0=0.0 +y_0=0.0 +k=1.0 +units=m +nadgrids=@null +wktext +no_defs +over"
  extents84: &extents84
    extent: *world
    srs-name: "WGS84"
    srs: "+proj=longlat +ellps=WGS84 +datum=WGS84 +no_defs"
  osm2pgsql: &osm2pgsql
    type: "postgis"
    dbname: "gis"
    key_field: ""
    geometry_field: "way"
    extent: "-20037508,-20037508,20037508,20037508"

Stylesheet:
  - "style.mss"
  - "shapefiles.mss"
  - "landcover.mss"
  - "water.mss"
  - "water-features.mss"
  - "road-colors-generated.mss"
  - "roads.mss"
  - "power.mss"
  - "placenames.mss"
  - "buildings.mss"
  - "stations.mss"
  - "amenity-points.mss"
  - "ferry-routes.mss"
  - "aerialways.mss"
  - "admin.mss"
  - "addressing.mss"
Layer:
  - id: "world"
    name: "world"
    class: ""
    geometry: "polygon"
    <<: *extents
    Datasource:
      file: "data/simplified-land-polygons-complete-3857/simplified_land_polygons.shp"
      type: "shape"
    advanced: {}
    properties:
      maxzoom: 9
  - id: "coast-poly"
    name: "coast-poly"
    class: ""
    geometry: "polygon"
    <<: *extents
    Datasource:
      file: "data/land-polygons-split-3857/land_polygons.shp"
      type: "shape"
    properties:
      minzoom: 10
    advanced: {}
  - id: "builtup"
    name: "builtup"
    geometry: "polygon"
    class: ""
    extent: *world
    srs-name: "mercator"
    srs: "+proj=merc +datum=WGS84 +over"
    Datasource:
      file: "data/world_boundaries/builtup_area.shp"
      type: "shape"
    properties:
      minzoom: 8
      maxzoom: 9
    advanced: {}
  - id: "necountries"
    name: "necountries"
    class: ""
    geometry: "linestring"
    <<: *extents84
    Datasource:
      file: "data/ne_110m_admin_0_boundary_lines_land/ne_110m_admin_0_boundary_lines_land.shp"
      type: "shape"
    properties:
      minzoom: 1
      maxzoom: 3
    advanced: {}
  - id: "landcover-low-zoom"
    name: "landcover-low-zoom"
    class: ""
    geometry: "polygon"
    <<: *extents
    Datasource:
      <<: *osm2pgsql
      table: |-
        (SELECT
            way, name, way_pixels,
            COALESCE(wetland, landuse, "natural") AS feature
          FROM (SELECT
              way, COALESCE(name, '') AS name,
              ('landuse_' || (CASE WHEN landuse IN ('forest', 'military') THEN landuse ELSE NULL END)) AS landuse,
              ('natural_' || (CASE WHEN "natural" IN ('wood', 'sand', 'scree', 'shingle', 'bare_rock') THEN "natural" ELSE NULL END)) AS "natural",
              ('wetland_' || (CASE WHEN "natural" IN ('wetland', 'mud') THEN (CASE WHEN "natural" IN ('mud') THEN "natural" ELSE wetland END) ELSE NULL END)) AS wetland,
              way_area/NULLIF(!pixel_width!::real*!pixel_height!::real,0) AS way_pixels
            FROM planet_osm_polygon
            WHERE (landuse IN ('forest', 'military')
              OR "natural" IN ('wood', 'wetland', 'mud', 'sand', 'scree', 'shingle', 'bare_rock'))
              AND way_area > 0.01*!pixel_width!::real*!pixel_height!::real
              AND building IS NULL
            ORDER BY CASE WHEN layer~E'^-?\\d+$' AND length(layer)<10 THEN layer::integer ELSE 0 END, way_area DESC
          ) AS features
        ) AS landcover_low_zoom
    properties:
      minzoom: 7
      maxzoom: 9
    advanced: {}
  - id: "landcover"
    name: "landcover"
    class: ""
    geometry: "polygon"
    <<: *extents
    Datasource:
      <<: *osm2pgsql
      table: |-
        (SELECT
            way, name, religion, way_pixels,
            COALESCE(aeroway, amenity, wetland, power, landuse, leisure, military, "natural", tourism, highway, railway) AS feature
          FROM (SELECT
              way, COALESCE(name, '') AS name,
              ('aeroway_' || (CASE WHEN aeroway IN ('apron', 'aerodrome') THEN aeroway ELSE NULL END)) AS aeroway,
              ('amenity_' || (CASE WHEN amenity IN ('parking', 'bicycle_parking', 'motorcycle_parking', 'university', 'college', 'school', 
                                                    'hospital', 'kindergarten', 'grave_yard', 'prison', 'place_of_worship', 'clinic') 
                                                    THEN amenity ELSE NULL END)) AS amenity,
              ('landuse_' || (CASE WHEN landuse IN ('quarry', 'vineyard', 'orchard', 'cemetery', 'residential', 'garages', 'meadow', 'grass', 
                                                    'allotments', 'forest', 'farmyard', 'farm', 'farmland', 'greenhouse_horticulture', 
                                                    'recreation_ground', 'village_green', 'retail', 'industrial', 'railway', 'commercial', 
                                                    'brownfield', 'landfill', 'construction') THEN landuse ELSE NULL END)) AS landuse,
              ('leisure_' || (CASE WHEN leisure IN ('swimming_pool', 'playground', 'park', 'recreation_ground', 'common', 'garden', 
                                                    'golf_course', 'miniature_golf', 'picnic_table', 'sports_centre', 'stadium', 'pitch', 
                                                    'track', 'dog_park') THEN leisure ELSE NULL END)) AS leisure,
              ('military_' || (CASE WHEN military IN ('danger_area') THEN military ELSE NULL END)) AS military,
              ('natural_' || (CASE WHEN "natural" IN ('beach', 'shoal', 'heath', 'grassland', 'wood', 'sand', 'scree', 'shingle', 'bare_rock', 'scrub') THEN "natural" ELSE NULL END)) AS "natural",
              ('wetland_' || (CASE WHEN "natural" IN ('wetland', 'marsh', 'mud') THEN (CASE WHEN "natural" IN ('marsh', 'mud') THEN "natural" ELSE wetland END) ELSE NULL END)) AS wetland,
              ('power_' || (CASE WHEN power IN ('station', 'sub_station', 'substation', 'generator') THEN power ELSE NULL END)) AS power,
              ('tourism_' || (CASE WHEN tourism IN ('attraction', 'camp_site', 'caravan_site', 'picnic_site') THEN tourism ELSE NULL END)) AS tourism,
              ('highway_' || (CASE WHEN highway IN ('services', 'rest_area') THEN highway ELSE NULL END)) AS highway,
              ('railway_' || (CASE WHEN railway = 'station' THEN railway ELSE NULL END)) AS railway,
              CASE WHEN religion IN ('christian', 'jewish') THEN religion ELSE 'INT-generic'::text END AS religion,
              way_area/NULLIF(!pixel_width!::real*!pixel_height!::real,0) AS way_pixels
            FROM planet_osm_polygon
            WHERE (landuse IS NOT NULL
              OR leisure IS NOT NULL
              OR aeroway IN ('apron', 'aerodrome')
              OR amenity IN ('parking', 'bicycle_parking', 'motorcycle_parking', 'university', 'college', 'school', 'hospital', 'kindergarten', 
                             'grave_yard', 'place_of_worship', 'prison', 'clinic')
              OR military IN ('danger_area')
              OR "natural" IN ('beach', 'shoal', 'heath', 'mud', 'marsh', 'wetland', 'grassland', 'wood', 'sand', 'scree', 'shingle', 'bare_rock', 'scrub')
              OR power IN ('station', 'sub_station', 'substation', 'generator')
              OR tourism IN ('attraction', 'camp_site', 'caravan_site', 'picnic_site')
              OR highway IN ('services', 'rest_area')
              OR railway = 'station')
              AND way_area > 0.01*!pixel_width!::real*!pixel_height!::real
            ORDER BY CASE WHEN layer~E'^-?\\d+$' AND length(layer)<10 THEN layer::integer ELSE 0 END, way_area DESC
          ) AS landcover
        ) AS features
    properties:
      minzoom: 10
    advanced: {}
  - id: "landcover-line"
    name: "landcover-line"
    class: ""
    geometry: "linestring"
    <<: *extents
    Datasource:
      <<: *osm2pgsql
      table: |-
        (SELECT
            way
          FROM planet_osm_line
          WHERE man_made = 'cutline'
        ) AS landcover_line
    advanced: {}
    properties:
      minzoom: 14
  - id: "water-lines-casing"
    name: "water-lines-casing"
    class: ""
    geometry: "linestring"
    <<: *extents
    Datasource:
      <<: *osm2pgsql
      table: |-
        (SELECT
            way, waterway, intermittent,
            CASE WHEN tunnel IN ('yes', 'culvert') THEN 'yes' ELSE 'no' END AS int_tunnel
          FROM planet_osm_line
          WHERE waterway IN ('stream', 'drain', 'ditch')
        ) AS water_lines_casing
    properties:
      minzoom: 13
    advanced: {}
  - id: "water-lines-low-zoom"
    name: "water-lines-low-zoom"
    class: ""
    geometry: "linestring"
    <<: *extents
    Datasource:
      <<: *osm2pgsql
      table: |-
        (SELECT
            way,
            waterway,
            intermittent
          FROM planet_osm_line
          WHERE waterway = 'river'
        ) AS water_lines_low_zoom
    properties:
      minzoom: 8
      maxzoom: 11
    advanced: {}
  - id: "icesheet-poly"
    name: "icesheet-poly"
    class: ""
    geometry: "polygon"
    <<: *extents
    Datasource:
      file: "data/antarctica-icesheet-polygons-3857/icesheet_polygons.shp"
      type: "shape"
    properties:
      minzoom: 4
    advanced: {}
  - id: "water-areas"
    name: "water-areas"
    class: ""
    geometry: "polygon"
    <<: *extents
    Datasource:
      <<: *osm2pgsql
      table: |-
        (SELECT
            way,
            "natural",
            waterway,
            landuse,
            name,
            way_area/NULLIF(!pixel_width!::real*!pixel_height!::real,0) AS way_pixels
          FROM planet_osm_polygon
          WHERE
            (waterway IN ('dock', 'riverbank', 'canal')
              OR landuse IN ('reservoir', 'basin')
              OR "natural" IN ('water', 'glacier'))
            AND building IS NULL
            AND way_area > 0.01*!pixel_width!::real*!pixel_height!::real
          ORDER BY z_order, way_area DESC
        ) AS water_areas
    properties:
      minzoom: 4
    advanced: {}
  - id: "landcover-area-symbols"
    name: "landcover-area-symbols"
    class: ""
    geometry: "polygon"
    <<: *extents
    Datasource:
      <<: *osm2pgsql
      table: |-
        (SELECT
            way, surface, 
            COALESCE(CASE WHEN landuse = 'forest' THEN 'wood' ELSE NULL END, "natural") AS "natural",
            CASE WHEN "natural" IN ('marsh', 'mud') 
                THEN "natural" 
                ELSE CASE WHEN ("natural" = 'wetland' AND wetland IS NULL) 
                  THEN 'wetland' 
                  ELSE CASE WHEN ("natural" = 'wetland')
                    THEN wetland
                    ELSE NULL
                    END 
                END
              END AS int_wetland
          FROM planet_osm_polygon
          WHERE ("natural" IN ('marsh', 'mud', 'wetland', 'wood', 'beach', 'shoal', 'reef') OR landuse = 'forest')
            AND building IS NULL
            AND way_area > 0.01*!pixel_width!::real*!pixel_height!::real
          ORDER BY z_order, way_area DESC
        ) AS landcover_area_symbols
    properties:
      minzoom: 10
    advanced: {}
  - id: "icesheet-outlines"
    name: "icesheet-outlines"
    class: ""
    geometry: "linestring"
    <<: *extents
    Datasource:
      file: "data/antarctica-icesheet-outlines-3857/icesheet_outlines.shp"
      type: "shape"
    properties:
      minzoom: 4
    advanced: {}
  - id: "water-lines"
    name: "water-lines"
    class: "water-lines"
    geometry: "linestring"
    <<: *extents
    Datasource:
      <<: *osm2pgsql
      table: |-
        (SELECT
            way, waterway, name, intermittent,
            CASE WHEN tunnel IN ('yes', 'culvert') THEN 'yes' ELSE 'no' END AS int_tunnel,
            'no' AS bridge
          FROM planet_osm_line
          WHERE waterway IN ('river', 'canal', 'derelict_canal', 'stream', 'drain', 'ditch', 'wadi')
            AND (bridge IS NULL OR bridge NOT IN ('yes', 'aqueduct'))
          ORDER BY z_order
        ) AS water_lines
    properties:
      minzoom: 12
    advanced: {}
  - id: "water-barriers-line"
    name: "water-barriers-line"
    class: ""
    geometry: "linestring"
    <<: *extents
    Datasource:
      <<: *osm2pgsql
      table: |-
        (SELECT
            way,
            waterway,
            name
          FROM planet_osm_line
          WHERE waterway IN ('dam', 'weir', 'lock_gate')
        ) AS water_barriers_line
    advanced: {}
    properties:
      minzoom: 13
  - id: "water-barriers-poly"
    name: "water-barriers-poly"
    class: ""
    geometry: "polygon"
    <<: *extents
    Datasource:
      <<: *osm2pgsql
      table: |-
        (SELECT
            way,
            waterway,
            name
          FROM planet_osm_polygon
          WHERE waterway IN ('dam', 'weir', 'lock_gate')
        ) AS water_barriers_poly
    advanced: {}
    properties:
      minzoom: 13
  - id: "marinas-area"
    name: "marinas-area"
    class: ""
    geometry: "polygon"
    <<: *extents
    Datasource:
      <<: *osm2pgsql
      table: |-
        (SELECT
            way
          FROM planet_osm_polygon
          WHERE leisure = 'marina'
        ) AS marinas_area
    properties:
      minzoom: 14
    advanced: {}
  - id: "piers-poly"
    name: "piers-poly"
    class: ""
    geometry: "polygon"
    <<: *extents
    Datasource:
      <<: *osm2pgsql
      table: |-
        (SELECT
            way, man_made
          FROM planet_osm_polygon
          WHERE man_made IN ('pier', 'breakwater', 'groyne')
        ) AS piers_poly
    properties:
      minzoom: 12
    advanced: {}
  - id: "piers-line"
    name: "piers-line"
    class: ""
    geometry: "linestring"
    <<: *extents
    Datasource:
      <<: *osm2pgsql
      table: |-
        (SELECT
            way, man_made
          FROM planet_osm_line
          WHERE man_made IN ('pier', 'breakwater', 'groyne')
        ) AS piers_line
    properties:
      minzoom: 12
    advanced: {}
  - id: "water-barriers-point"
    name: "water-barriers-point"
    class: ""
    geometry: "point"
    <<: *extents
    Datasource:
      <<: *osm2pgsql
      table: |-
        (SELECT
            way, waterway
          FROM planet_osm_point
          WHERE waterway IN ('dam', 'weir', 'lock_gate')
        ) AS water_barriers_points
    properties:
      minzoom: 17
    advanced: {}
  - id: "bridge"
    name: "bridge"
    class: ""
    geometry: "polygon"
    <<: *extents
    Datasource:
      <<: *osm2pgsql
      table: |-
        (SELECT
            way,
            way_area/NULLIF(!pixel_width!::real*!pixel_height!::real,0) AS way_pixels,
            man_made,
            name
          FROM planet_osm_polygon
          WHERE man_made = 'bridge'
        ) AS bridge
    properties:
      minzoom: 12
    advanced: {}
  - id: "buildings"
    name: "buildings"
    class: ""
    geometry: "polygon"
    <<: *extents
    Datasource:
      <<: *osm2pgsql
      table: |-
        (SELECT
            way,
            building
          FROM planet_osm_polygon
          WHERE building IS NOT NULL
            AND building != 'no'
            AND way_area > 0.01*!pixel_width!::real*!pixel_height!::real
          ORDER BY z_order, way_area DESC
        ) AS buildings
    properties:
      minzoom: 13
    advanced: {}
  - id: "buildings-major"
    name: "buildings-major"
    class: ""
    geometry: "polygon"
    <<: *extents
    Datasource:
      <<: *osm2pgsql
      table: |-
        (SELECT
            way,
            building,
            amenity,
            aeroway
          FROM planet_osm_polygon
          WHERE building IS NOT NULL
            AND building != 'no'
            AND (aeroway = 'terminal' OR amenity = 'place_of_worship')
            AND way_area > 0.01*!pixel_width!::real*!pixel_height!::real
          ORDER BY z_order, way_area DESC)
        AS buildings_major
    properties:
      minzoom: 13
    advanced: {}
  - id: "tunnels"
    name: "tunnels"
    class: "tunnels-fill tunnels-casing access"
    geometry: "linestring"
    <<: *extents
    Datasource:
      <<: *osm2pgsql
      # This query is quite large, having to deal with both roads, railways and
      # runways. To allow for ways that are both railways and roads, a UNION
      # ALL is present, and to use an ordering different than current osm2pgsql
      # an order is generated in SQL.
      table: |-
        (SELECT
            way,
            (CASE WHEN substr(feature, length(feature)-3, 4) = 'link' THEN substr(feature, 0, length(feature)-4) ELSE feature END) AS feature,
            horse,
            foot,
            bicycle,
            tracktype,
            int_surface,
            access,
            construction,
            service,
            link,
            layernotnull
          FROM ( -- subselect that contains both roads and rail/aero
            SELECT
                way,
                ('highway_' || highway) AS feature, --only motorway to tertiary links are accepted later on
                horse,
                foot,
                bicycle,
                tracktype,
                CASE WHEN surface IN ('unpaved', 'compacted', 'dirt', 'earth', 'fine_gravel', 'grass', 'grass_paver', 'gravel', 'ground',
                                      'mud', 'pebblestone', 'salt', 'sand', 'woodchips', 'clay') THEN 'unpaved'
                  WHEN surface IN ('paved', 'asphalt', 'cobblestone', 'cobblestone:flattened', 'sett', 'concrete', 'concrete:lanes',
                                      'concrete:plates', 'paving_stones', 'metal', 'wood') THEN 'paved'
                  ELSE NULL
                END AS int_surface,
                CASE WHEN access IN ('destination') THEN 'destination'::text
                  WHEN access IN ('no', 'private') THEN 'no'::text
                  ELSE NULL
                END AS access,
                construction,
                CASE
                  WHEN service IN ('parking_aisle', 'drive-through', 'driveway') THEN 'INT-minor'::text
                  ELSE 'INT-normal'::text
                END AS service,
                CASE
                  WHEN substr(highway, length(highway)-3, 4) = 'link' THEN 'yes'
                  ELSE 'no'
                END AS link,
                CASE WHEN layer~E'^-?\\d+$' AND length(layer)<10 THEN layer::integer ELSE 0 END AS layernotnull
              FROM planet_osm_line
              WHERE (tunnel = 'yes' OR tunnel = 'building_passage' OR covered = 'yes')
                AND highway IS NOT NULL -- end of road select
            UNION ALL
            SELECT
                way,
                COALESCE(
                  ('railway_' || (CASE WHEN railway = 'preserved' AND service IN ('spur', 'siding', 'yard') THEN 'INT-preserved-ssy'::text 
                                       WHEN (railway = 'rail' AND service IN ('spur', 'siding', 'yard')) THEN 'INT-spur-siding-yard'  
                                       WHEN (railway = 'tram' AND service IN ('spur', 'siding', 'yard')) THEN 'tram-service' ELSE railway END)),
                  ('aeroway_' || aeroway)
                ) AS feature,
                horse,
                foot,
                bicycle,
                tracktype,
                'null',
                CASE
                  WHEN access IN ('destination') THEN 'destination'::text
                  WHEN access IN ('no', 'private') THEN 'no'::text
                  ELSE NULL
                END AS access,
                construction,
                CASE WHEN service IN ('parking_aisle', 'drive-through', 'driveway') THEN 'INT-minor'::text ELSE 'INT-normal'::text END AS service,
                'no' AS link,
                CASE WHEN layer~E'^-?\\d+$' AND length(layer)<10 THEN layer::integer ELSE 0 END AS layernotnull
              FROM planet_osm_line
              WHERE (tunnel = 'yes' OR tunnel = 'building_passage' OR covered = 'yes')
                AND (railway IS NOT NULL OR aeroway IS NOT NULL) -- end of rail/aero select
            ) AS features
          JOIN (VALUES -- this join is also putting a condition on what is selected. features not matching it do not make it into the results.
              ('railway_rail', 440),
              ('railway_INT-preserved-ssy', 430),
              ('railway_INT-spur-siding-yard', 430),
              ('railway_subway', 420),
              ('railway_narrow_gauge', 420),
              ('railway_light_rail', 420),
              ('railway_preserved', 420),
              ('railway_funicular', 420),
              ('railway_monorail', 420),
              ('railway_miniature', 420),
              ('railway_turntable', 420),
              ('railway_tram', 410),
              ('railway_tram-service', 405),
              ('railway_disused', 400),
              ('railway_construction', 400),
              ('highway_motorway', 380),
              ('highway_trunk', 370),
              ('highway_primary', 360),
              ('highway_secondary', 350),
              ('highway_tertiary', 340),
              ('highway_residential', 330),
              ('highway_unclassified', 330),
              ('highway_road', 330),
              ('highway_living_street', 320),
              ('highway_pedestrian', 310),
              ('highway_raceway', 300),
              ('highway_motorway_link', 240),
              ('highway_trunk_link', 230),
              ('highway_primary_link', 220),
              ('highway_secondary_link', 210),
              ('highway_tertiary_link', 200),
              ('highway_service', 150),
              ('highway_track', 110),
              ('highway_path', 100),
              ('highway_footway', 100),
              ('highway_bridleway', 100),
              ('highway_cycleway', 100),
              ('highway_steps', 100),
              ('highway_platform', 90),
              ('railway_platform', 90),
              ('aeroway_runway', 60),
              ('aeroway_taxiway', 50),
              ('highway_construction', 10)
            ) AS ordertable (feature, prio)
            USING (feature)
          ORDER BY
            layernotnull,
            prio,
            CASE WHEN access IN ('no', 'private') THEN 0 WHEN access IN ('destination') THEN 1 ELSE 2 END,
            CASE WHEN int_surface IN ('unpaved') THEN 0 ELSE 2 END
        ) AS tunnels
    properties:
      group-by: "layernotnull"
      minzoom: 9
    advanced: {}
  - id: "landuse-overlay"
    name: "landuse-overlay"
    class: ""
    geometry: "polygon"
    <<: *extents
    Datasource:
      <<: *osm2pgsql
      table: |-
        (SELECT
            way,
            landuse,
            way_area/NULLIF(!pixel_width!::real*!pixel_height!::real,0) AS way_pixels
          FROM planet_osm_polygon
          WHERE landuse = 'military'
            AND building IS NULL
        ) AS landuse_overlay
    properties:
      minzoom: 7
    advanced: {}
  - id: "line-barriers"
    name: "line-barriers"
    class: "barriers"
    geometry: "linestring"
    <<: *extents
    Datasource:
      <<: *osm2pgsql
      table: |-
        (SELECT
            way, COALESCE(historic, barrier) AS feature
          FROM (SELECT way,
            ('barrier_' || (CASE WHEN barrier IN ('chain', 'city_wall', 'embankment', 'ditch', 'fence', 'guard_rail',
                  'handrail', 'hedge', 'kerb', 'retaining_wall', 'wall') THEN barrier ELSE NULL END)) AS barrier,
            ('historic_' || (CASE WHEN historic = 'citywalls' THEN historic ELSE NULL END)) AS historic
            FROM planet_osm_line
            WHERE barrier IN ('chain', 'city_wall', 'embankment', 'ditch', 'fence', 'guard_rail',
                  'handrail', 'hedge', 'kerb', 'retaining_wall', 'wall')
              OR historic = 'city_wall'
              AND (waterway IS NULL OR waterway NOT IN ('river', 'canal', 'derelict_canal', 'stream', 'drain', 'ditch', 'wadi'))
          ) AS features
        ) AS line_barriers
    properties:
      minzoom: 14
    advanced: {}
  - id: "cliffs"
    name: "cliffs"
    class: ""
    geometry: "linestring"
    <<: *extents
    Datasource:
      <<: *osm2pgsql
      table: |-
        (SELECT
            way, "natural", man_made
          FROM planet_osm_line
          WHERE "natural" = 'cliff' OR man_made = 'embankment'
        ) AS cliffs
    properties:
      minzoom: 13
    advanced: {}
  - id: "area-barriers"
    name: "area-barriers"
    class: "barriers"
    geometry: "polygon"
    <<: *extents
    Datasource:
      <<: *osm2pgsql
      table: |-
        (SELECT
            way, barrier AS feature
          FROM (SELECT way,
            ('barrier_' || barrier) AS barrier
            FROM planet_osm_polygon
            WHERE barrier IS NOT NULL
          ) AS features
        ) AS area_barriers
    properties:
      minzoom: 16
    advanced: {}
  - id: "ferry-routes"
    name: "ferry-routes"
    class: ""
    geometry: "linestring"
    <<: *extents
    Datasource:
      <<: *osm2pgsql
      table: |-
        (SELECT
            way
          FROM planet_osm_line
          WHERE route = 'ferry'
        ) AS ferry_routes
    properties:
      minzoom: 7
    advanced: {}
  - id: "turning-circle-casing"
    name: "turning-circle-casing"
    class: ""
    geometry: "point"
    <<: *extents
    Datasource:
      <<: *osm2pgsql
      table: |-
        (SELECT DISTINCT ON (p.way)
            p.way AS way, l.highway AS int_tc_type,
            CASE WHEN l.service IN ('parking_aisle', 'drive-through', 'driveway')
              THEN 'INT-minor'::text
              ELSE 'INT-normal'::text
            END AS int_tc_service
          FROM planet_osm_point p
            JOIN planet_osm_line l ON ST_DWithin(p.way, l.way, 0.1) -- Assumes Mercator
            JOIN (VALUES
              ('tertiary', 1),
              ('unclassified', 2),
              ('residential', 3),
              ('living_street', 4),
              ('service', 5)
              ) AS v (highway, prio)
              ON v.highway=l.highway
          WHERE p.highway = 'turning_circle'
            OR p.highway = 'turning_loop'
          ORDER BY p.way, v.prio
        ) AS turning_circle_casing
    properties:
      minzoom: 15
    advanced: {}
  - id: "highway-area-casing"
    name: "highway-area-casing"
    class: ""
    geometry: "polygon"
    <<: *extents
    Datasource:
      <<: *osm2pgsql
      table: |-
        (SELECT
            way,
            COALESCE((
              'highway_' || (CASE WHEN highway IN ('residential', 'unclassified', 'pedestrian', 'service', 'footway', 'cycleway', 'track', 'path', 'platform') THEN highway ELSE NULL END)),
              ('railway_' || (CASE WHEN railway IN ('platform') THEN railway ELSE NULL END))
            ) AS feature
          FROM planet_osm_polygon
          WHERE highway IN ('residential', 'unclassified', 'pedestrian', 'service', 'footway', 'track', 'path', 'platform')
            OR railway IN ('platform')
          ORDER BY z_order, way_area DESC
        ) AS highway_area_casing
    properties:
      minzoom: 14
    advanced: {}
  - name: "roads-casing"
    id: "roads-casing"
    class: "roads-casing"
    geometry: "linestring"
    <<: *extents
    Datasource:
      <<: *osm2pgsql
      table: |-
        (SELECT
            way,
            (CASE WHEN substr(feature, length(feature)-3, 4) = 'link' THEN substr(feature, 0, length(feature)-4) ELSE feature END) AS feature,
            horse,
            foot,
            bicycle,
            tracktype,
            int_surface,
            access,
            construction,
            service,
            link,
            layernotnull
          FROM ( -- subselect that contains both roads and rail/aero
            SELECT
                way,
                ('highway_' || highway) AS feature, --only motorway to tertiary links are accepted later on
                horse,
                foot,
                bicycle,
                tracktype,
                CASE WHEN surface IN ('unpaved', 'compacted', 'dirt', 'earth', 'fine_gravel', 'grass', 'grass_paver', 'gravel', 'ground',
                                      'mud', 'pebblestone', 'salt', 'sand', 'woodchips', 'clay') THEN 'unpaved'
                  WHEN surface IN ('paved', 'asphalt', 'cobblestone', 'cobblestone:flattened', 'sett', 'concrete', 'concrete:lanes',
                                      'concrete:plates', 'paving_stones', 'metal', 'wood') THEN 'paved'
                  ELSE NULL
                END AS int_surface,
                CASE WHEN access IN ('destination') THEN 'destination'::text
                  WHEN access IN ('no', 'private') THEN 'no'::text
                  ELSE NULL
                END AS access,
                construction,
                CASE
                  WHEN service IN ('parking_aisle', 'drive-through', 'driveway') THEN 'INT-minor'::text
                  ELSE 'INT-normal'::text
                END AS service,
                CASE
                  WHEN substr(highway, length(highway)-3, 4) = 'link' THEN 'yes'
                  ELSE 'no'
                END AS link,
                CASE WHEN layer~E'^-?\\d+$' AND length(layer)<10 THEN layer::integer ELSE 0 END AS layernotnull
              FROM planet_osm_line
              WHERE (tunnel IS NULL OR NOT tunnel IN ('yes', 'building_passage'))
                AND (covered IS NULL OR NOT covered = 'yes')
                AND (bridge IS NULL OR NOT bridge IN ('yes', 'boardwalk', 'cantilever', 'covered', 'low_water_crossing', 'movable', 'trestle', 'viaduct'))
                AND highway IS NOT NULL -- end of road select
            UNION ALL
            SELECT
                way,
                COALESCE(
                  ('railway_' || (CASE WHEN railway = 'preserved' AND service IN ('spur', 'siding', 'yard') THEN 'INT-preserved-ssy'::text 
                                       WHEN (railway = 'rail' AND service IN ('spur', 'siding', 'yard')) THEN 'INT-spur-siding-yard'  
                                       WHEN (railway = 'tram' AND service IN ('spur', 'siding', 'yard')) THEN 'tram-service' ELSE railway END)),
                  ('aeroway_' || aeroway)
                ) AS feature,
                horse,
                foot,
                bicycle,
                tracktype,
                'null',
                CASE
                  WHEN access IN ('destination') THEN 'destination'::text
                  WHEN access IN ('no', 'private') THEN 'no'::text
                  ELSE NULL
                END AS access,
                construction,
                CASE WHEN service IN ('parking_aisle', 'drive-through', 'driveway') THEN 'INT-minor'::text ELSE 'INT-normal'::text END AS service,
                'no' AS link,
                CASE WHEN layer~E'^-?\\d+$' AND length(layer)<10 THEN layer::integer ELSE 0 END AS layernotnull
              FROM planet_osm_line
              WHERE (tunnel IS NULL OR NOT tunnel IN ('yes', 'building_passage'))
                AND (covered IS NULL OR NOT covered = 'yes')
                AND (bridge IS NULL OR NOT bridge IN ('yes', 'boardwalk', 'cantilever', 'covered', 'low_water_crossing', 'movable', 'trestle', 'viaduct'))
                AND (railway IS NOT NULL OR aeroway IS NOT NULL) -- end of rail/aero select
            ) AS features
          JOIN (VALUES -- this join is also putting a condition on what is selected. features not matching it do not make it into the results.
              ('railway_rail', 440),
              ('railway_INT-preserved-ssy', 430),
              ('railway_INT-spur-siding-yard', 430),
              ('railway_subway', 420),
              ('railway_narrow_gauge', 420),
              ('railway_light_rail', 420),
              ('railway_preserved', 420),
              ('railway_funicular', 420),
              ('railway_monorail', 420),
              ('railway_miniature', 420),
              ('railway_turntable', 420),
              ('railway_tram', 410),
              ('railway_tram-service', 405),
              ('railway_disused', 400),
              ('railway_construction', 400),
              ('highway_motorway', 380),
              ('highway_trunk', 370),
              ('highway_primary', 360),
              ('highway_secondary', 350),
              ('highway_tertiary', 340),
              ('highway_residential', 330),
              ('highway_unclassified', 330),
              ('highway_road', 330),
              ('highway_living_street', 320),
              ('highway_pedestrian', 310),
              ('highway_raceway', 300),
              ('highway_motorway_link', 240),
              ('highway_trunk_link', 230),
              ('highway_primary_link', 220),
              ('highway_secondary_link', 210),
              ('highway_tertiary_link', 200),
              ('highway_service', 150),
              ('highway_track', 110),
              ('highway_path', 100),
              ('highway_footway', 100),
              ('highway_bridleway', 100),
              ('highway_cycleway', 100),
              ('highway_steps', 100),
              ('highway_platform', 90),
              ('railway_platform', 90),
              ('aeroway_runway', 60),
              ('aeroway_taxiway', 50),
              ('highway_construction', 10)
            ) AS ordertable (feature, prio)
            USING (feature)
          ORDER BY
            layernotnull,
            prio,
            CASE WHEN access IN ('no', 'private') THEN 0 WHEN access IN ('destination') THEN 1 ELSE 2 END,
            CASE WHEN int_surface IN ('unpaved') THEN 0 ELSE 2 END
        ) AS roads_casing
    properties:
      minzoom: 9
    advanced: {}
  - id: "highway-area-fill"
    name: "highway-area-fill"
    class: ""
    # FIXME: No geometry?
    <<: *extents
    Datasource:
      <<: *osm2pgsql
      table: |-
        (SELECT
            way,
            COALESCE(
              ('highway_' || (CASE WHEN highway IN ('residential', 'unclassified', 'pedestrian', 'service', 'footway', 'cycleway', 'living_street', 
                                                    'track', 'path', 'platform', 'services') THEN highway ELSE NULL END)),
              ('railway_' || (CASE WHEN railway IN ('platform') THEN railway ELSE NULL END)),
              (('aeroway_' || CASE WHEN aeroway IN ('runway', 'taxiway', 'helipad') THEN aeroway ELSE NULL END))
            ) AS feature
          FROM planet_osm_polygon
          WHERE highway IN ('residential', 'unclassified', 'pedestrian', 'service', 'footway', 'living_street', 'track', 'path', 'platform', 'services')
            OR railway IN ('platform')
            OR aeroway IN ('runway', 'taxiway', 'helipad')
          ORDER BY z_order, way_area desc
        ) AS highway_area_fill
    properties:
      minzoom: 14
    advanced: {}
  - id: "roads-fill"
    name: "roads-fill"
    class: "roads-fill access"
    geometry: "linestring"
    <<: *extents
    Datasource:
      <<: *osm2pgsql
      # This is one of the most complex layers, so it bears explaining in some detail
      # It is necessary to
      # - Have roads and railways in the same layer to get ordering right
      # - Return two linestrings for ways which are both a road and railway
      # - Compute z_order here, rather than rely on osm2pgsql z_order
      table: |-
        (SELECT
            way,
            (CASE WHEN substr(feature, length(feature)-3, 4) = 'link' THEN substr(feature, 0, length(feature)-4) ELSE feature END) AS feature,
            horse,
            foot,
            bicycle,
            tracktype,
            int_surface,
            access,
            construction,
            service,
            link,
            layernotnull
          FROM ( -- begin "features" subselect that contains both roads and rail/aero
            SELECT
                way,
                ('highway_' || highway) AS feature, -- only motorway to tertiary links are accepted later on
                horse,
                foot,
                bicycle,
                tracktype,
                CASE WHEN surface IN ('unpaved', 'compacted', 'dirt', 'earth', 'fine_gravel', 'grass', 'grass_paver', 'gravel', 'ground',
                                      'mud', 'pebblestone', 'salt', 'sand', 'woodchips', 'clay') THEN 'unpaved'
                  WHEN surface IN ('paved', 'asphalt', 'cobblestone', 'cobblestone:flattened', 'sett', 'concrete', 'concrete:lanes',
                                      'concrete:plates', 'paving_stones', 'metal', 'wood') THEN 'paved'
                  ELSE NULL
                END AS int_surface,
                CASE WHEN access IN ('destination') THEN 'destination'::text
                  WHEN access IN ('no', 'private') THEN 'no'::text
                  ELSE NULL
                END AS access,
                construction,
                CASE
                  WHEN service IN ('parking_aisle', 'drive-through', 'driveway') THEN 'INT-minor'::text
                  ELSE 'INT-normal'::text
                END AS service,
                CASE
                  WHEN substr(highway, length(highway)-3, 4) = 'link' THEN 'yes'
                  ELSE 'no'
                END AS link,
                CASE WHEN layer~E'^-?\\d+$' AND length(layer)<10 THEN layer::integer ELSE 0 END AS layernotnull
              FROM planet_osm_line
              WHERE (tunnel IS NULL OR NOT tunnel IN ('yes', 'building_passage'))
                AND (covered IS NULL OR NOT covered = 'yes')
                AND (bridge IS NULL OR NOT bridge IN ('yes', 'boardwalk', 'cantilever', 'covered', 'low_water_crossing', 'movable', 'trestle', 'viaduct'))
                AND highway IS NOT NULL -- end of road select
            UNION ALL
            SELECT
                way,
                COALESCE(
                  ('railway_' || (CASE WHEN railway = 'preserved' AND service IN ('spur', 'siding', 'yard') THEN 'INT-preserved-ssy'::text 
                                       WHEN (railway = 'rail' AND service IN ('spur', 'siding', 'yard')) THEN 'INT-spur-siding-yard'  
                                       WHEN (railway = 'tram' AND service IN ('spur', 'siding', 'yard')) THEN 'tram-service' ELSE railway END)),
                  ('aeroway_' || aeroway)
                ) AS feature,
                horse,
                foot,
                bicycle,
                tracktype,
                'null' AS surface, -- Should be a SQL NULL?
                CASE
                  WHEN access IN ('destination') THEN 'destination'::text
                  WHEN access IN ('no', 'private') THEN 'no'::text
                  ELSE NULL
                END AS access,
                construction,
                CASE WHEN service IN ('parking_aisle', 'drive-through', 'driveway') THEN 'INT-minor'::text ELSE 'INT-normal'::text END AS service,
                'no' AS link,
                CASE WHEN layer~E'^-?\\d+$' AND length(layer)<10 THEN layer::integer ELSE 0 END AS layernotnull
              FROM planet_osm_line
              WHERE (tunnel IS NULL OR NOT tunnel IN ('yes', 'building_passage'))
                AND (covered IS NULL OR NOT covered = 'yes')
                AND (bridge IS NULL OR NOT bridge IN ('yes', 'boardwalk', 'cantilever', 'covered', 'low_water_crossing', 'movable', 'trestle', 'viaduct'))
                AND (railway IS NOT NULL OR aeroway IS NOT NULL) -- end of rail/aero select
            ) AS features
          JOIN (VALUES -- this join is also putting a condition on what is selected. features not matching it do not make it into the results.
              ('railway_rail', 440),
              ('railway_INT-preserved-ssy', 430),
              ('railway_INT-spur-siding-yard', 430),
              ('railway_subway', 420),
              ('railway_narrow_gauge', 420),
              ('railway_light_rail', 420),
              ('railway_preserved', 420),
              ('railway_funicular', 420),
              ('railway_monorail', 420),
              ('railway_miniature', 420),
              ('railway_turntable', 420),
              ('railway_tram', 410),
              ('railway_tram-service', 405),
              ('railway_disused', 400),
              ('railway_construction', 400),
              ('highway_motorway', 380),
              ('highway_trunk', 370),
              ('highway_primary', 360),
              ('highway_secondary', 350),
              ('highway_tertiary', 340),
              ('highway_residential', 330),
              ('highway_unclassified', 330),
              ('highway_road', 330),
              ('highway_living_street', 320),
              ('highway_pedestrian', 310),
              ('highway_raceway', 300),
              ('highway_motorway_link', 240),
              ('highway_trunk_link', 230),
              ('highway_primary_link', 220),
              ('highway_secondary_link', 210),
              ('highway_tertiary_link', 200),
              ('highway_service', 150),
              ('highway_track', 110),
              ('highway_path', 100),
              ('highway_footway', 100),
              ('highway_bridleway', 100),
              ('highway_cycleway', 100),
              ('highway_steps', 100),
              ('highway_platform', 90),
              ('railway_platform', 90),
              ('aeroway_runway', 60),
              ('aeroway_taxiway', 50),
              ('highway_construction', 10)
            ) AS ordertable (feature, prio)
            USING (feature)
          ORDER BY
            layernotnull,
            prio,
            CASE WHEN access IN ('no', 'private') THEN 0 WHEN access IN ('destination') THEN 1 ELSE 2 END,
            CASE WHEN int_surface IN ('unpaved') THEN 0 ELSE 2 END
        ) AS roads_fill
    properties:
      minzoom: 10
    advanced: {}
  - id: "turning-circle-fill"
    name: "turning-circle-fill"
    class: ""
    geometry: "point"
    <<: *extents
    Datasource:
      <<: *osm2pgsql
      table: |-
        (SELECT
            DISTINCT on (p.way)
            p.way AS way, l.highway AS int_tc_type,
            CASE WHEN l.service IN ('parking_aisle', 'drive-through', 'driveway') THEN 'INT-minor'::text
              ELSE 'INT-normal'::text END AS int_tc_service
          FROM planet_osm_point p
            JOIN planet_osm_line l
              ON ST_DWithin(p.way, l.way, 0.1)
            JOIN (VALUES
              ('tertiary', 1),
              ('unclassified', 2),
              ('residential', 3),
              ('living_street', 4),
              ('service', 5),
              ('track', 6)
            ) AS v (highway, prio)
              ON v.highway=l.highway
          WHERE p.highway = 'turning_circle' OR p.highway = 'turning_loop'
          ORDER BY p.way, v.prio
        ) AS turning_circle_fill
    properties:
      minzoom: 15
    advanced: {}
  - id: "aerialways"
    name: "aerialways"
    class: ""
    geometry: "linestring"
    <<: *extents
    Datasource:
      <<: *osm2pgsql
      table: |-
        (SELECT
            way,
            aerialway
          FROM planet_osm_line
          WHERE aerialway IS NOT NULL
        ) AS aerialways
    properties:
      minzoom: 12
    advanced: {}
  - id: "roads-low-zoom"
    name: "roads-low-zoom"
    class: ""
    geometry: "linestring"
    <<: *extents
    Datasource:
      <<: *osm2pgsql
      table: |-
        (SELECT
            way,
            COALESCE(
              ('highway_' || (CASE WHEN substr(highway, length(highway)-3, 4) = 'link' THEN substr(highway, 0, length(highway)-4) ELSE highway end)),
              ('railway_' || (CASE WHEN (railway = 'rail' AND service IN ('spur', 'siding', 'yard')) THEN 'INT-spur-siding-yard' 
                                   WHEN railway IN ('rail', 'tram', 'light_rail', 'funicular', 'narrow_gauge') THEN railway ELSE NULL END))
            ) AS feature,
            CASE WHEN tunnel = 'yes' OR tunnel = 'building_passage' OR covered = 'yes' THEN 'yes' ELSE 'no' END AS int_tunnel,
            CASE WHEN substr(highway, length(highway)-3, 4) = 'link' THEN 'yes' ELSE 'no' END AS link,
            CASE WHEN surface IN ('unpaved', 'compacted', 'dirt', 'earth', 'fine_gravel', 'grass', 'grass_paver', 'gravel', 'ground',
                                  'mud', 'pebblestone', 'salt', 'sand', 'woodchips', 'clay') THEN 'unpaved'
              WHEN surface IN ('paved', 'asphalt', 'cobblestone', 'cobblestone:flattened', 'sett', 'concrete', 'concrete:lanes',
                                  'concrete:plates', 'paving_stones', 'metal', 'wood') THEN 'paved'
              ELSE NULL
            END AS int_surface
          FROM planet_osm_roads
          WHERE highway IS NOT NULL
            OR (railway IS NOT NULL AND railway != 'preserved'
              AND (service IS NULL OR service NOT IN ('spur', 'siding', 'yard')))
          ORDER BY z_order
        ) AS roads_low_zoom
    properties:
      minzoom: 5
      maxzoom: 9
    advanced: {}
  - id: "waterway-bridges"
    name: "waterway-bridges"
    class: "water-lines"
    geometry: "linestring"
    <<: *extents
    Datasource:
      <<: *osm2pgsql
      table: |-
        (SELECT
            way,
            waterway,
            name,
            intermittent,
            CASE WHEN tunnel IN ('yes', 'culvert') THEN 'yes' ELSE 'no' END AS int_tunnel,
            'yes' AS bridge
          FROM planet_osm_line
          WHERE waterway IN ('river', 'canal', 'derelict_canal', 'stream', 'drain', 'ditch', 'wadi')
            AND bridge IN ('yes', 'aqueduct')
          ORDER BY z_order
        ) AS waterway_bridges
    properties:
      minzoom: 15
    advanced: {}
  - id: "bridges"
    name: "bridges"
    class: "bridges-fill bridges-casing access"
    geometry: "linestring"
    <<: *extents
    Datasource:
      <<: *osm2pgsql
      table: |-
        (SELECT
            way,
            (CASE WHEN substr(feature, length(feature)-3, 4) = 'link' THEN substr(feature, 0, length(feature)-4) ELSE feature END) AS feature,
            horse,
            foot,
            bicycle,
            tracktype,
            int_surface,
            access,
            construction,
            service,
            link,
            layernotnull
          FROM ( -- subselect that contains both roads and rail/aero
            SELECT
                way,
                ('highway_' || highway) AS feature, --only motorway to tertiary links are accepted later on
                horse,
                foot,
                bicycle,
                tracktype,
                CASE WHEN surface IN ('unpaved', 'compacted', 'dirt', 'earth', 'fine_gravel', 'grass', 'grass_paver', 'gravel', 'ground',
                                      'mud', 'pebblestone', 'salt', 'sand', 'woodchips', 'clay') THEN 'unpaved'
                  WHEN surface IN ('paved', 'asphalt', 'cobblestone', 'cobblestone:flattened', 'sett', 'concrete', 'concrete:lanes',
                                      'concrete:plates', 'paving_stones', 'metal', 'wood') THEN 'paved'
                  ELSE NULL
                END AS int_surface,
                CASE WHEN access IN ('destination') THEN 'destination'::text
                  WHEN access IN ('no', 'private') THEN 'no'::text
                  ELSE NULL
                END AS access,
                construction,
                CASE
                  WHEN service IN ('parking_aisle', 'drive-through', 'driveway') THEN 'INT-minor'::text
                  ELSE 'INT-normal'::text
                END AS service,
                CASE
                  WHEN substr(highway, length(highway)-3, 4) = 'link' THEN 'yes'
                  ELSE 'no'
                END AS link,
                CASE WHEN layer~E'^-?\\d+$' AND length(layer)<10 THEN layer::integer ELSE 0 END AS layernotnull
              FROM planet_osm_line
              WHERE bridge IN ('yes', 'boardwalk', 'cantilever', 'covered', 'low_water_crossing', 'movable', 'trestle', 'viaduct')
                AND highway IS NOT NULL -- end of road select
            UNION ALL
            SELECT
                way,
                COALESCE(
                  ('railway_' || (CASE WHEN railway = 'preserved' AND service IN ('spur', 'siding', 'yard') THEN 'INT-preserved-ssy'::text 
                                       WHEN (railway = 'rail' AND service IN ('spur', 'siding', 'yard')) THEN 'INT-spur-siding-yard' 
                                       WHEN (railway = 'tram' AND service IN ('spur', 'siding', 'yard')) THEN 'tram-service' ELSE railway END)),
                  ('aeroway_' || aeroway)
                ) AS feature,
                horse,
                foot,
                bicycle,
                tracktype,
                'null',
                CASE
                  WHEN access IN ('destination') THEN 'destination'::text
                  WHEN access IN ('no', 'private') THEN 'no'::text
                  ELSE NULL
                END AS access,
                construction,
                CASE WHEN service IN ('parking_aisle', 'drive-through', 'driveway') THEN 'INT-minor'::text ELSE 'INT-normal'::text END AS service,
                'no' AS link,
                CASE WHEN layer~E'^-?\\d+$' AND length(layer)<10 THEN layer::integer ELSE 0 END AS layernotnull
              FROM planet_osm_line
              WHERE bridge IN ('yes', 'boardwalk', 'cantilever', 'covered', 'low_water_crossing', 'movable', 'trestle', 'viaduct')
                AND (railway IS NOT NULL OR aeroway IS NOT NULL) -- end of rail/aero select
            ) AS features
          JOIN (VALUES -- this join is also putting a condition on what is selected. features not matching it do not make it into the results.
              ('railway_rail', 440),
              ('railway_INT-preserved-ssy', 430),
              ('railway_INT-spur-siding-yard', 430),
              ('railway_subway', 420),
              ('railway_narrow_gauge', 420),
              ('railway_light_rail', 420),
              ('railway_preserved', 420),
              ('railway_funicular', 420),
              ('railway_monorail', 420),
              ('railway_miniature', 420),
              ('railway_turntable', 420),
              ('railway_tram', 410),
              ('railway_tram-service', 405),
              ('railway_disused', 400),
              ('railway_construction', 400),
              ('highway_motorway', 380),
              ('highway_trunk', 370),
              ('highway_primary', 360),
              ('highway_secondary', 350),
              ('highway_tertiary', 340),
              ('highway_residential', 330),
              ('highway_unclassified', 330),
              ('highway_road', 330),
              ('highway_living_street', 320),
              ('highway_pedestrian', 310),
              ('highway_raceway', 300),
              ('highway_motorway_link', 240),
              ('highway_trunk_link', 230),
              ('highway_primary_link', 220),
              ('highway_secondary_link', 210),
              ('highway_tertiary_link', 200),
              ('highway_service', 150),
              ('highway_track', 110),
              ('highway_path', 100),
              ('highway_footway', 100),
              ('highway_bridleway', 100),
              ('highway_cycleway', 100),
              ('highway_steps', 100),
              ('highway_platform', 90),
              ('railway_platform', 90),
              ('aeroway_runway', 60),
              ('aeroway_taxiway', 50),
              ('highway_construction', 10)
            ) AS ordertable (feature, prio)
            USING (feature)
          ORDER BY
            layernotnull,
            prio,
            CASE WHEN access IN ('no', 'private') THEN 0 WHEN access IN ('destination') THEN 1 ELSE 2 END,
            CASE WHEN int_surface IN ('unpaved') THEN 0 ELSE 2 END
        ) AS bridges
    properties:
      group-by: "layernotnull"
      minzoom: 9
    advanced: {}
  - id: "guideways"
    name: "guideways"
    class: ""
    geometry: "linestring"
    <<: *extents
    Datasource:
      <<: *osm2pgsql
      table: |-
        (SELECT
            way
          FROM planet_osm_line
          WHERE highway = 'bus_guideway'
        ) AS guideways
    properties:
      minzoom: 13
    advanced: {}
  - name: "admin-low-zoom"
    id: "admin-low-zoom"
    class: ""
    geometry: "linestring"
    <<: *extents
    Datasource:
      <<: *osm2pgsql
      table: |-
        (SELECT
            way,
            admin_level
          FROM planet_osm_roads
          WHERE boundary = 'administrative'
            AND admin_level IN ('0', '1', '2', '3', '4')
            AND osm_id < 0
          ORDER BY admin_level DESC
        ) AS admin_low_zoom
    properties:
      minzoom: 4
      maxzoom: 10
    advanced: {}
  - id: "admin-mid-zoom"
    name: "admin-mid-zoom"
    class: ""
    geometry: "linestring"
    <<: *extents
    Datasource:
      <<: *osm2pgsql
      table: |-
        (SELECT
            way,
            admin_level
          FROM planet_osm_roads
          WHERE boundary = 'administrative'
            AND admin_level IN ('0', '1', '2', '3', '4', '5', '6', '7', '8')
            AND osm_id < 0
          ORDER BY admin_level DESC
        ) AS admin_mid_zoom
    properties:
      minzoom: 11
      maxzoom: 12
    advanced: {}
  - id: "admin-high-zoom"
    name: "admin-high-zoom"
    class: ""
    geometry: "linestring"
    <<: *extents
    Datasource:
      <<: *osm2pgsql
      table: |-
        (SELECT
            way,
            admin_level
          FROM planet_osm_roads
          WHERE boundary = 'administrative'
            AND admin_level IN ('0', '1', '2', '3', '4', '5', '6', '7', '8', '9', '10')
            AND osm_id < 0
          ORDER BY admin_level::integer DESC -- With 10 as a valid value, we need to do a numeric ordering, not a text ordering
        ) AS admin_high_zoom
    properties:
      minzoom: 13
    advanced: {}
  - id: "power-minorline"
    name: "power-minorline"
    class: ""
    geometry: "linestring"
    <<: *extents
    Datasource:
      <<: *osm2pgsql
      table: |-
        (SELECT
            way
          FROM planet_osm_line
          WHERE power = 'minor_line'
        ) AS power_minorline
    properties:
      minzoom: 16
    advanced: {}
  - id: "power-line"
    name: "power-line"
    class: ""
    geometry: "linestring"
    <<: *extents
    Datasource:
      <<: *osm2pgsql
      table: |-
        (SELECT
            way
          FROM planet_osm_line
          WHERE power = 'line'
        ) AS power_line
    properties:
      minzoom: 14
    advanced: {}
  - id: "nature-reserve-boundaries"
    name: "nature-reserve-boundaries"
    class: ""
    geometry: "polygon"
    <<: *extents
    Datasource:
      <<: *osm2pgsql
      table: |-
        (SELECT
            way,
            name,
            boundary,
            way_area/NULLIF(!pixel_width!::real*!pixel_height!::real,0) AS way_pixels
          FROM planet_osm_polygon
          WHERE (boundary = 'national_park' OR leisure = 'nature_reserve')
            AND building IS NULL
            AND way_area > 0.01*!pixel_width!::real*!pixel_height!::real
        ) AS national_park_boundaries
    properties:
      minzoom: 7
    advanced: {}
  - id: "tourism-boundary"
    name: "tourism-boundary"
    class: ""
    geometry: "polygon"
    <<: *extents
    Datasource:
      <<: *osm2pgsql
      table: |-
        (SELECT
            way,
            way_area/NULLIF(!pixel_width!::real*!pixel_height!::real,0) AS way_pixels,
            name,
            tourism
          FROM planet_osm_polygon
          WHERE tourism = 'theme_park'
            OR tourism = 'zoo'
        ) AS tourism_boundary
    properties:
      minzoom: 10
    advanced: {}
  - id: "trees"
    name: "trees"
    class: ""
    geometry: "polygon"
    <<: *extents
    Datasource:
      <<: *osm2pgsql
      table: |-
        (SELECT
            way, "natural"
          FROM planet_osm_point
          WHERE "natural" = 'tree'
        UNION ALL
        SELECT
            way, "natural"
          FROM planet_osm_line
          WHERE "natural" = 'tree_row'
        ) AS trees
    properties:
      minzoom: 16
    advanced: {}
  - id: "placenames-large"
    name: "placenames-large"
    class: "country state"
    geometry: "point"
    <<: *extents
    Datasource:
      <<: *osm2pgsql
      table: |-
        (SELECT
            way,
            way_area/NULLIF(!pixel_width!::real*!pixel_height!::real,0) AS way_pixels,
            name,
            ref,
            admin_level
          FROM planet_osm_polygon
          WHERE boundary = 'administrative'
            AND admin_level IN ('2', '4')
            AND name IS NOT NULL
            AND way_area > 750*!pixel_width!::real*!pixel_height!::real -- only labels for larger areas are displayed
          ORDER BY admin_level ASC, way_area DESC
        ) AS placenames_large
    properties:
      minzoom: 2
    advanced: {}
  - id: "placenames-medium"
    name: "placenames-medium"
    class: ""
    geometry: "point"
    <<: *extents
    Datasource:
      <<: *osm2pgsql
      table: |-
        (SELECT
            way,
            name,
            score,
            CASE
              WHEN (place = 'city' OR (capital = 'yes' AND score >= 100000)) THEN 1
              ELSE 2
            END as category
          FROM 
            (SELECT
                way,
                place,
                name,
                capital,
                (
                  (CASE
                    WHEN (population ~ '^[0-9]{1,8}$') THEN population::INTEGER
                    WHEN (place = 'city') THEN 100000
                    WHEN (place = 'town') THEN 1000
                    ELSE 1
                  END)
                  *
                  (CASE
                    WHEN (capital = 'yes') THEN 3
                    WHEN (capital = '4') THEN 2
                    ELSE 1
                  END)
                ) AS score
              FROM planet_osm_point
              WHERE place IN ('city', 'town')
                AND name IS NOT NULL
            ) as p
          ORDER BY score DESC, length(name) DESC, name
        ) AS placenames_medium
    properties:
      minzoom: 4
      maxzoom: 15
    advanced: {}
  - id: "placenames-small"
    name: "placenames-small"
    class: ""
    geometry: "point"
    <<: *extents
    Datasource:
      <<: *osm2pgsql
      table: |-
        (SELECT
            way,
            place,
            name
          FROM planet_osm_point
          WHERE place IN ('suburb', 'village', 'hamlet', 'neighbourhood', 'locality', 'isolated_dwelling', 'farm')
            AND name IS NOT NULL
          ORDER BY CASE
              WHEN place = 'suburb' THEN 3
              WHEN place = 'village' THEN 4
              WHEN place = 'hamlet' THEN 5
              WHEN place = 'neighbourhood' THEN 6
              WHEN place = 'locality' THEN 7
              WHEN place = 'isolated_dwelling' THEN 8
              WHEN place = 'farm' THEN 9
            END ASC, length(name) DESC, name
        ) AS placenames_small
    properties:
      minzoom: 12
    advanced: {}
  - id: "stations"
    class: "stations"
    name: "stations"
    geometry: "point"
    <<: *extents
    Datasource:
      <<: *osm2pgsql
      table: |-
        (SELECT
            way,
            name,
            railway,
            aerialway,
            CASE railway 
              WHEN 'station' THEN 1 
              WHEN 'subway_entrance' THEN 3
              ELSE 2
            END
              AS prio
          FROM planet_osm_point
          WHERE railway IN ('station', 'halt', 'tram_stop', 'subway_entrance')
            OR aerialway = 'station'
          ORDER BY prio
        ) AS stations
    properties:
      minzoom: 12
    advanced: {}
  - id: "stations-poly"
    name: "stations-poly"
    class: "stations"
    geometry: "polygon"
    <<: *extents
    Datasource:
      <<: *osm2pgsql
      table: |-
        (SELECT
            way,
            name,
            railway,
            aerialway
        FROM planet_osm_polygon
        WHERE railway IN ('station', 'halt', 'tram_stop')
          OR aerialway = 'station'
        ) AS stations_poly
    properties:
      minzoom: 12
    advanced: {}
  - id: "amenity-points-poly"
    name: "amenity-points-poly"
    class: "points"
    geometry: "polygon"
    <<: *extents
    Datasource:
      <<: *osm2pgsql
      table: |-
        (SELECT
            way,
            COALESCE(
              'aeroway_' || CASE WHEN aeroway IN ('helipad', 'aerodrome') THEN aeroway ELSE NULL END,
              'tourism_' || CASE WHEN tourism IN ('artwork', 'alpine_hut', 'camp_site', 'caravan_site', 'chalet', 'guest_house', 
                                                  'hostel', 'hotel', 'motel', 'information', 'museum', 'picnic_site') THEN tourism ELSE NULL END,
              'amenity_' || CASE WHEN amenity IN ('shelter', 'atm', 'bank', 'bar', 'bicycle_rental', 'bus_station', 'cafe', 
                                                  'car_rental', 'car_wash', 'cinema', 'clinic', 'community_centre', 'fire_station', 'fountain',
                                                  'fuel', 'hospital', 'ice_cream', 'embassy', 'library', 'courthouse', 'townhall', 'parking', 
                                                  'bicycle_parking', 'motorcycle_parking', 'pharmacy', 'doctors', 'dentist', 'place_of_worship', 
                                                  'police', 'post_box', 'post_office', 'pub', 'biergarten', 'recycling', 'restaurant', 'food_court', 
                                                  'fast_food', 'telephone', 'emergency_phone', 'taxi', 'theatre', 'toilets', 'drinking_water', 
                                                  'prison', 'hunting_stand', 'nightclub', 'veterinary', 'social_facility',
                                                  'charging_station') THEN amenity ELSE NULL END,
              'shop_' || CASE WHEN shop IN ('supermarket', 'bag', 'bakery', 'beauty', 'books', 'butcher', 'clothes', 'computer', 
                                            'confectionery', 'fashion', 'convenience', 'department_store', 'doityourself', 'hardware', 'fishmonger', 'florist', 
                                            'garden_centre', 'hairdresser', 'hifi', 'ice_cream', 'car', 'car_repair', 'bicycle', 'mall', 'pet', 
                                            'photo', 'photo_studio', 'photography', 'seafood', 'shoes', 'alcohol', 'gift', 'furniture', 'kiosk', 
                                            'mobile_phone', 'motorcycle', 'musical_instrument', 'newsagent', 'optician', 'jewelry', 'jewellery', 
                                            'electronics', 'chemist', 'toys', 'travel_agency', 'car_parts', 'greengrocer', 'farm', 'stationery', 
                                            'laundry', 'dry_cleaning', 'beverages', 'perfumery', 'cosmetics', 'variety_store', 'wine', 'outdoor', 
<<<<<<< HEAD
                                            'copyshop', 'sports', 'deli', 'tobacco') THEN shop 
                              WHEN shop IN ('accessories', 'antiques', 'appliance', 'art', 'baby_goods', 'bathroom_furnishing', 
=======
                                            'copyshop', 'sports', 'art') THEN shop 
                              WHEN shop IN ('accessories', 'antiques', 'appliance', 'baby_goods', 'bathroom_furnishing', 
>>>>>>> 7bd19bbb
                                            'bed', 'boat', 'bookmaker', 'boutique', 'builder', 'building_materials', 'camera', 'car_service', 
                                            'carpet', 'charity', 'cheese', 'chocolate', 'coffee', 'communication', 'craft', 'curtain', 'dairy', 
                                            'discount', 'e-cigarette', 'electrical', 'energy', 'erotic', 'estate_agent', 
                                            'fabric', 'fishing', 'flooring', 'food', 'frame', 'frozen_food', 'funeral_directors', 'furnace', 
                                            'gallery', 'games', 'gas', 'general', 'glaziery', 'grocery', 'health', 'health_food', 'hearing_aids', 
                                            'herbalist', 'hobby', 'household', 'houseware', 'hunting', 'interior_decoration', 'kitchen', 
                                            'leather', 'lighting', 'locksmith', 'lottery', 'market', 'massage', 'medical', 'medical_supply', 'money_lender', 
                                            'motorcycle_repair', 'music', 'office_supplies', 'organic', 'paint', 'pastry', 'pawnbroker', 
                                            'phone', 'pottery', 'printing', 'radiotechnics', 'real_estate', 'religion', 'rental', 'salon', 
                                            'scuba_diving', 'second_hand', 'sewing', 'shoe_repair', 'shopping_centre', 'solarium', 'souvenir',  
                                            'tailor', 'tanning', 'tattoo', 'tea', 'ticket', 'tiles', 'trade', 'tyres', 'vacuum_cleaner', 'video', 
                                            'video_games', 'watches', 'wholesale', 'yes') THEN 'other' ELSE NULL END,
              'leisure_' || CASE WHEN leisure IN ('water_park', 'playground', 'miniature_golf', 'golf_course', 'picnic_table') THEN leisure ELSE NULL END,
              'man_made_' || CASE WHEN man_made IN ('mast', 'water_tower', 'lighthouse', 'windmill', 'obelisk') THEN man_made ELSE NULL END,
              'natural_' || CASE WHEN "natural" IN ('spring') THEN "natural" ELSE NULL END,
              'historic_' || CASE WHEN historic IN ('memorial', 'monument', 'archaeological_site') THEN historic ELSE NULL END,
              'highway_'|| CASE WHEN highway IN ('bus_stop', 'elevator', 'traffic_signals') THEN highway ELSE NULL END,
              'power_' || CASE WHEN power IN ('generator') THEN power ELSE NULL END,
              'tourism_' || CASE WHEN tourism IN ('viewpoint') THEN tourism ELSE NULL END
            ) AS feature,
            access,
            religion,
            denomination,
            "generator:source",
            power_source,
            way_area/NULLIF(!pixel_width!::real*!pixel_height!::real,0) AS way_pixels
          FROM planet_osm_polygon
          -- The upcoming where clause is needed for performance only, as the CASE statements would end up doing the equivalent filtering
          WHERE aeroway IN ('helipad', 'aerodrome')
            OR tourism IN ('artwork', 'alpine_hut', 'camp_site', 'caravan_site', 'chalet', 'guest_house', 'hostel', 
                           'hotel', 'motel', 'information', 'museum', 'viewpoint', 'picnic_site')
            OR amenity IN ('shelter', 'atm', 'bank', 'bar', 'bicycle_rental', 'bus_station', 'cafe', 
                           'car_rental', 'car_wash', 'cinema', 'clinic', 'community_centre',
                           'fire_station', 'fountain', 'fuel', 'hospital', 'ice_cream', 'embassy', 'library', 'courthouse', 
                           'townhall', 'parking', 'bicycle_parking', 'motorcycle_parking', 'pharmacy', 'doctors', 
                           'dentist', 'place_of_worship', 'police', 'post_box', 'post_office', 'pub', 'biergarten', 
                           'recycling', 'restaurant', 'food_court', 'fast_food', 'telephone', 'emergency_phone', 'taxi', 
                           'theatre', 'toilets', 'drinking_water', 'prison', 'hunting_stand', 'nightclub', 'veterinary',
                           'social_facility', 'charging_station')
            OR shop IS NOT NULL -- skip checking a huge list and use a null check
            OR leisure IN ('water_park', 'playground', 'miniature_golf', 'golf_course', 'picnic_table')
            OR man_made IN ('mast', 'water_tower', 'lighthouse', 'windmill', 'obelisk')
            OR "natural" IN ('spring')
            OR historic IN ('memorial', 'monument', 'archaeological_site')
            OR highway IN ('bus_stop', 'elevator', 'traffic_signals')
            OR (power = 'generator' AND ("generator:source" = 'wind' OR power_source = 'wind'))
          ORDER BY way_area desc
        ) AS amenity_points_poly
    properties:
      minzoom: 10
    advanced: {}
  - id: "amenity-points"
    name: "amenity-points"
    class: "points"
    geometry: "point"
    <<: *extents
    Datasource:
      <<: *osm2pgsql
      table: |-
        (SELECT
            way,
            COALESCE(
              'aeroway_' || CASE WHEN aeroway IN ('helipad', 'aerodrome') THEN aeroway ELSE NULL END,
              'tourism_' || CASE WHEN tourism IN ('artwork', 'alpine_hut', 'camp_site', 'caravan_site', 'chalet', 'guest_house', 'hostel', 
                                                  'hotel', 'motel', 'information', 'museum', 'picnic_site') THEN tourism ELSE NULL END,
              'amenity_' || CASE WHEN amenity IN ('shelter', 'atm', 'bank', 'bar', 'bicycle_rental', 'bus_station', 'cafe', 
                                                  'car_rental', 'car_wash', 'cinema', 'clinic', 'community_centre', 'fire_station', 'fountain',
                                                  'fuel', 'hospital', 'ice_cream', 'embassy', 'library', 'courthouse', 'townhall', 'parking', 
                                                  'bicycle_parking', 'motorcycle_parking', 'pharmacy', 'doctors', 'dentist', 'place_of_worship', 
                                                  'police', 'post_box', 'post_office', 'pub', 'biergarten', 'recycling', 'restaurant', 'food_court', 
                                                  'fast_food', 'telephone', 'emergency_phone', 'taxi', 'theatre', 'toilets', 'drinking_water', 
                                                  'prison', 'hunting_stand', 'nightclub', 'veterinary', 'social_facility',
                                                  'charging_station') THEN amenity ELSE NULL END,
              'shop_' || CASE WHEN shop IN ('supermarket', 'bag', 'bakery', 'beauty', 'books', 'butcher', 'clothes', 'computer', 'confectionery', 
                                            'fashion', 'convenience', 'department_store', 'doityourself', 'hardware', 'fishmonger', 'florist', 'garden_centre', 
                                            'hairdresser', 'hifi', 'ice_cream', 'car', 'car_repair', 'bicycle', 'mall', 'pet', 'photo', 'photo_studio', 
                                            'photography', 'seafood', 'shoes', 'alcohol', 'gift', 'furniture', 'kiosk', 'mobile_phone', 'motorcycle', 
                                            'musical_instrument', 'newsagent', 'optician', 'jewelry', 'jewellery', 'electronics', 'chemist', 'toys', 
                                            'travel_agency', 'car_parts', 'greengrocer', 'farm', 'stationery', 'laundry', 'dry_cleaning', 'beverages', 
<<<<<<< HEAD
                                            'perfumery', 'cosmetics', 'variety_store', 'wine', 'outdoor', 'copyshop', 'sports', 'deli', 'tobacco') THEN shop 
                              WHEN shop IN ('accessories', 'antiques', 'appliance', 'art', 'baby_goods', 'bathroom_furnishing', 'bed',  
=======
                                            'perfumery', 'cosmetics', 'variety_store', 'wine', 'outdoor', 'copyshop', 'sports', 'art') THEN shop 
                              WHEN shop IN ('accessories', 'antiques', 'appliance', 'baby_goods', 'bathroom_furnishing', 'bed',  
>>>>>>> 7bd19bbb
                                            'boat', 'bookmaker', 'boutique', 'builder', 'building_materials', 'camera', 'car_service', 'carpet', 'charity', 
                                            'cheese', 'chocolate', 'coffee', 'communication', 'craft', 'curtain', 'dairy',   
                                            'discount', 'e-cigarette', 'electrical', 'energy', 'erotic', 'estate_agent', 'fabric', 'fishing', 
                                            'flooring', 'food', 'frame', 'frozen_food', 'funeral_directors', 'furnace', 'gallery', 'games', 'gas',  
                                            'general', 'glaziery', 'grocery', 'health', 'health_food', 'hearing_aids', 'herbalist', 'hobby', 'household',  
                                            'houseware', 'hunting', 'interior_decoration', 'kitchen', 'leather', 'lighting', 'locksmith', 'lottery',  
                                            'market', 'massage', 'medical', 'medical_supply', 'money_lender', 'motorcycle_repair', 'music', 'office_supplies',  
                                            'organic', 'paint', 'pastry', 'pawnbroker', 'phone', 'pottery', 'printing', 'radiotechnics', 
                                            'real_estate', 'religion', 'rental', 'salon', 'scuba_diving', 'second_hand', 'sewing', 'shoe_repair', 'shopping_centre', 
                                            'solarium', 'souvenir', 'tailor', 'tanning', 'tattoo', 'tea', 'ticket', 'tiles', 'trade', 'tyres', 
                                            'vacuum_cleaner', 'video', 'video_games', 'watches', 'wholesale', 'yes') THEN 'other' ELSE NULL END,
              'leisure_' || CASE WHEN leisure IN ('water_park', 'playground', 'miniature_golf', 'golf_course', 'picnic_table', 'slipway',
                                                  'dog_park') THEN leisure ELSE NULL END,
              'man_made_' || CASE WHEN man_made IN ('mast', 'water_tower', 'lighthouse', 'windmill', 'obelisk') THEN man_made ELSE NULL END,
              'natural_' || CASE WHEN "natural" IN ('peak', 'volcano', 'saddle', 'spring', 'cave_entrance') THEN "natural" ELSE NULL END,
              'historic_' || CASE WHEN historic IN ('memorial', 'monument', 'archaeological_site') THEN historic ELSE NULL END,
              'highway_'|| CASE WHEN highway IN ('bus_stop', 'elevator', 'traffic_signals', 'ford') THEN highway ELSE NULL END,
              'power_' || CASE WHEN power IN ('generator') THEN power ELSE NULL END,
              'tourism_' || CASE WHEN tourism IN ('viewpoint') THEN tourism ELSE NULL END,
              'man_made_' || CASE WHEN man_made IN ('cross') THEN man_made ELSE NULL END,
              'historic_' || CASE WHEN historic IN ('wayside_cross') THEN historic ELSE NULL END
            ) AS feature,
            access,
            CASE
              WHEN "natural" IN ('peak', 'volcano', 'saddle') THEN
                CASE
                  WHEN ele ~ '^-?\d{1,4}(\.\d+)?$' THEN ele::NUMERIC
                  ELSE NULL
                END
              ELSE NULL
            END AS score,
            religion,
            denomination,
            "generator:source",
            power_source,
            NULL AS way_pixels
          FROM planet_osm_point
          -- The upcoming where clause is needed for performance only, as the CASE statements would end up doing the equivalent filtering
          WHERE aeroway IN ('helipad', 'aerodrome')
            OR tourism IN ('artwork', 'alpine_hut', 'camp_site', 'caravan_site', 'chalet', 'guest_house', 'hostel', 
                           'hotel', 'motel', 'information', 'museum', 'viewpoint', 'picnic_site')
            OR amenity IN ('shelter', 'atm', 'bank', 'bar', 'bicycle_rental', 'bus_station', 'cafe', 
                           'car_rental',  'car_wash', 'cinema', 'clinic', 'community_centre',
                           'fire_station', 'fountain', 'fuel', 'hospital', 'ice_cream', 'embassy', 'library', 'courthouse', 
                           'townhall', 'parking', 'bicycle_parking', 'motorcycle_parking', 'pharmacy', 'doctors', 
                           'dentist', 'place_of_worship', 'police', 'post_box', 'post_office', 'pub', 'biergarten', 
                           'recycling', 'restaurant', 'food_court', 'fast_food', 'telephone', 'emergency_phone', 
                           'taxi', 'theatre', 'toilets', 'drinking_water', 'prison', 'hunting_stand', 'nightclub', 
                           'veterinary', 'social_facility', 'charging_station')
            OR shop IS NOT NULL -- skip checking a huge list and use a null check
            OR leisure IN ('water_park', 'playground', 'miniature_golf', 'golf_course', 'picnic_table', 'slipway',
                           'dog_park')
            OR man_made IN ('mast', 'water_tower', 'lighthouse', 'windmill', 'cross', 'obelisk')
            OR "natural" IN ('peak', 'volcano', 'saddle', 'spring', 'cave_entrance')
            OR historic IN ('memorial', 'monument', 'archaeological_site', 'wayside_cross')
            OR highway IN ('bus_stop', 'elevator', 'traffic_signals', 'ford')
            OR (power = 'generator' AND ("generator:source" = 'wind' OR power_source = 'wind'))
          ORDER BY score DESC NULLS LAST
          ) AS amenity_points
    properties:
      minzoom: 10
    advanced: {}
  - id: "power-towers"
    name: "power-towers"
    class: ""
    geometry: "point"
    <<: *extents
    Datasource:
      <<: *osm2pgsql
      table: |-
        (SELECT
            way
          FROM planet_osm_point
          WHERE power = 'tower'
        ) AS power_towers
    properties:
      minzoom: 14
    advanced: {}
  - id: "power-poles"
    name: "power-poles"
    class: ""
    geometry: "point"
    <<: *extents
    Datasource:
      <<: *osm2pgsql
      table: |-
        (SELECT
            way
          FROM planet_osm_point
          WHERE power = 'pole'
        ) AS power_poles
    properties:
      minzoom: 16
    advanced: {}
  - id: "roads-text-ref-low-zoom"
    name: "roads-text-ref-low-zoom"
    class: ""
    geometry: "linestring"
    <<: *extents
    Datasource:
      <<: *osm2pgsql
      table: |-
        (SELECT
            way,
            highway,
            height,
            width,
            refs
          FROM (
            SELECT
                way, highway,
                array_length(refs,1) AS height,
                (SELECT MAX(char_length(ref)) FROM unnest(refs) AS u(ref)) AS width,
                array_to_string(refs, E'\n') AS refs
              FROM (
                SELECT
                    way,
                    highway,
                    string_to_array(ref, ';') AS refs
                FROM planet_osm_roads
                  WHERE highway IN ('motorway', 'trunk', 'primary', 'secondary')
                  AND ref IS NOT NULL
              ) AS p) AS q
          WHERE height <= 4 AND width <= 11) AS roads_text_ref_low_zoom
    properties:
      minzoom: 10
      maxzoom: 12
    advanced: {}
  - id: "junctions"
    name: "junctions"
    class: ""
    geometry: "point"
    <<: *extents
    Datasource:
      <<: *osm2pgsql
      table: |-
        (SELECT
            way,
            highway,
            junction,
            ref,
            name
          FROM planet_osm_point
          WHERE highway = 'motorway_junction' OR highway = 'traffic_signals' OR junction = 'yes'
        ) AS junctions
    properties:
      minzoom: 11
    advanced: {}
  - id: "bridge-text"
    name: "bridge-text"
    class: ""
    geometry: "polygon"
    <<: *extents
    Datasource:
      <<: *osm2pgsql
      table: |-
        (SELECT
            way,
            way_area/NULLIF(!pixel_width!::real*!pixel_height!::real,0) AS way_pixels,
            man_made,
            name
          FROM planet_osm_polygon
          WHERE man_made = 'bridge'
        ) AS bridge_text
    properties:
      minzoom: 11
    advanced: {}
  - id: "roads-text-ref"
    name: "roads-text-ref"
    class: ""
    geometry: "linestring"
    <<: *extents
    Datasource:
      <<: *osm2pgsql
      table: |-
        (SELECT
            way,
            highway,
            height,
            width,
            refs
          FROM (
            SELECT
                way, highway,
                array_length(refs,1) AS height,
                (SELECT MAX(char_length(ref)) FROM unnest(refs) AS u(ref)) AS width,
                array_to_string(refs, E'\n') AS refs
              FROM (
                SELECT
                    way,
                    COALESCE(
                      CASE WHEN highway IN ('motorway', 'trunk', 'primary', 'secondary', 'tertiary', 'unclassified', 'residential') THEN highway ELSE NULL END,
                      CASE WHEN aeroway IN ('runway', 'taxiway') THEN aeroway ELSE NULL END
                    ) AS highway,
                    string_to_array(ref, ';') AS refs
                  FROM planet_osm_line
                    WHERE (highway IN ('motorway', 'trunk', 'primary', 'secondary', 'tertiary', 'unclassified', 'residential') OR aeroway IN ('runway', 'taxiway'))
                      AND ref IS NOT NULL
              ) AS p) AS q
          WHERE height <= 4 AND width <= 11) AS roads_text_ref
    properties:
      minzoom: 13
    advanced: {}
  - id: "roads-area-text-name"
    name: "roads-area-text-name"
    class: ""
    geometry: "polygon"
    <<: *extents
    Datasource:
      <<: *osm2pgsql
      table: |-
        (SELECT
            way,
            way_area/NULLIF(!pixel_width!::real*!pixel_height!::real,0) AS way_pixels,
            highway,
            name
          FROM planet_osm_polygon
          WHERE highway IN ('residential', 'unclassified', 'pedestrian', 'service', 'footway', 'cycleway', 'living_street', 'track', 'path', 'platform')
            OR railway IN ('platform')
            AND name IS NOT NULL
        ) AS roads_area_text_name
    properties:
      minzoom: 15
    advanced: {}
  - id: "roads-text-name"
    name: "roads-text-name"
    class: "directions"
    geometry: "linestring"
    <<: *extents
    Datasource:
      <<: *osm2pgsql
      table: |-
        (SELECT
            way,
            CASE WHEN substr(highway, length(highway)-3, 4) = 'link' THEN substr(highway, 0, length(highway)-4) ELSE highway END,
            CASE WHEN (tunnel = 'yes' OR tunnel = 'building_passage' OR covered = 'yes') THEN 'yes' ELSE 'no' END AS tunnel,
            CASE WHEN construction IN ('service', 'footway', 'cycleway', 'bridleway', 'path', 'track') THEN 'yes' ELSE 'no' END AS int_construction_minor,
            name,
            CASE
              WHEN oneway IN ('yes', '-1') THEN oneway
              WHEN junction IN ('roundabout') AND (oneway IS NULL OR NOT oneway IN ('no', 'reversible')) THEN 'yes'
              ELSE NULL
            END AS oneway,
            horse, bicycle
          FROM planet_osm_line
          WHERE highway IN ('motorway', 'motorway_link', 'trunk', 'trunk_link', 'primary', 'primary_link', 'secondary', 'secondary_link', 'tertiary', 
                            'tertiary_link', 'residential', 'unclassified', 'road', 'service', 'pedestrian', 'raceway', 'living_street', 'construction')
            AND name IS NOT NULL
        ) AS roads_text_name
    properties:
      minzoom: 13
    advanced: {}
  - id: "paths-text-name"
    name: "paths-text-name"
    class: ""
    geometry: "linestring"
    <<: *extents
    Datasource:
      <<: *osm2pgsql
      table: |-
        (SELECT
            way,
            highway,
            name
          FROM planet_osm_line
          WHERE highway IN ('bridleway', 'footway', 'cycleway', 'path', 'track', 'steps')
            AND name IS NOT NULL
        ) AS paths_text_name
    properties:
      minzoom: 15
    advanced: {}
  - id: "text-poly-low-zoom"
    name: "text-poly-low-zoom"
    class: "text-low-zoom"
    geometry: "polygon"
    <<: *extents
    Datasource:
      <<: *osm2pgsql
      table: |-
        (SELECT
            way,
            way_area/NULLIF(!pixel_width!::real*!pixel_height!::real,0) AS way_pixels,
            COALESCE(
              'landuse_' || CASE WHEN landuse IN ('forest', 'military') THEN landuse ELSE NULL END,
              'natural_' || CASE WHEN "natural" IN ('wood', 'glacier', 'sand', 'scree', 'shingle', 'bare_rock') THEN "natural" ELSE NULL END,
              'place_' || CASE WHEN place IN ('island') THEN place ELSE NULL END,
              'boundary_' || CASE WHEN boundary IN ('national_park') THEN boundary ELSE NULL END,
              'leisure_' || CASE WHEN leisure IN ('nature_reserve') THEN leisure ELSE NULL END
            ) AS feature,
            name,
            CASE WHEN building = 'no' OR building IS NULL THEN 'no' ELSE 'yes' END AS is_building -- always no with the where conditions
          FROM planet_osm_polygon
          WHERE (landuse IN ('forest', 'military')
              OR "natural" IN ('wood', 'glacier', 'sand', 'scree', 'shingle', 'bare_rock')
              OR "place" IN ('island')
              OR boundary IN ('national_park')
              OR leisure IN ('nature_reserve'))
            AND building IS NULL
            AND name IS NOT NULL
          ORDER BY way_area DESC
        ) AS text_poly_low_zoom
    properties:
      minzoom: 7
      maxzoom: 9
    advanced: {}
  - id: "text-poly"
    name: "text-poly"
    class: "text"
    geometry: "polygon"
    <<: *extents
    Datasource:
      <<: *osm2pgsql
      # Include values that are rendered as icon without label to prevent mismatch between icons and labels,
      # see https://github.com/gravitystorm/openstreetmap-carto/pull/1349#issuecomment-77805678
      table: |-
        (SELECT
            way,
            way_area/NULLIF(!pixel_width!::real*!pixel_height!::real,0) AS way_pixels,
            COALESCE(
              'aeroway_' || CASE WHEN aeroway IN ('gate', 'apron', 'helipad', 'aerodrome') THEN aeroway ELSE NULL END,
              'tourism_' || CASE WHEN tourism IN ('artwork', 'alpine_hut', 'hotel', 'motel', 'hostel', 'chalet', 'guest_house', 'camp_site', 'caravan_site', 
                                                  'theme_park', 'museum', 'zoo', 'information', 'picnic_site') THEN tourism ELSE NULL END,
              'amenity_' || CASE WHEN amenity IN ('pub', 'restaurant', 'food_court', 'cafe', 'fast_food', 'biergarten', 'bar', 'library', 
                                                  'theatre', 'courthouse', 'townhall', 'cinema', 'clinic', 'community_centre', 'parking', 
                                                  'bicycle_parking', 'motorcycle_parking', 'police', 'fire_station', 'fountain', 'place_of_worship', 
                                                  'grave_yard', 'shelter', 'bank', 'embassy', 'fuel', 'bus_station', 'prison', 'university', 
                                                  'school', 'college', 'kindergarten', 'hospital', 'ice_cream', 'pharmacy', 'doctors', 'dentist', 
                                                  'atm', 'bicycle_rental', 'car_rental', 'car_wash', 'post_box', 'post_office',
                                                  'recycling', 'telephone', 'emergency_phone', 'toilets', 'taxi', 'drinking_water', 'hunting_stand', 
                                                  'nightclub', 'veterinary', 'social_facility', 'charging_station') THEN amenity ELSE NULL END,
              'shop_' || CASE WHEN shop IN ('supermarket', 'bag', 'bakery', 'beauty', 'books', 'butcher', 'clothes', 'computer', 'confectionery', 
                                            'fashion', 'convenience', 'department_store', 'doityourself', 'hardware', 'fishmonger', 'florist', 'garden_centre', 
                                            'hairdresser', 'hifi', 'ice_cream', 'car', 'car_repair', 'bicycle', 'mall', 'pet', 'photo', 'photo_studio', 
                                            'photography', 'seafood', 'shoes', 'alcohol', 'gift', 'furniture', 'kiosk', 'mobile_phone', 'motorcycle', 
                                            'musical_instrument', 'newsagent', 'optician', 'jewelry', 'jewellery', 'electronics', 'chemist', 'toys', 
                                            'travel_agency', 'car_parts', 'greengrocer', 'farm', 'stationery', 'laundry', 'dry_cleaning', 'beverages', 
<<<<<<< HEAD
                                            'perfumery', 'cosmetics', 'variety_store', 'wine', 'outdoor', 'copyshop', 'sports', 'deli', 'tobacco') THEN shop 
                              WHEN shop IN ('accessories', 'antiques', 'appliance', 'art', 'baby_goods', 'bathroom_furnishing', 'bed', 
=======
                                            'perfumery', 'cosmetics', 'variety_store', 'wine', 'outdoor', 'copyshop', 'sports', 'art') THEN shop 
                              WHEN shop IN ('accessories', 'antiques', 'appliance', 'baby_goods', 'bathroom_furnishing', 'bed', 
>>>>>>> 7bd19bbb
                                            'boat', 'bookmaker', 'boutique', 'builder', 'building_materials', 'camera', 'car_service', 'carpet', 'charity', 
                                            'cheese', 'chocolate', 'coffee', 'communication', 'craft', 'curtain', 'dairy', 
                                            'discount', 'e-cigarette', 'electrical', 'energy', 'erotic', 'estate_agent', 'fabric', 'fishing', 
                                            'flooring', 'food', 'frame', 'frozen_food', 'funeral_directors', 'furnace', 'gallery', 'games', 'gas', 
                                            'general', 'glaziery', 'grocery', 'health', 'health_food', 'hearing_aids', 'herbalist', 'hobby', 'household', 
                                            'houseware', 'hunting', 'interior_decoration', 'kitchen', 'leather', 'lighting', 'locksmith', 
                                            'lottery', 'market', 'massage', 'medical', 'medical_supply', 'money_lender', 'motorcycle_repair', 'music', 
                                            'office_supplies', 'organic', 'paint', 'pastry', 'pawnbroker', 'phone', 'pottery', 
                                            'printing', 'radiotechnics', 'real_estate', 'religion', 'rental', 'salon', 'scuba_diving', 'second_hand', 
                                            'sewing', 'shoe_repair', 'shopping_centre', 'solarium', 'souvenir', 'tailor', 'tanning', 'tattoo', 'tea', 
                                            'ticket', 'tiles', 'trade', 'tyres', 'vacuum_cleaner', 'video', 'video_games', 'watches', 'wholesale', 
                                            'yes') THEN 'other' ELSE NULL END,
              'leisure_' || CASE WHEN leisure IN ('swimming_pool', 'water_park', 'miniature_golf', 'golf_course', 'sports_centre', 'stadium', 'track', 
                                                  'pitch', 'playground', 'park', 'recreation_ground', 'common', 'garden', 'nature_reserve', 'marina', 
                                                  'picnic_table', 'dog_park') THEN leisure ELSE NULL END,
              'power_' || CASE WHEN power IN ('plant', 'station', 'generator', 'sub_station', 'substation') THEN power ELSE NULL END,
              'landuse_' || CASE WHEN landuse IN ('reservoir', 'basin', 'recreation_ground', 'village_green', 'quarry', 'vineyard', 'orchard', 'cemetery', 
                                                  'residential', 'garages', 'meadow', 'grass', 'allotments', 'forest', 'farmyard', 'farm', 'farmland', 
                                                  'greenhouse_horticulture', 'retail', 'industrial', 'railway', 'commercial', 'brownfield', 'landfill', 
                                                  'construction', 'military') THEN landuse ELSE NULL END,
              'man_made_' || CASE WHEN man_made IN ('lighthouse', 'windmill', 'mast', 'water_tower', 'pier', 'breakwater', 'groyne', 'obelisk') THEN man_made ELSE NULL END,
              'natural_' || CASE WHEN "natural" IN ('wood', 'water', 'mud', 'wetland', 'marsh', 'bay', 'spring', 'scree', 'shingle', 'bare_rock', 'sand', 'heath', 
                                                    'grassland', 'scrub', 'beach', 'shoal', 'reef', 'glacier') THEN "natural" ELSE NULL END,
              'place_' || CASE WHEN place IN ('island', 'islet') THEN place ELSE NULL END,
              'military_' || CASE WHEN military IN ('danger_area') THEN military ELSE NULL END,
              'historic_' || CASE WHEN historic IN ('memorial', 'monument', 'archaeological_site') THEN historic ELSE NULL END,
              'highway_' || CASE WHEN highway IN ('services', 'rest_area', 'bus_stop', 'elevator', 'ford') THEN highway ELSE NULL END,
              'boundary_' || CASE WHEN boundary IN ('national_park') THEN boundary ELSE NULL END,
              'waterway_' || CASE WHEN waterway IN ('dam') THEN waterway ELSE NULL END,
              'tourism_' || CASE WHEN tourism IN ('viewpoint', 'attraction') THEN tourism ELSE NULL END
            ) AS feature,
            access,
            name,
            operator,
            ref,
            way_area,
            CASE WHEN building = 'no' OR building IS NULL THEN 'no' ELSE 'yes' END AS is_building
          FROM planet_osm_polygon
          -- The upcoming where clause is needed for performance only, as the CASE statements would end up doing the equivalent filtering
          WHERE (aeroway IN ('gate', 'apron', 'helipad', 'aerodrome')
              OR tourism IN ('artwork', 'alpine_hut', 'hotel', 'motel', 'hostel', 'chalet', 'guest_house', 'camp_site', 'caravan_site', 'theme_park', 
                             'museum', 'viewpoint', 'attraction', 'zoo', 'information', 'picnic_site')
              OR amenity IS NOT NULL -- skip checking a huge list and use a null check
              OR shop IS NOT NULL
              OR leisure IS NOT NULL
              OR landuse IS NOT NULL
              OR man_made IN ('lighthouse', 'windmill', 'mast', 'water_tower', 'pier', 'breakwater', 'groyne', 'obelisk')
              OR "natural" IS NOT NULL
              OR place IN ('island', 'islet')
              OR military IN ('danger_area')
              OR historic IN ('memorial', 'monument', 'archaeological_site')
              OR highway IN ('services', 'rest_area', 'bus_stop', 'elevator', 'ford')
              OR power IN ('plant', 'station', 'generator', 'sub_station', 'substation')
              OR boundary IN ('national_park')
              OR waterway = 'dam')
            AND (name IS NOT NULL
                 OR (ref IS NOT NULL AND aeroway IN ('gate'))
                )
          ORDER BY way_area DESC
        ) AS text_poly
    properties:
      minzoom: 10
    advanced: {}
  - id: "text-line"
    name: "text-line"
    class: ""
    geometry: "linestring"
    <<: *extents
    Datasource:
      <<: *osm2pgsql
      table: |-
        (SELECT
          way,
            NULL as way_pixels,
            COALESCE('man_made_' || man_made, 'waterway_' || waterway, 'natural_' || "natural") AS feature,
            access,
            name,
            operator,
            ref,
            NULL AS way_area,
            CASE WHEN building = 'no' OR building IS NULL THEN 'no' ELSE 'yes' END AS is_building
          FROM planet_osm_line
          WHERE (man_made IN ('pier', 'breakwater', 'groyne', 'embankment')
              OR waterway IN ('dam', 'weir')
              OR "natural" IN ('cliff'))
            AND name IS NOT NULL
        ) AS text_line
    advanced: {}
    properties:
      minzoom: 10
  - id: "text-point"
    name: "text-point"
    class: "text"
    geometry: "point"
    <<: *extents
    Datasource:
      <<: *osm2pgsql
      # Include values that are rendered as icon without label to prevent mismatch between icons and labels,
      # see https://github.com/gravitystorm/openstreetmap-carto/pull/1349#issuecomment-77805678
      table: |-
        (SELECT
            way,
            way_pixels,
            feature,
            access,
            CONCAT(
                name,
                CASE WHEN name IS NOT NULL AND elevation IS NOT NULL THEN E'\n' ELSE NULL END,
                CASE WHEN elevation IS NOT NULL THEN CONCAT(REPLACE(ROUND(elevation)::TEXT, '-', U&'\2212'), U&'\00A0', 'm') ELSE NULL END
            ) AS name,
            CASE
              WHEN "natural" IN ('peak', 'volcano', 'saddle') THEN elevation
              ELSE NULL
            END AS score,
            operator,
            ref,
            way_area,
            is_building
          FROM
            (SELECT
                way,
                NULL AS way_pixels,
                COALESCE(
                  'aeroway_' || CASE WHEN aeroway IN ('gate', 'apron', 'helipad', 'aerodrome') THEN aeroway ELSE NULL END,
                  'tourism_' || CASE WHEN tourism IN ('artwork', 'alpine_hut', 'hotel', 'motel', 'hostel', 'chalet', 'guest_house', 'camp_site', 'caravan_site', 
                                                      'theme_park', 'museum', 'zoo', 'information', 'picnic_site') THEN tourism ELSE NULL END,
                  'amenity_' || CASE WHEN amenity IN ('pub', 'restaurant', 'food_court', 'cafe', 'fast_food', 'biergarten', 'bar', 'library', 'theatre', 
                                                      'courthouse', 'townhall', 'cinema', 'clinic', 'community_centre', 'parking', 'bicycle_parking', 
                                                      'motorcycle_parking', 'police', 'fire_station', 'fountain', 'place_of_worship', 'grave_yard', 'shelter', 'bank', 
                                                      'embassy', 'fuel', 'bus_station', 'prison', 'university', 'school', 'college', 'kindergarten', 'hospital', 
                                                      'ice_cream', 'pharmacy', 'doctors', 'dentist', 'atm', 'bicycle_rental', 'car_rental',
                                                      'car_wash', 'post_box', 'post_office', 'recycling', 'telephone', 'emergency_phone', 'toilets', 'taxi', 
                                                      'drinking_water', 'hunting_stand', 'nightclub', 'veterinary', 'social_facility',
                                                      'charging_station') THEN amenity ELSE NULL END,
                  'shop_' || CASE WHEN shop IN ('supermarket', 'bag','bakery', 'beauty', 'books', 'butcher', 'clothes', 'computer', 'confectionery', 'fashion', 
                                                'convenience', 'department_store', 'doityourself', 'hardware', 'fishmonger', 'florist', 'garden_centre', 'hairdresser', 
                                                'hifi', 'ice_cream', 'car', 'car_repair', 'bicycle', 'mall', 'pet', 'photo', 'photo_studio', 'photography', 
                                                'seafood', 'shoes', 'alcohol', 'gift', 'furniture', 'kiosk', 'mobile_phone', 'motorcycle', 'musical_instrument', 
                                                'newsagent', 'optician', 'jewelry', 'jewellery', 'electronics', 'chemist', 'toys', 'travel_agency', 'car_parts', 
                                                'greengrocer', 'farm', 'stationery', 'laundry', 'dry_cleaning', 'beverages', 'perfumery', 'cosmetics', 
<<<<<<< HEAD
                                                'variety_store', 'wine', 'outdoor', 'copyshop', 'sports', 'deli', 'tobacco') THEN shop 
                                  WHEN shop IN ('accessories', 'antiques', 'appliance', 'art', 
=======
                                                'variety_store', 'wine', 'outdoor', 'copyshop', 'sports', 'art') THEN shop 
                                  WHEN shop IN ('accessories', 'antiques', 'appliance', 
>>>>>>> 7bd19bbb
                                                'baby_goods', 'bathroom_furnishing', 'bed', 'boat', 'bookmaker', 'boutique', 'builder', 
                                                'building_materials', 'camera', 'car_service', 'carpet', 'charity', 'cheese', 'chocolate', 'coffee', 
                                                'communication', 'craft', 'curtain', 'dairy', 'discount',  
                                                'e-cigarette', 'electrical', 'energy', 'erotic', 'estate_agent', 'fabric', 'fishing', 'flooring', 
                                                'food', 'frame', 'frozen_food', 'funeral_directors', 'furnace', 'gallery', 'games', 'gas', 
                                                'general', 'glaziery', 'grocery', 'health', 'health_food', 'hearing_aids', 'herbalist', 'hobby', 'household', 
                                                'houseware', 'hunting', 'interior_decoration', 'kitchen', 'leather', 'lighting', 'locksmith', 
                                                'lottery', 'market', 'massage', 'medical', 'medical_supply', 'money_lender', 'motorcycle_repair', 'music', 
                                                'office_supplies', 'organic', 'paint', 'pastry', 'pawnbroker', 'phone', 'pottery', 
                                                'printing', 'radiotechnics', 'real_estate', 'religion', 'rental', 'salon', 'scuba_diving', 'second_hand', 
                                                'sewing', 'shoe_repair', 'shopping_centre', 'solarium', 'souvenir', 'tailor', 'tanning', 'tattoo', 
                                                'tea', 'ticket', 'tiles', 'trade', 'tyres', 'vacuum_cleaner', 'video', 'video_games', 'watches', 
                                                'wholesale', 'yes') THEN 'other' ELSE NULL END,
                  'leisure_' || CASE WHEN leisure IN ('swimming_pool', 'water_park', 'miniature_golf', 'golf_course', 'sports_centre', 'stadium', 'track',  
                                                      'pitch','playground', 'park', 'recreation_ground', 'common', 'garden', 'nature_reserve', 'marina',  
                                                      'slipway', 'picnic_table', 'dog_park') THEN leisure ELSE NULL END,
                  'power_' || CASE WHEN power IN ('plant', 'station', 'generator', 'sub_station', 'substation') THEN power ELSE NULL END,
                  'landuse_' || CASE WHEN landuse IN ('reservoir', 'basin', 'recreation_ground', 'village_green', 'quarry', 'vineyard', 'orchard', 'cemetery', 
                                                      'residential', 'garages', 'meadow', 'grass', 'allotments', 'forest', 'farmyard', 'farm', 'farmland', 
                                                      'greenhouse_horticulture', 'retail', 'industrial', 'railway', 'commercial', 'brownfield', 'landfill', 
                                                      'construction', 'military') THEN landuse ELSE NULL END,
                  'man_made_' || CASE WHEN man_made IN ('lighthouse', 'windmill', 'mast', 'water_tower', 'obelisk') THEN man_made ELSE NULL END,
                  'natural_' || CASE WHEN "natural" IN ('wood', 'peak', 'volcano', 'saddle', 'cave_entrance', 'water', 'mud', 'wetland', 'marsh', 'bay', 'spring', 
                                                        'scree', 'shingle', 'bare_rock', 'sand', 'heath', 'grassland', 'scrub', 'beach', 'glacier', 'tree') 
                                                        THEN "natural" ELSE NULL END,
                  'place_' || CASE WHEN place IN ('island', 'islet') THEN place ELSE NULL END,
                  'military_' || CASE WHEN military IN ('danger_area') THEN military ELSE NULL END,
                  'historic_' || CASE WHEN historic IN ('memorial', 'monument', 'archaeological_site') THEN historic ELSE NULL END,
                  'highway_' || CASE WHEN highway IN ('services', 'rest_area', 'bus_stop', 'elevator', 'ford') THEN highway ELSE NULL END,
                  'boundary_' || CASE WHEN boundary IN ('national_park') THEN boundary ELSE NULL END,
                  'waterway_' || CASE WHEN waterway IN ('dam', 'weir') THEN waterway ELSE NULL END,
                  'tourism_' || CASE WHEN tourism IN ('viewpoint', 'attraction') THEN tourism ELSE NULL END,
                  'man_made_' || CASE WHEN man_made IN ('cross') THEN man_made ELSE NULL END,
                  'historic_' || CASE WHEN historic IN ('wayside_cross') THEN historic ELSE NULL END
                ) AS feature,
                access,
                name,
                CASE
                  WHEN "natural" IN ('peak', 'volcano', 'saddle') OR tourism = 'alpine_hut' OR amenity = 'shelter' THEN
                    CASE
                      WHEN ele ~ '^-?\d{1,4}(\.\d+)?$' THEN ele::NUMERIC
                      ELSE NULL
                    END
                  ELSE NULL
                END AS elevation,
                "natural",
                operator,
                ref,
                NULL AS way_area,
                CASE WHEN building = 'no' OR building IS NULL THEN 'no' ELSE 'yes' END AS is_building
              FROM planet_osm_point
              -- The upcoming where clause is needed for performance only, as the CASE statements would end up doing the equivalent filtering
              WHERE (aeroway IN ('gate', 'apron', 'helipad', 'aerodrome')
                  OR tourism IN ('artwork', 'alpine_hut', 'hotel', 'motel', 'hostel', 'chalet', 'guest_house', 'camp_site', 'caravan_site', 'theme_park', 
                                 'museum', 'viewpoint', 'attraction', 'zoo', 'information', 'picnic_site')
                  OR amenity IS NOT NULL -- skip checking a huge list and use a null check
                  OR shop IS NOT NULL
                  OR leisure IS NOT NULL
                  OR landuse IN ('reservoir', 'basin', 'recreation_ground', 'village_green', 'quarry', 'vineyard', 'orchard', 'cemetery', 'residential', 
                                 'garages', 'meadow', 'grass', 'allotments', 'forest', 'farmyard', 'farm', 'farmland', 'greenhouse_horticulture', 
                                 'retail', 'industrial', 'railway', 'commercial', 'brownfield', 'landfill', 'construction', 'military')
                  OR man_made IN ('lighthouse', 'windmill', 'mast', 'water_tower', 'cross', 'obelisk')
                  OR "natural" IS NOT NULL
                  OR place IN ('island', 'islet')
                  OR military IN ('danger_area')
                  OR historic IN ('memorial', 'monument', 'archaeological_site', 'wayside_cross')
                  OR highway IN ('bus_stop', 'services', 'rest_area', 'elevator', 'ford')
                  OR power IN ('plant', 'station', 'generator', 'sub_station', 'substation')
                  OR boundary IN ('national_park')
                  OR waterway IN ('dam', 'weir'))
                AND (name IS NOT NULL
                     OR (ele IS NOT NULL AND ("natural" IN ('peak', 'volcano', 'saddle') OR tourism = 'alpine_hut' OR amenity = 'shelter'))
                     OR (ref IS NOT NULL AND aeroway IN ('gate'))
                    )
              ) AS p
          ORDER BY score DESC NULLS LAST
          ) AS text
    properties:
      minzoom: 10
    advanced: {}
  - id: "building-text"
    name: "building-text"
    class: ""
    geometry: "polygon"
    <<: *extents
    Datasource:
      <<: *osm2pgsql
      table: |-
        (SELECT
            name,
            way,
            way_area/NULLIF(!pixel_width!::real*!pixel_height!::real,0) AS way_pixels
          FROM planet_osm_polygon
          WHERE building IS NOT NULL
            AND building NOT IN ('no')
            AND name IS NOT NULL
          ORDER BY way_area DESC
        ) AS building_text
    properties:
      minzoom: 14
    advanced: {}
  - id: "interpolation"
    name: "interpolation"
    class: ""
    geometry: "linestring"
    <<: *extents
    Datasource:
      <<: *osm2pgsql
      table: |-
        (SELECT
            way
          FROM planet_osm_line
          WHERE "addr:interpolation" IS NOT NULL
        ) AS interpolation
    properties:
      minzoom: 17
    advanced: {}
  - id: "housenumbers"
    name: "housenumbers"
    class: ""
    geometry: "point"
    <<: *extents
    Datasource:
      <<: *osm2pgsql
      table: |-
        (SELECT
            way,
            "addr:housenumber",
            way_area/NULLIF(!pixel_width!::real*!pixel_height!::real,0) AS way_pixels
          FROM planet_osm_polygon
          WHERE "addr:housenumber" IS NOT NULL
            AND building IS NOT NULL
        UNION ALL
        SELECT
            way,
            "addr:housenumber",
            NULL AS way_pixels
          FROM planet_osm_point
          WHERE "addr:housenumber" IS NOT NULL
          ORDER BY way_pixels DESC NULLS LAST
        ) AS housenumbers
    properties:
      minzoom: 17
    advanced: {}
  - id: "housenames"
    name: "housenames"
    class: ""
    geometry: "point"
    <<: *extents
    Datasource:
      <<: *osm2pgsql
      table: |-
        (SELECT
            way,
            "addr:housename",
            way_area/NULLIF(!pixel_width!::real*!pixel_height!::real,0) AS way_pixels
          FROM planet_osm_polygon
          WHERE "addr:housename" IS NOT NULL
            AND building IS NOT NULL
        UNION ALL
        SELECT
            way,
            "addr:housename",
            NULL AS way_pixels
          FROM planet_osm_point WHERE "addr:housename" IS NOT NULL
        ORDER BY way_pixels DESC NULLS LAST
        ) AS housenames
    properties:
      minzoom: 17
    advanced: {}
  - id: "water-lines-text"
    name: "water-lines-text"
    class: ""
    geometry: "linestring"
    <<: *extents
    Datasource:
      <<: *osm2pgsql
      table: |-
        (SELECT
            way,
            waterway,
            lock,
            name,
            intermittent,
            CASE WHEN tunnel IN ('yes', 'culvert') THEN 'yes' ELSE 'no' END AS int_tunnel
          FROM planet_osm_line
          WHERE waterway IN ('river', 'canal', 'derelict_canal', 'stream', 'drain', 'ditch', 'wadi')
            AND (tunnel IS NULL or tunnel != 'culvert')
            AND name IS NOT NULL
          ORDER BY z_order
        ) AS water_lines_text
    properties:
      minzoom: 13
    advanced: {}
  - id: "ferry-routes-text"
    name: "ferry-routes-text"
    class: ""
    geometry: "linestring"
    <<: *extents
    Datasource:
      <<: *osm2pgsql
      table: |-
        (SELECT
            way,
            name
          FROM planet_osm_line
          WHERE route = 'ferry'
            AND name IS NOT NULL
        ) AS ferry_routes_text
    properties:
      minzoom: 13
    advanced: {}
  - id: "admin-text"
    name: "admin-text"
    class: ""
    geometry: "linestring"
    <<: *extents
    Datasource:
      <<: *osm2pgsql
      table: |-
        (SELECT
            way,
            name,
            admin_level
          FROM planet_osm_polygon
          WHERE boundary = 'administrative'
            AND admin_level IN ('0', '1', '2', '3', '4', '5', '6', '7', '8', '9', '10')
            AND name IS NOT NULL
          ORDER BY admin_level::integer ASC, way_area DESC
        ) AS admin_text
    properties:
      minzoom: 16
    advanced: {}
  - id: "nature-reserve-text"
    name: "nature-reserve-text"
    class: ""
    geometry: "linestring"
    <<: *extents
    Datasource:
      <<: *osm2pgsql
      table: |-
        (SELECT
            way,
            name,
            way_area/NULLIF(!pixel_width!::real*!pixel_height!::real,0) AS way_pixels
          FROM planet_osm_polygon
          WHERE (boundary = 'national_park' OR leisure = 'nature_reserve')
            AND name IS NOT NULL
        ) AS nature_reserve_text
    properties:
      minzoom: 13
    advanced: {}
  - id: "amenity-low-priority"
    name: "amenity-low-priority"
    class: "amenity-low-priority"
    geometry: "point"
    <<: *extents
    Datasource:
      <<: *osm2pgsql
      table: |-
        (SELECT
            way,
            COALESCE(
              'highway_' || CASE WHEN highway IN ('mini_roundabout') THEN highway ELSE NULL END,
              'railway_' || CASE WHEN railway IN ('level_crossing', 'crossing') THEN railway ELSE NULL END,
              'amenity_' || CASE WHEN amenity IN ('parking', 'bicycle_parking', 'motorcycle_parking', 'bench', 'waste_basket') THEN amenity ELSE NULL END,
              'historic_' || CASE WHEN historic IN ('wayside_cross') THEN historic ELSE NULL END,
              'man_made_' || CASE WHEN man_made IN ('cross') THEN man_made ELSE NULL END,
              'barrier_' || CASE WHEN barrier IN ('bollard', 'gate', 'lift_gate', 'swing_gate', 'block') THEN barrier ELSE NULL END
            )  AS feature,
            access,
            CASE WHEN amenity='waste_basket' THEN 2 ELSE 1 END AS prio
          FROM planet_osm_point p
          WHERE highway IN ('mini_roundabout')
             OR railway IN ('level_crossing', 'crossing')
             OR amenity IN ('parking', 'bicycle_parking', 'motorcycle_parking', 'bench', 'waste_basket')
             OR historic IN ('wayside_cross')
             OR man_made IN ('cross')
             OR barrier IN ('bollard', 'gate', 'lift_gate', 'swing_gate', 'block')
          ORDER BY prio
          ) AS amenity_low_priority
    properties:
      minzoom: 14
    advanced: {}
  - id: "amenity-low-priority-poly"
    name: "amenity-low-priority-poly"
    class: "amenity-low-priority"
    geometry: "polygon"
    <<: *extents
    Datasource:
      <<: *osm2pgsql
      table: |-
        (SELECT
            way,
            COALESCE(
              'amenity_' || CASE WHEN amenity IN ('parking', 'bicycle_parking', 'motorcycle_parking') THEN amenity ELSE NULL END,
              'barrier_' || CASE WHEN barrier IN ('bollard', 'gate', 'lift_gate', 'swing_gate', 'block') THEN barrier ELSE NULL END
            )  AS feature,
            access
          FROM planet_osm_polygon p
          WHERE amenity IN ('parking', 'bicycle_parking', 'motorcycle_parking')
             OR barrier IN ('bollard', 'gate', 'lift_gate', 'swing_gate', 'block')
          ) AS amenity_low_priority_poly
    properties:
      minzoom: 14
    advanced: {}<|MERGE_RESOLUTION|>--- conflicted
+++ resolved
@@ -1672,13 +1672,8 @@
                                             'mobile_phone', 'motorcycle', 'musical_instrument', 'newsagent', 'optician', 'jewelry', 'jewellery', 
                                             'electronics', 'chemist', 'toys', 'travel_agency', 'car_parts', 'greengrocer', 'farm', 'stationery', 
                                             'laundry', 'dry_cleaning', 'beverages', 'perfumery', 'cosmetics', 'variety_store', 'wine', 'outdoor', 
-<<<<<<< HEAD
-                                            'copyshop', 'sports', 'deli', 'tobacco') THEN shop 
-                              WHEN shop IN ('accessories', 'antiques', 'appliance', 'art', 'baby_goods', 'bathroom_furnishing', 
-=======
-                                            'copyshop', 'sports', 'art') THEN shop 
+                                            'copyshop', 'sports', 'deli', 'tobacco', 'art') THEN shop 
                               WHEN shop IN ('accessories', 'antiques', 'appliance', 'baby_goods', 'bathroom_furnishing', 
->>>>>>> 7bd19bbb
                                             'bed', 'boat', 'bookmaker', 'boutique', 'builder', 'building_materials', 'camera', 'car_service', 
                                             'carpet', 'charity', 'cheese', 'chocolate', 'coffee', 'communication', 'craft', 'curtain', 'dairy', 
                                             'discount', 'e-cigarette', 'electrical', 'energy', 'erotic', 'estate_agent', 
@@ -1758,13 +1753,8 @@
                                             'photography', 'seafood', 'shoes', 'alcohol', 'gift', 'furniture', 'kiosk', 'mobile_phone', 'motorcycle', 
                                             'musical_instrument', 'newsagent', 'optician', 'jewelry', 'jewellery', 'electronics', 'chemist', 'toys', 
                                             'travel_agency', 'car_parts', 'greengrocer', 'farm', 'stationery', 'laundry', 'dry_cleaning', 'beverages', 
-<<<<<<< HEAD
-                                            'perfumery', 'cosmetics', 'variety_store', 'wine', 'outdoor', 'copyshop', 'sports', 'deli', 'tobacco') THEN shop 
-                              WHEN shop IN ('accessories', 'antiques', 'appliance', 'art', 'baby_goods', 'bathroom_furnishing', 'bed',  
-=======
-                                            'perfumery', 'cosmetics', 'variety_store', 'wine', 'outdoor', 'copyshop', 'sports', 'art') THEN shop 
+                                            'perfumery', 'cosmetics', 'variety_store', 'wine', 'outdoor', 'copyshop', 'sports', 'deli', 'tobacco', 'art') THEN shop 
                               WHEN shop IN ('accessories', 'antiques', 'appliance', 'baby_goods', 'bathroom_furnishing', 'bed',  
->>>>>>> 7bd19bbb
                                             'boat', 'bookmaker', 'boutique', 'builder', 'building_materials', 'camera', 'car_service', 'carpet', 'charity', 
                                             'cheese', 'chocolate', 'coffee', 'communication', 'craft', 'curtain', 'dairy',   
                                             'discount', 'e-cigarette', 'electrical', 'energy', 'erotic', 'estate_agent', 'fabric', 'fishing', 
@@ -2101,13 +2091,8 @@
                                             'photography', 'seafood', 'shoes', 'alcohol', 'gift', 'furniture', 'kiosk', 'mobile_phone', 'motorcycle', 
                                             'musical_instrument', 'newsagent', 'optician', 'jewelry', 'jewellery', 'electronics', 'chemist', 'toys', 
                                             'travel_agency', 'car_parts', 'greengrocer', 'farm', 'stationery', 'laundry', 'dry_cleaning', 'beverages', 
-<<<<<<< HEAD
-                                            'perfumery', 'cosmetics', 'variety_store', 'wine', 'outdoor', 'copyshop', 'sports', 'deli', 'tobacco') THEN shop 
-                              WHEN shop IN ('accessories', 'antiques', 'appliance', 'art', 'baby_goods', 'bathroom_furnishing', 'bed', 
-=======
-                                            'perfumery', 'cosmetics', 'variety_store', 'wine', 'outdoor', 'copyshop', 'sports', 'art') THEN shop 
+                                            'perfumery', 'cosmetics', 'variety_store', 'wine', 'outdoor', 'copyshop', 'sports', 'deli', 'tobacco', 'art') THEN shop 
                               WHEN shop IN ('accessories', 'antiques', 'appliance', 'baby_goods', 'bathroom_furnishing', 'bed', 
->>>>>>> 7bd19bbb
                                             'boat', 'bookmaker', 'boutique', 'builder', 'building_materials', 'camera', 'car_service', 'carpet', 'charity', 
                                             'cheese', 'chocolate', 'coffee', 'communication', 'craft', 'curtain', 'dairy', 
                                             'discount', 'e-cigarette', 'electrical', 'energy', 'erotic', 'estate_agent', 'fabric', 'fishing', 
@@ -2248,13 +2233,8 @@
                                                 'seafood', 'shoes', 'alcohol', 'gift', 'furniture', 'kiosk', 'mobile_phone', 'motorcycle', 'musical_instrument', 
                                                 'newsagent', 'optician', 'jewelry', 'jewellery', 'electronics', 'chemist', 'toys', 'travel_agency', 'car_parts', 
                                                 'greengrocer', 'farm', 'stationery', 'laundry', 'dry_cleaning', 'beverages', 'perfumery', 'cosmetics', 
-<<<<<<< HEAD
-                                                'variety_store', 'wine', 'outdoor', 'copyshop', 'sports', 'deli', 'tobacco') THEN shop 
-                                  WHEN shop IN ('accessories', 'antiques', 'appliance', 'art', 
-=======
-                                                'variety_store', 'wine', 'outdoor', 'copyshop', 'sports', 'art') THEN shop 
-                                  WHEN shop IN ('accessories', 'antiques', 'appliance', 
->>>>>>> 7bd19bbb
+                                                'variety_store', 'wine', 'outdoor', 'copyshop', 'sports', 'deli', 'tobacco', 'art') THEN shop 
+                                  WHEN shop IN ('accessories', 'antiques', 'appliance',
                                                 'baby_goods', 'bathroom_furnishing', 'bed', 'boat', 'bookmaker', 'boutique', 'builder', 
                                                 'building_materials', 'camera', 'car_service', 'carpet', 'charity', 'cheese', 'chocolate', 'coffee', 
                                                 'communication', 'craft', 'curtain', 'dairy', 'discount',  
