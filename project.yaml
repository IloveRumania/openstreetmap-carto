scale: 1
metatile: 2
name: "OpenStreetMap Carto"
description: "A faithful reimplementation of the standard OpenStreetMap style"
bounds: &world
  - -180
  - -85.05112877980659
  - 180
  - 85.05112877980659
center:
  - 0
  - 0
  - 4
format: "png"
interactivity: false
minzoom: 0
maxzoom: 22
srs: "+proj=merc +a=6378137 +b=6378137 +lat_ts=0.0 +lon_0=0.0 +x_0=0.0 +y_0=0.0 +k=1.0 +units=m +nadgrids=@null +wktext +no_defs +over"

# Various parts to be included later on
_parts:
  # Extents are used for tilemill, and don't actually make it to the generated XML
  extents: &extents
    extent: *world
    srs-name: "900913"
    srs: "+proj=merc +a=6378137 +b=6378137 +lat_ts=0.0 +lon_0=0.0 +x_0=0.0 +y_0=0.0 +k=1.0 +units=m +nadgrids=@null +wktext +no_defs +over"
  extents84: &extents84
    extent: *world
    srs-name: "WGS84"
    srs: "+proj=longlat +ellps=WGS84 +datum=WGS84 +no_defs"
  osm2pgsql: &osm2pgsql
    type: "postgis"
    dbname: "gis"
    key_field: ""
    geometry_field: "way"
    extent: "-20037508,-20037508,20037508,20037508"

Stylesheet:
  - "style.mss"
  - "shapefiles.mss"
  - "landcover.mss"
  - "water.mss"
  - "water-features.mss"
  - "roads.mss"
  - "power.mss"
  - "citywalls.mss"
  - "placenames.mss"
  - "buildings.mss"
  - "amenity-symbols.mss"
  - "stations.mss"
  - "amenity-points.mss"
  - "ferry-routes.mss"
  - "aerialways.mss"
  - "admin.mss"
  - "addressing.mss"
Layer:
  - id: "world"
    name: "world"
    class: ""
    geometry: "polygon"
    <<: *extents
    Datasource:
      file: "data/simplified-land-polygons-complete-3857/simplified_land_polygons.shp"
      type: "shape"
    advanced: {}
  - id: "coast-poly"
    name: "coast-poly"
    class: ""
    geometry: "polygon"
    <<: *extents
    Datasource:
      file: "data/land-polygons-split-3857/land_polygons.shp"
      type: "shape"
    advanced: {}
  - id: "builtup"
    name: "builtup"
    geometry: "polygon"
    class: ""
    extent: *world
    srs-name: "mercator"
    srs: "+proj=merc +datum=WGS84 +over"
    Datasource:
      file: "data/world_boundaries/builtup_area.shp"
      type: "shape"
    advanced: {}
  - id: "necountries"
    name: "necountries"
    class: ""
    geometry: "linestring"
    <<: *extents84
    Datasource:
      file: "data/ne_110m_admin_0_boundary_lines_land/ne_110m_admin_0_boundary_lines_land.shp"
      type: "shape"
    advanced: {}
  - id: "landcover"
    name: "landcover"
    class: ""
    geometry: "polygon"
    <<: *extents
    Datasource:
      <<: *osm2pgsql
      table: |-
        (SELECT
            way, name, religion,
<<<<<<< HEAD
            COALESCE(aeroway, amenity, landuse, leisure, military, "natural", power, tourism, highway, railway) AS feature 
          FROM (SELECT 
              way, COALESCE(name, '') AS name, 
=======
            COALESCE(aeroway, amenity, landuse, leisure, military, "natural", power, tourism, highway) AS feature
          FROM (SELECT
              way, COALESCE(name, '') AS name,
>>>>>>> 1df67df5
              ('aeroway_' || (CASE WHEN aeroway IN ('apron', 'aerodrome') THEN aeroway ELSE NULL END)) AS aeroway,
              ('amenity_' || (CASE WHEN amenity IN ('parking', 'university', 'college', 'school', 'hospital', 'kindergarten', 'grave_yard') THEN amenity ELSE NULL END)) AS amenity,
              ('landuse_' || (CASE WHEN landuse IN ('quarry', 'vineyard', 'orchard', 'cemetery', 'residential', 'garages', 'field', 'meadow', 'grass', 'allotments', 'forest', 'farmyard', 'farm', 'farmland', 'recreation_ground', 'conservation', 'village_green', 'retail', 'industrial', 'railway', 'commercial', 'brownfield', 'landfill', 'construction') THEN landuse ELSE NULL END)) AS landuse,
              ('leisure_' || (CASE WHEN leisure IN ('swimming_pool', 'playground', 'park', 'recreation_ground', 'common', 'garden', 'golf_course', 'picnic_table', 'sports_centre', 'stadium', 'pitch', 'track') THEN leisure ELSE NULL END)) AS leisure,
              ('military_' || (CASE WHEN military IN ('barracks', 'danger_area') THEN military ELSE NULL END)) AS military,
              ('natural_' || (CASE WHEN "natural" IN ('beach', 'desert', 'heath', 'mud', 'grassland', 'wood', 'sand', 'scrub') THEN "natural" ELSE NULL END)) AS "natural",
              ('power_' || (CASE WHEN power IN ('station', 'sub_station', 'substation', 'generator') THEN power ELSE NULL END)) AS power,
              ('tourism_' || (CASE WHEN tourism IN ('attraction', 'camp_site', 'caravan_site', 'picnic_site', 'zoo') THEN tourism ELSE NULL END)) AS tourism,
              ('highway_' || (CASE WHEN highway IN ('services', 'rest_area') THEN highway ELSE NULL END)) AS highway,
              ('railway_' || (CASE WHEN railway = 'station' THEN railway ELSE NULL END)) AS railway,
              CASE WHEN religion IN ('christian', 'jewish') THEN religion ELSE 'INT-generic'::text END AS religion
            FROM planet_osm_polygon
            WHERE landuse IS NOT NULL
              OR leisure IS NOT NULL
              OR aeroway IN ('apron', 'aerodrome')
              OR amenity IN ('parking', 'university', 'college', 'school', 'hospital', 'kindergarten', 'grave_yard')
              OR military IN ('barracks', 'danger_area')
              OR "natural" IN ('beach', 'desert', 'heath', 'mud', 'grassland', 'wood', 'sand', 'scrub')
              OR power IN ('station', 'sub_station', 'substation', 'generator')
              OR tourism IN ('attraction', 'camp_site', 'caravan_site', 'picnic_site', 'zoo')
              OR highway IN ('services', 'rest_area')
              OR railway = 'station'
            ORDER BY z_order, way_area DESC
          ) AS landcover
        ) AS features
    advanced: {}
  - id: "landcover-line"
    name: "landcover-line"
    class: ""
    geometry: "linestring"
    <<: *extents
    Datasource:
      <<: *osm2pgsql
      table: |-
        (SELECT
            way
          FROM planet_osm_line
          WHERE man_made = 'cutline'
        ) AS landcover_line
    advanced: {}
  - id: "water-lines-casing"
    name: "water-lines-casing"
    class: ""
    geometry: "linestring"
    <<: *extents
    Datasource:
      <<: *osm2pgsql
      table: |-
        (SELECT
            way, waterway,
            CASE WHEN tunnel IN ('yes', 'culvert') THEN 'yes' ELSE 'no' END AS int_tunnel
          FROM planet_osm_line
          WHERE waterway IN ('stream', 'drain', 'ditch')
        ) AS water_lines_casing
    advanced: {}
  - id: "water-lines-low-zoom"
    name: "water-lines-low-zoom"
    class: ""
    geometry: "linestring"
    <<: *extents
    Datasource:
      <<: *osm2pgsql
      table: |-
        (SELECT way, waterway
          FROM planet_osm_line
          WHERE waterway = 'river'
        ) AS water_lines_low_zoom
    advanced: {}
  - id: "water-areas"
    name: "water-areas"
    class: ""
    geometry: "polygon"
    <<: *extents
    Datasource:
      <<: *osm2pgsql
      table: |-
        (SELECT
            way, "natural", waterway, landuse, name, way_area/(!pixel_width!*!pixel_height!) AS way_pixels
          FROM planet_osm_polygon
          WHERE
            (waterway IN ('dock', 'riverbank', 'canal')
              OR landuse IN ('reservoir', 'basin')
              OR "natural" IN ('lake', 'water', 'land', 'glacier', 'mud'))
            AND building IS NULL
            AND way_area/(!pixel_width!*!pixel_height!) > 0.01
          ORDER BY z_order, way_area DESC
        ) AS water_areas
    advanced: {}
  - id: "water-areas-overlay"
    name: "water-areas-overlay"
    class: ""
    geometry: "polygon"
    <<: *extents
    Datasource:
      <<: *osm2pgsql
      table: |-
        (SELECT
            way, "natural"
          FROM planet_osm_polygon
          WHERE "natural" IN ('marsh', 'wetland') AND building IS NULL
          ORDER BY z_order, way_area DESC
        ) AS water_areas_overlay
    advanced: {}
  - id: "water-lines"
    name: "water-lines"
    class: "water-lines"
    geometry: "linestring"
    <<: *extents
    Datasource:
      <<: *osm2pgsql
      table: |-
        (SELECT
            way, waterway, lock, name,
            CASE WHEN tunnel IN ('yes', 'culvert') THEN 'yes' ELSE 'no' END AS int_tunnel,
            'no' AS bridge
          FROM planet_osm_line
          WHERE waterway IN ('weir', 'river', 'canal', 'derelict_canal', 'stream', 'drain', 'ditch', 'wadi')
            AND (bridge IS NULL OR bridge NOT IN ('yes', 'aqueduct'))
          ORDER BY z_order
        ) AS water_lines
    advanced: {}
  - id: "dam"
    name: "dam"
    class: ""
    geometry: "linestring"
    <<: *extents
    Datasource:
      <<: *osm2pgsql
      table: |-
        (SELECT way, name
          FROM planet_osm_line
          WHERE waterway = 'dam'
        ) AS dam
    advanced: {}
  - id: "marinas-area"
    name: "marinas-area"
    class: ""
    geometry: "polygon"
    <<: *extents
    Datasource:
      <<: *osm2pgsql
      table: |-
        (SELECT
            way
          FROM planet_osm_polygon
          WHERE leisure = 'marina'
        ) AS marinas_area
    advanced: {}
  - id: "piers-area"
    name: "piers-area"
    class: ""
    geometry: "polygon"
    <<: *extents
    Datasource:
      <<: *osm2pgsql
      table: |-
        (SELECT
            way, man_made
          FROM planet_osm_polygon
          WHERE man_made IN ('pier', 'breakwater', 'groyne')
        ) AS piers_area
    advanced: {}
  - id: "piers"
    name: "piers"
    class: ""
    geometry: "linestring"
    <<: *extents
    Datasource:
      <<: *osm2pgsql
      table: |-
        (SELECT
            way, man_made
          FROM planet_osm_line
          WHERE man_made IN ('pier', 'breakwater', 'groyne')
        ) AS piers
    advanced: {}
  - id: "locks"
    name: "locks"
    class: ""
    geometry: "point"
    <<: *extents
    Datasource:
      <<: *osm2pgsql
      table: |-
        (SELECT
            way, waterway
          FROM planet_osm_point
          WHERE waterway = 'lock_gate'
        ) AS locks
    advanced: {}
  - id: "buildings-major"
    name: "buildings-major"
    class: ""
    geometry: "polygon"
    <<: *extents
    Datasource:
      <<: *osm2pgsql
      table: |-
        (SELECT way, building, amenity
          FROM planet_osm_polygon
          WHERE building IN ('station','supermarket')
            OR (building IS NOT NULL AND building != 'no'
              AND (
                amenity IN ('place_of_worship','supermarket') OR shop = 'mall' OR tourism = 'attraction'
              )
            )
          ORDER BY z_order,way_area DESC)
        AS buildings_major
    advanced: {}
  - id: "buildings"
    name: "buildings"
    class: ""
    geometry: "polygon"
    <<: *extents
    Datasource:
      <<: *osm2pgsql
      table: |-
        (SELECT
<<<<<<< HEAD
            way, name, building, amenity, aeroway, way_area
=======
            way, aeroway,
          CASE
           WHEN building IN ('garage', 'roof', 'garages', 'service', 'shed', 'shelter', 'cabin', 'storage_tank', 'tank', 'support', 'glasshouse', 'greenhouse', 'mobile_home', 'kiosk', 'silo', 'canopy', 'tent') THEN 'INT-light'::text
           ELSE building
          END AS building
>>>>>>> 1df67df5
          FROM planet_osm_polygon
          WHERE (building IS NOT NULL OR aeroway = 'terminal')
            AND building != 'no'
          ORDER BY z_order, way_area DESC
        ) AS buildings
    advanced: {}
  - id: "tunnels"
    name: "tunnels"
    class: "tunnels-fill tunnels-casing access directions"
    geometry: "linestring"
    <<: *extents
    Datasource:
      <<: *osm2pgsql
      table: |-
        (SELECT *
          FROM (
            (SELECT
                way, prio,
                ('highway_' || (CASE WHEN substr(highway, length(highway)-3, 4) = 'link' THEN substr(highway, 0, length(highway)-4) ELSE highway END)) AS feature,
                horse, foot, bicycle, tracktype,
                CASE WHEN access IN ('destination') THEN 'destination'::text
                  WHEN access IN ('no', 'private') THEN 'no'::text
                  ELSE NULL
                END AS access,
                construction,
                CASE WHEN service IN ('parking_aisle', 'drive-through', 'driveway') THEN 'INT-minor'::text
                  ELSE 'INT-normal'::text
                END AS service,
                CASE WHEN oneway IN ('yes', '-1') THEN oneway ELSE NULL END AS oneway,
                CASE WHEN substr(highway, length(highway)-3, 4) = 'link' THEN 'yes'
                  ELSE 'no' END AS link,
                CASE WHEN layer~E'^-?\\d+$' AND length(layer)<10 THEN layer::integer ELSE 0 END AS layernotnull
            FROM planet_osm_line
              JOIN (VALUES
                ('highway_motorway', 380),
                ('highway_trunk', 370),
                ('highway_primary', 360),
                ('highway_secondary', 350),
                ('highway_tertiary', 340),
                ('highway_residential', 330),
                ('highway_unclassified', 330),
                ('highway_road', 330),
                ('highway_living_street', 320),
                ('highway_pedestrian', 310),
                ('highway_raceway', 300),
                ('highway_motorway_link', 240),
                ('highway_trunk_link', 230),
                ('highway_primary_link', 220),
                ('highway_secondary_link', 210),
                ('highway_tertiary_link', 200),
                ('highway_service', 150),
                ('highway_track', 110),
                ('highway_path', 100),
                ('highway_footway', 100),
                ('highway_bridleway', 100),
                ('highway_cycleway', 100),
                ('highway_steps', 100),
                ('highway_platform', 90),
                ('highway_proposed', 20),
                ('highway_construction', 10)
              ) AS ordertable (feature, prio)
                ON ('highway_' || planet_osm_line.highway) = ordertable.feature
            WHERE (tunnel = 'yes' OR tunnel = 'building_passage' OR covered = 'yes'))
          UNION ALL
          (SELECT
              way, prio,
              COALESCE(('railway_' || (CASE WHEN railway = 'preserved' AND service IN ('spur', 'siding', 'yard') THEN 'INT-preserved-ssy'::text WHEN (railway = 'rail' AND service IN ('spur', 'siding', 'yard')) THEN 'INT-spur-siding-yard' ELSE railway END)),
               ('aeroway_' || aeroway)) AS feature,
               horse, foot, bicycle, tracktype,
              CASE WHEN access IN ('destination') THEN 'destination'::text
                WHEN access IN ('no', 'private') THEN 'no'::text
              ELSE NULL END AS access,
              construction,
              CASE WHEN service IN ('parking_aisle', 'drive-through', 'driveway') THEN 'INT-minor'::text ELSE 'INT-normal'::text END AS service,
              NULL AS oneway,
              'no' AS link,
              CASE WHEN layer~E'^-?\\d+$' AND length(layer)<10 THEN layer::integer ELSE 0 END AS layernotnull
            FROM planet_osm_line
              JOIN (VALUES
                ('railway_rail', 430),
                ('railway_spur', 430),
                ('railway_siding', 430),
                ('railway_subway', 420),
                ('railway_narrow_gauge', 420),
                ('railway_light_rail', 420),
                ('railway_preserved', 420),
                ('railway_funicular', 420),
                ('railway_monorail', 420),
                ('railway_miniature', 420),
                ('railway_turntable', 420),
                ('railway_tram', 410),
                ('railway_disused', 400),
                ('railway_construction', 400),
                ('aeroway_runway', 60),
                ('aeroway_taxiway', 50),
                ('railway_platform', 90)
              ) AS ordertable (feature, prio)
                ON COALESCE(('railway_' || planet_osm_line.railway), ('aeroway_' || planet_osm_line.aeroway)) = ordertable.feature
            WHERE (tunnel = 'yes' OR tunnel = 'building_passage' OR covered = 'yes')
            )) AS features
          ORDER BY layernotnull, prio, case when access in ('no', 'private') then 0 when access in ('destination') then 1 else 2 end
        ) AS tunnels
    properties:
      group-by: "layernotnull"
    advanced: {}
  - id: "citywalls"
    name: "citywalls"
    class: ""
    geometry: "linestring"
    <<: *extents
    Datasource:
      <<: *osm2pgsql
      table: |-
        (SELECT
            way
          FROM planet_osm_line
          WHERE historic = 'citywalls')
        AS citywalls
    advanced: {}
  - id: "castlewalls"
    name: "castlewalls"
    class: "castlewalls"
    geometry: "linestring"
    <<: *extents
    Datasource:
      <<: *osm2pgsql
      table: |-
        (SELECT
            way
          FROM planet_osm_line
          WHERE historic = 'castle_walls'
        ) AS castlewalls
    advanced: {}
  - id: "castlewalls-poly"
    name: "castlewalls-poly"
    class: "castlewalls"
    geometry: "polygon"
    <<: *extents
    Datasource:
      <<: *osm2pgsql
      table: |-
        (SELECT
            way
          FROM planet_osm_polygon
          WHERE historic = 'castle_walls'
        ) AS castlewalls_poly
    advanced: {}
  - id: "landuse-overlay"
    name: "landuse-overlay"
    class: ""
    geometry: "polygon"
    <<: *extents
    Datasource:
      <<: *osm2pgsql
      table: |-
        (SELECT
            way, landuse, leisure
          FROM planet_osm_polygon
          WHERE (landuse = 'military') AND building IS NULL
        ) AS landuse_overlay
    advanced: {}
  - id: "line-barriers"
    name: "line-barriers"
    class: "barriers"
    geometry: "linestring"
    <<: *extents
    Datasource:
      <<: *osm2pgsql
      table: |-
        (SELECT
            way, barrier
          FROM planet_osm_line
          WHERE barrier IS NOT NULL
        ) AS line_barriers
    advanced: {}
  - id: "cliffs"
    name: "cliffs"
    class: ""
    geometry: "linestring"
    <<: *extents
    Datasource:
      <<: *osm2pgsql
      table: |-
        (SELECT
            way, "natural", man_made
          FROM planet_osm_line
          WHERE "natural" = 'cliff' OR man_made = 'embankment'
        ) AS cliffs
    advanced: {}
  - id: "area-barriers"
    name: "area-barriers"
    class: "barriers"
    geometry: "polygon"
    <<: *extents
    Datasource:
      <<: *osm2pgsql
      table: |-
        (SELECT
            way, barrier
          FROM planet_osm_polygon
          WHERE barrier IS NOT NULL
        ) AS area_barriers
    advanced: {}
  - id: "tree-row"
    name: "tree-row"
    class: ""
    geometry: "linestring"
    <<: *extents
    Datasource:
      <<: *osm2pgsql
      table: |-
        (SELECT
            way,"natural"
          FROM planet_osm_line
          WHERE "natural" = 'tree_row'
        ) AS tree_row
    advanced: {}
  - id: "ferry-routes"
    name: "ferry-routes"
    class: ""
    geometry: "linestring"
    <<: *extents
    Datasource:
      <<: *osm2pgsql
      table: |-
        (SELECT
            way
          FROM planet_osm_line
          WHERE route = 'ferry'
        ) AS ferry_routes
    advanced: {}
  - id: "turning-circle-casing"
    name: "turning-circle-casing"
    class: ""
    geometry: "point"
    <<: *extents
    Datasource:
      <<: *osm2pgsql
      table: |-
        (SELECT DISTINCT ON (p.way)
            p.way AS way, l.highway AS int_tc_type,
            CASE WHEN l.service IN ('parking_aisle', 'drive-through', 'driveway')
              THEN 'INT-minor'::text
              ELSE 'INT-normal'::text
            END AS int_tc_service
          FROM planet_osm_point p
            JOIN planet_osm_line l ON ST_DWithin(p.way, l.way, 0.1) -- Assumes Mercator
            JOIN (VALUES
              ('tertiary', 1),
              ('unclassified', 2),
              ('residential', 3),
              ('living_street', 4),
              ('service', 5)
              ) AS v (highway, prio)
              ON v.highway=l.highway
          WHERE p.highway = 'turning_circle'
            OR p.highway = 'turning_loop'
          ORDER BY p.way, v.prio
        ) AS turning_circle_casing
    advanced: {}
  - id: "highway-area-casing"
    name: "highway-area-casing"
    class: ""
    geometry: "polygon"
    <<: *extents
    Datasource:
      <<: *osm2pgsql
      table: |-
        (SELECT
            way,
            COALESCE((
              'highway_' || (CASE WHEN highway IN ('residential', 'unclassified', 'pedestrian', 'service', 'footway', 'cycleway', 'track', 'path', 'platform') THEN highway ELSE NULL END)),
              ('railway_' || (CASE WHEN railway IN ('platform') THEN railway ELSE NULL END))
            ) AS feature
          FROM planet_osm_polygon
          WHERE highway IN ('residential', 'unclassified', 'pedestrian', 'service', 'footway', 'track', 'path', 'platform')
            OR railway IN ('platform')
          ORDER BY z_order, way_area DESC
        ) AS highway_area_casing
    advanced: {}
  - name: "roads-casing"
    id: "roads-casing"
    class: "roads-casing"
    geometry: "linestring"
    <<: *extents
    Datasource:
      <<: *osm2pgsql
      table: |-
        (SELECT
            *
          FROM
          (
            (SELECT
                way, prio,
                ('highway_' || (CASE WHEN substr(highway, length(highway)-3, 4) = 'link' THEN substr(highway, 0, length(highway)-4) ELSE highway END)) AS feature,
                horse, foot, bicycle, tracktype,
                CASE WHEN access IN ('destination') THEN 'destination'::text WHEN access IN ('no', 'private') THEN 'no'::text ELSE NULL END AS access, construction,
                CASE WHEN service IN ('parking_aisle', 'drive-through', 'driveway') THEN 'INT-minor'::text ELSE 'INT-normal'::text END AS service,
                CASE WHEN oneway IN ('yes', '-1') THEN oneway ELSE NULL END AS oneway,
                CASE WHEN substr(highway, length(highway)-3, 4) = 'link' THEN 'yes' ELSE 'no' END AS link,
                CASE WHEN layer~E'^-?\\d+$' AND length(layer)<10 THEN layer::integer ELSE 0 END AS layernotnull
              FROM planet_osm_line
                JOIN (VALUES
                  ('highway_motorway',380),
                  ('highway_trunk',370),
                  ('highway_primary',360),
                  ('highway_secondary',350),
                  ('highway_tertiary',340),
                  ('highway_residential',330),
                  ('highway_unclassified',330),
                  ('highway_road',330),
                  ('highway_living_street',320),
                  ('highway_pedestrian',310),
                  ('highway_raceway',300),
                  ('highway_motorway_link',240),
                  ('highway_trunk_link',230),
                  ('highway_primary_link',220),
                  ('highway_secondary_link',210),
                  ('highway_tertiary_link',200),
                  ('highway_service',150),
                  ('highway_track',110),
                  ('highway_path',100),
                  ('highway_footway',100),
                  ('highway_bridleway',100),
                  ('highway_cycleway',100),
                  ('highway_steps',100),
                  ('highway_platform',90),
                  ('highway_proposed',20),
                  ('highway_construction',10)
                ) AS ordertable (feature, prio)
                  ON ('highway_' || planet_osm_line.highway) = ordertable.feature
                WHERE (tunnel IS NULL OR NOT tunnel IN ('yes', 'building_passage'))
                  AND (covered IS NULL OR NOT covered = 'yes')
                  AND (bridge IS NULL OR NOT bridge IN ('yes', 'boardwalk', 'cantilever', 'covered', 'low_water_crossing', 'movable', 'trestle', 'viaduct')))
            UNION ALL
            (SELECT
                way, prio,
                COALESCE(('railway_' ||(CASE WHEN railway = 'preserved' AND service IN ('spur', 'siding', 'yard') THEN 'INT-preserved-ssy'::text WHEN (railway = 'rail' AND service IN ('spur', 'siding', 'yard')) THEN 'INT-spur-siding-yard' ELSE railway end)), ('aeroway_' || aeroway)) AS feature,
                horse, foot, bicycle, tracktype,
                CASE WHEN access IN ('destination') THEN 'destination'::text WHEN access IN ('no', 'private') THEN 'no'::text ELSE NULL END AS access,
                construction, CASE WHEN service IN ('parking_aisle', 'drive-through', 'driveway') THEN 'INT-minor'::text ELSE 'INT-normal'::text END AS service,
                NULL AS oneway, 'no' AS link,
                CASE WHEN layer~E'^-?\\d+$' AND length(layer)<10 THEN layer::integer ELSE 0 END AS layernotnull
              FROM planet_osm_line
                JOIN (VALUES
                  ('railway_rail', 430),
                  ('railway_spur', 430),
                  ('railway_siding', 430),
                  ('railway_subway', 420),
                  ('railway_narrow_gauge', 420),
                  ('railway_light_rail', 420),
                  ('railway_preserved', 420),
                  ('railway_funicular', 420),
                  ('railway_monorail', 420),
                  ('railway_miniature', 420),
                  ('railway_turntable', 420),
                  ('railway_tram', 410),
                  ('railway_disused', 400),
                  ('railway_construction', 400),
                  ('aeroway_runway', 60),
                  ('aeroway_taxiway', 50),
                  ('railway_platform', 90)
                ) AS ordertable (feature, prio)
                  ON COALESCE(('railway_' || planet_osm_line.railway), ('aeroway_' || planet_osm_line.aeroway)) = ordertable.feature
              WHERE (tunnel IS NULL OR NOT tunnel IN ('yes', 'building_passage'))
                AND (covered IS NULL OR NOT covered = 'yes')
                AND (bridge IS NULL OR NOT bridge IN ('yes', 'boardwalk', 'cantilever', 'covered', 'low_water_crossing', 'movable', 'trestle', 'viaduct'))
              )
            ) AS features
          ORDER BY prio
        ) AS roads_casing
    advanced: {}
  - id: "highway-area-fill"
    name: "highway-area-fill"
    class: ""
    # FIXME: No geometry?
    <<: *extents
    Datasource:
      <<: *osm2pgsql
      table: |-
        (SELECT
            way,
            COALESCE(
              ('highway_' || (CASE WHEN highway IN ('residential', 'unclassified', 'pedestrian', 'service', 'footway', 'cycleway', 'living_street', 'track', 'path', 'platform', 'services') THEN highway ELSE NULL END)),
              ('railway_' || (CASE WHEN railway IN ('platform') THEN railway ELSE NULL END)),
              (('aeroway_' || CASE WHEN aeroway IN ('runway', 'taxiway', 'helipad') THEN aeroway ELSE NULL END))
            ) AS feature
          FROM planet_osm_polygon
          WHERE highway IN ('residential', 'unclassified', 'pedestrian', 'service', 'footway', 'living_street', 'track', 'path', 'platform', 'services')
            OR railway IN ('platform')
            OR aeroway IN ('runway', 'taxiway', 'helipad')
          ORDER BY z_order, way_area desc
        ) AS highway_area_fill
    advanced: {}
  - id: "roads-fill"
    name: "roads-fill"
    class: "roads-fill access directions"
    geometry: "linestring"
    <<: *extents
    Datasource:
      <<: *osm2pgsql
      table: |-
        (SELECT
            *
          FROM
          (
            (SELECT
                way, prio,
                ('highway_' || (CASE WHEN substr(highway, length(highway)-3, 4) = 'link' THEN substr(highway, 0, length(highway)-4) ELSE highway end)) AS feature,
                horse, foot, bicycle, tracktype,
                CASE WHEN access IN ('destination') THEN 'destination'::text
                  WHEN access IN ('no', 'private') THEN 'no'::text
                  ELSE NULL
                END AS access,
                construction,
                CASE WHEN service IN ('parking_aisle', 'drive-through', 'driveway') THEN 'INT-minor'::text ELSE 'INT-normal'::text END AS service,
                CASE WHEN oneway IN ('yes', '-1') THEN oneway ELSE NULL END AS oneway,
                CASE WHEN substr(highway, length(highway)-3, 4) = 'link' THEN 'yes' ELSE 'no' END AS link,
                CASE WHEN layer~E'^-?\\d+$' AND length(layer)<10 THEN layer::integer ELSE 0 END AS layernotnull
              FROM planet_osm_line
                JOIN (VALUES
                  ('highway_motorway',380),
                  ('highway_trunk',370),
                  ('highway_primary',360),
                  ('highway_secondary',350),
                  ('highway_tertiary',340),
                  ('highway_residential',330),
                  ('highway_unclassified',330),
                  ('highway_road',330),
                  ('highway_living_street',320),
                  ('highway_pedestrian',310),
                  ('highway_raceway',300),
                  ('highway_motorway_link',240),
                  ('highway_trunk_link',230),
                  ('highway_primary_link',220),
                  ('highway_secondary_link',210),
                  ('highway_tertiary_link',200),
                  ('highway_service',150),
                  ('highway_track',110),
                  ('highway_path',100),
                  ('highway_footway',100),
                  ('highway_bridleway',100),
                  ('highway_cycleway',100),
                  ('highway_steps',100),
                  ('highway_platform',90),
                  ('highway_proposed',20),
                  ('highway_construction',10)
                ) AS ordertable (feature, prio)
                  on ('highway_' || planet_osm_line.highway) = ordertable.feature
              WHERE (tunnel IS NULL OR NOT tunnel IN ('yes', 'building_passage'))
                AND (covered IS NULL OR NOT covered = 'yes')
                AND (bridge IS NULL OR NOT bridge IN ('yes', 'boardwalk', 'cantilever', 'covered', 'low_water_crossing', 'movable', 'trestle', 'viaduct')))
            UNION ALL
            (SELECT
                way, prio,
                COALESCE(
                  ('railway_' || (CASE WHEN railway = 'preserved' AND service IN ('spur', 'siding', 'yard') THEN 'INT-preserved-ssy'::text WHEN (railway = 'rail' AND service IN ('spur', 'siding', 'yard')) THEN 'INT-spur-siding-yard' ELSE railway END)),
                  ('aeroway_' || aeroway)
                ) AS feature,
                horse, foot, bicycle, tracktype,
                CASE WHEN access IN ('destination') THEN 'destination'::text
                  WHEN access IN ('no', 'private') THEN 'no'::text
                  ELSE NULL
                END AS access,
                construction,
                CASE WHEN service IN ('parking_aisle', 'drive-through', 'driveway') THEN 'INT-minor'::text
                  ELSE 'INT-normal'::text
                END AS service,
                NULL AS oneway,
                'no' AS link,
                CASE WHEN layer~E'^-?\\d+$' AND length(layer)<10 THEN layer::integer ELSE 0 END AS layernotnull
              FROM planet_osm_line
                JOIN (VALUES
                  ('railway_rail',430),
                  ('railway_spur',430),
                  ('railway_siding',430),
                  ('railway_subway',420),
                  ('railway_narrow_gauge',420),
                  ('railway_light_rail',420),
                  ('railway_preserved',420),
                  ('railway_funicular',420),
                  ('railway_monorail',420),
                  ('railway_miniature',420),
                  ('railway_turntable',420),
                  ('railway_tram',410),
                  ('railway_disused',400),
                  ('railway_construction',400),
                  ('aeroway_runway',60),
                  ('aeroway_taxiway',50),
                  ('railway_platform',90)) AS ordertable (feature, prio)
                ON COALESCE(('railway_' || planet_osm_line.railway), ('aeroway_' || planet_osm_line.aeroway)) = ordertable.feature
              WHERE (tunnel IS NULL OR NOT tunnel IN ('yes', 'building_passage'))
                AND (covered IS NULL OR NOT covered = 'yes')
                AND (bridge IS NULL OR NOT bridge IN ('yes', 'boardwalk', 'cantilever', 'covered', 'low_water_crossing', 'movable', 'trestle', 'viaduct'))
            )
          ) AS features ORDER BY prio, case when access in ('no', 'private') then 0 when access in ('destination') then 1 else 2 end
        ) AS roads_fill
    advanced: {}
  - id: "turning-circle-fill"
    name: "turning-circle-fill"
    class: ""
    geometry: "point"
    <<: *extents
    Datasource:
      <<: *osm2pgsql
      table: |-
        (SELECT
            DISTINCT on (p.way)
            p.way AS way, l.highway AS int_tc_type,
            CASE WHEN l.service IN ('parking_aisle', 'drive-through', 'driveway') THEN 'INT-minor'::text
              ELSE 'INT-normal'::text END AS int_tc_service
          FROM planet_osm_point p
            JOIN planet_osm_line l
              ON ST_DWithin(p.way, l.way, 0.1)
            JOIN (VALUES
              ('tertiary', 1),
              ('unclassified', 2),
              ('residential', 3),
              ('living_street', 4),
              ('service', 5)
            ) AS v (highway, prio)
              ON v.highway=l.highway
          WHERE p.highway = 'turning_circle' OR p.highway = 'turning_loop'
          ORDER BY p.way, v.prio
        ) AS turning_circle_fill
    advanced: {}
  - id: "aerialways"
    name: "aerialways"
    class: ""
    geometry: "linestring"
    <<: *extents
    Datasource:
      <<: *osm2pgsql
      table: |2-
        (SELECT way, aerialway FROM planet_osm_line WHERE aerialway IS NOT NULL) AS aerialways
    advanced: {}
  - id: "roads-low-zoom"
    name: "roads-low-zoom"
    class: ""
    geometry: "linestring"
    <<: *extents
    Datasource:
      <<: *osm2pgsql
      table: |2-
              (SELECT way, COALESCE(('highway_' || (CASE WHEN substr(highway, length(highway)-3, 4) = 'link' THEN substr(highway, 0, length(highway)-4) ELSE highway end)), ('railway_' || (CASE WHEN (railway = 'rail' AND service IN ('spur', 'siding', 'yard')) THEN 'INT-spur-siding-yard' WHEN railway IN ('rail', 'tram', 'light_rail', 'funicular', 'narrow_gauge') THEN railway ELSE NULL END))) AS feature, tunnel
               FROM planet_osm_roads
               WHERE highway IS NOT NULL
                  OR (railway IS NOT NULL AND railway != 'preserved' AND (service IS NULL OR service NOT IN ('spur', 'siding', 'yard')))
               ORDER BY z_order
              ) AS roads_low_zoom
    advanced: {}
  - id: "waterway-bridges"
    name: "waterway-bridges"
    class: "water-lines"
    geometry: "linestring"
    <<: *extents
    Datasource:
      <<: *osm2pgsql
      table: |2-
        (SELECT way, waterway, name, CASE WHEN tunnel IN ('yes', 'culvert') THEN 'yes' ELSE 'no' END AS int_tunnel, 'yes' AS bridge FROM planet_osm_line WHERE waterway IN ('river', 'canal', 'derelict_canal', 'stream', 'drain', 'ditch', 'wadi') AND bridge IN ('yes', 'aqueduct') ORDER BY z_order) AS waterway_bridges
    advanced: {}
  - id: "bridges"
    name: "bridges"
    class: "bridges-fill bridges-casing access directions"
    geometry: "linestring"
    <<: *extents
    Datasource:
      <<: *osm2pgsql
      table: |2-
        (SELECT *
          FROM (
            (SELECT
                way, prio,
                ('highway_' || (CASE WHEN substr(highway, length(highway)-3, 4) = 'link' THEN substr(highway, 0, length(highway)-4) ELSE highway END)) AS feature,
                horse, foot, bicycle, tracktype,
                CASE WHEN access IN ('destination') THEN 'destination'::text
                  WHEN access IN ('no', 'private') THEN 'no'::text
                  ELSE NULL
                END AS access,
                construction,
                CASE WHEN service IN ('parking_aisle', 'drive-through', 'driveway') THEN 'INT-minor'::text
                  ELSE 'INT-normal'::text
                END AS service,
                CASE WHEN oneway IN ('yes', '-1') THEN oneway ELSE NULL END AS oneway,
                CASE WHEN substr(highway, length(highway)-3, 4) = 'link' THEN 'yes'
                  ELSE 'no' END AS link,
                CASE WHEN layer~E'^-?\\d+$' AND length(layer)<10 THEN layer::integer ELSE 0 END AS layernotnull
            FROM planet_osm_line
              JOIN (VALUES
                ('highway_motorway', 380),
                ('highway_trunk', 370),
                ('highway_primary', 360),
                ('highway_secondary', 350),
                ('highway_tertiary', 340),
                ('highway_residential', 330),
                ('highway_unclassified', 330),
                ('highway_road', 330),
                ('highway_living_street', 320),
                ('highway_pedestrian', 310),
                ('highway_raceway', 300),
                ('highway_motorway_link', 240),
                ('highway_trunk_link', 230),
                ('highway_primary_link', 220),
                ('highway_secondary_link', 210),
                ('highway_tertiary_link', 200),
                ('highway_service', 150),
                ('highway_track', 110),
                ('highway_path', 100),
                ('highway_footway', 100),
                ('highway_bridleway', 100),
                ('highway_cycleway', 100),
                ('highway_steps', 100),
                ('highway_platform', 90),
                ('highway_proposed', 20),
                ('highway_construction', 10)
              ) AS ordertable (feature, prio)
                ON ('highway_' || planet_osm_line.highway) = ordertable.feature
            WHERE bridge IN ('yes', 'boardwalk', 'cantilever', 'covered', 'low_water_crossing', 'movable', 'trestle', 'viaduct')
          )
          UNION ALL
          (SELECT
              way, prio,
              COALESCE(('railway_' || (CASE WHEN railway = 'preserved' AND service IN ('spur', 'siding', 'yard') THEN 'INT-preserved-ssy'::text WHEN (railway = 'rail' AND service IN ('spur', 'siding', 'yard')) THEN 'INT-spur-siding-yard' ELSE railway END)),
               ('aeroway_' || aeroway)) AS feature,
               horse, foot, bicycle, tracktype,
              CASE WHEN access IN ('destination') THEN 'destination'::text
                WHEN access IN ('no', 'private') THEN 'no'::text
              ELSE NULL END AS access,
              construction,
              CASE WHEN service IN ('parking_aisle', 'drive-through', 'driveway') THEN 'INT-minor'::text ELSE 'INT-normal'::text END AS service,
              NULL AS oneway,
              'no' AS link,
              CASE WHEN layer~E'^-?\\d+$' AND length(layer)<10 THEN layer::integer ELSE 0 END AS layernotnull
            FROM planet_osm_line
              JOIN (VALUES
                ('railway_rail', 430),
                ('railway_spur', 430),
                ('railway_siding', 430),
                ('railway_subway', 420),
                ('railway_narrow_gauge', 420),
                ('railway_light_rail', 420),
                ('railway_preserved', 420),
                ('railway_funicular', 420),
                ('railway_monorail', 420),
                ('railway_miniature', 420),
                ('railway_turntable', 420),
                ('railway_tram', 410),
                ('railway_disused', 400),
                ('railway_construction', 400),
                ('aeroway_runway', 60),
                ('aeroway_taxiway', 50),
                ('railway_platform', 90)
              ) AS ordertable (feature, prio)
                ON COALESCE(('railway_' || planet_osm_line.railway), ('aeroway_' || planet_osm_line.aeroway)) = ordertable.feature
            WHERE bridge IN ('yes', 'boardwalk', 'cantilever', 'covered', 'low_water_crossing', 'movable', 'trestle', 'viaduct')
            )) AS features
          ORDER BY layernotnull, prio, case when access in ('no', 'private') then 0 when access in ('destination') then 1 else 2 end
        ) AS bridges
    properties:
      group-by: "layernotnull"
    advanced: {}
  - id: "guideways"
    name: "guideways"
    class: ""
    geometry: "linestring"
    <<: *extents
    Datasource:
      <<: *osm2pgsql
      table: |2-
        (SELECT way FROM planet_osm_line WHERE highway = 'bus_guideway' AND (tunnel IS NULL OR tunnel != 'yes')) AS guideways
    advanced: {}
  - name: "admin-01234"
    id: "admin-01234"
    class: ""
    geometry: "linestring"
    <<: *extents
    Datasource:
      <<: *osm2pgsql
      table: |2-
        (SELECT way, admin_level
               FROM planet_osm_roads
               WHERE "boundary" = 'administrative'
                 AND admin_level IN ('0', '1', '2', '3', '4')
               ) AS admin_01234
    advanced: {}
  - id: "admin-5678"
    name: "admin-5678"
    class: ""
    geometry: "linestring"
    <<: *extents
    Datasource:
      <<: *osm2pgsql
      table: |2-
        (SELECT way, admin_level
               FROM planet_osm_roads
               WHERE "boundary" = 'administrative'
                 AND admin_level IN ('5', '6', '7', '8')
               ) AS admin_5678
    advanced: {}
  - id: "admin-other"
    name: "admin-other"
    class: ""
    geometry: "linestring"
    <<: *extents
    Datasource:
      <<: *osm2pgsql
      table: |2-
        (SELECT way, admin_level
               FROM planet_osm_roads
               WHERE "boundary" = 'administrative'
                 AND admin_level IN ('9', '10')
               ) AS admin_other
    advanced: {}
  - id: "power-minorline"
    name: "power-minorline"
    class: ""
    geometry: "linestring"
    <<: *extents
    Datasource:
      <<: *osm2pgsql
      table: |2-
        (SELECT way FROM planet_osm_line WHERE "power" = 'minor_line') AS power_minorline
    advanced: {}
  - id: "power-line"
    name: "power-line"
    class: ""
    geometry: "linestring"
    <<: *extents
    Datasource:
      <<: *osm2pgsql
      table: |2-
        (SELECT way FROM planet_osm_line WHERE "power" = 'line') AS power_line
    advanced: {}
  - id: "nepopulated"
    name: "nepopulated"
    class: ""
    geometry: "point"
    <<: *extents84
    Datasource:
      file: "data/ne_10m_populated_places/ne_10m_populated_places_fixed.shp"
      type: "shape"
      encoding: "windows-1252"
    advanced:
      encoding: "windows-1252"
  - id: "placenames-large"
    name: "placenames-large"
    class: "country state"
    geometry: "point"
    <<: *extents
    Datasource:
      <<: *osm2pgsql
      table: |2-
        (SELECT way, place, name, ref
               FROM planet_osm_point
               WHERE place IN ('country', 'state')
              ) AS placenames_large
    advanced: {}
  - id: "placenames-capital"
    name: "placenames-capital"
    class: ""
    geometry: "point"
    <<: *extents
    Datasource:
      <<: *osm2pgsql
      table: |2-
        (SELECT way, place, name, ref
               FROM planet_osm_point
               WHERE place IN ('city', 'town') AND capital = 'yes'
              ) AS placenames_capital
    advanced: {}
  - id: "placenames-medium"
    name: "placenames-medium"
    class: ""
    geometry: "point"
    <<: *extents
    Datasource:
      <<: *osm2pgsql
      table: |2-
        (SELECT way, place, name
              FROM planet_osm_point
              WHERE place IN ('city', 'town')
                AND (capital IS NULL OR capital != 'yes')
              ) AS placenames_medium
    advanced: {}
  - id: "placenames-small"
    name: "placenames-small"
    class: ""
    geometry: "point"
    <<: *extents
    Datasource:
      <<: *osm2pgsql
      table: |2-
        (SELECT way, place, name
              FROM planet_osm_point
              WHERE place IN ('suburb', 'village', 'hamlet', 'neighbourhood', 'locality', 'isolated_dwelling', 'farm')
              ) AS placenames_small
    advanced: {}
  - id: "stations"
    class: "stations"
    name: "stations"
    geometry: "point"
    <<: *extents
    Datasource:
      <<: *osm2pgsql
      table: |2-
              (SELECT way, name, railway, aerialway, disused
              FROM planet_osm_point
              WHERE railway IN ('station', 'halt', 'tram_stop', 'subway_entrance')
                 OR aerialway = 'station'
              ) AS stations
    advanced: {}
  - id: "stations-poly"
    name: "stations-poly"
    class: "stations"
    geometry: "polygon"
    <<: *extents
    Datasource:
      <<: *osm2pgsql
      table: |2-
              (SELECT way, name, railway, aerialway, disused
              FROM planet_osm_polygon
              WHERE railway IN ('station', 'halt', 'tram_stop')
                 OR aerialway = 'station'
              ) AS stations_poly
    advanced: {}
  - id: "amenity-symbols"
    name: "amenity-symbols"
    class: "symbols"
    geometry: "point"
    <<: *extents
    Datasource:
      <<: *osm2pgsql
      table: |2-
        (SELECT *
              FROM planet_osm_point
              WHERE aeroway IN ('aerodrome', 'helipad')
                 OR barrier IN ('bollard', 'gate', 'lift_gate', 'block')
                 OR highway IN ('mini_roundabout', 'gate')
                 OR man_made IN ('lighthouse', 'power_wind', 'windmill', 'mast')
                 OR (power = 'generator' AND ("generator:source" = 'wind' OR power_source = 'wind'))
                 OR "natural" IN ('peak', 'volcano', 'spring', 'tree', 'cave_entrance')
                 OR railway = 'level_crossing'
              ) AS amenity_symbols
    advanced: {}
  - id: "amenity-symbols-poly"
    name: "amenity-symbols-poly"
    class: "symbols"
    geometry: "polygon"
    <<: *extents
    Datasource:
      <<: *osm2pgsql
      table: |2-
        (SELECT *
              FROM planet_osm_polygon
              WHERE aeroway IN ('aerodrome', 'helipad')
                 OR barrier IN ('bollard', 'gate', 'lift_gate', 'block')
                 OR highway IN ('mini_roundabout', 'gate')
                 OR man_made IN ('lighthouse', 'power_wind', 'windmill', 'mast')
                 OR (power = 'generator' AND ("generator:source" = 'wind' OR power_source = 'wind'))
                 OR "natural" IN ('peak', 'volcano', 'spring', 'tree')
                 OR railway = 'level_crossing'
              ) AS amenity_symbols_poly
    advanced: {}
  - id: "amenity-points-poly"
    name: "amenity-points-poly"
    class: "points"
    geometry: "polygon"
    <<: *extents
    Datasource:
      <<: *osm2pgsql
      table: |2-
        (SELECT way, COALESCE('aeroway_' || aeroway, 'shop_' || CASE WHEN shop IN ('supermarket', 'bakery', 'butcher', 'clothes', 'fashion', 'convenience', 'department_store', 'doityourself', 'florist', 'hairdresser', 'car', 'car_repair', 'bicycle') THEN shop WHEN NOT shop IS NULL THEN 'other' ELSE NULL END, 'amenity_' || amenity, 'leisure_' || leisure, 'landuse_' || landuse, 'man_made_' || man_made, 'natural_' || "natural", 'place_' || place, 'tourism_' || tourism, 'military_' || military, 'waterway_' || waterway, 'historic_' || historic, 'lock_' || lock, 'highway_' || highway) AS feature, access, religion
              FROM planet_osm_polygon
              WHERE amenity IS NOT NULL
                 OR shop IN ('accessories', 'alcohol', 'antique', 'antiques', 'appliance', 'art', 'baby_goods', 'bag', 'bags', 'bakery', 'bathroom_furnishing', 'beauty', 'bed', 'betting', 'beverages', 'bicycle', 'boat', 'bookmaker', 'books', 'boutique', 'builder', 'building_materials', 'butcher', 'camera', 'car', 'car_parts', 'car_repair', 'car_service', 'carpet', 'charity', 'cheese', 'chemist', 'chocolate', 'clothes', 'coffee', 'communication', 'computer', 'confectionery', 'convenience', 'copyshop', 'cosmetics', 'craft', 'curtain', 'dairy', 'deli', 'delicatessen', 'department_store', 'discount', 'dive', 'doityourself', 'dry_cleaning', 'e-cigarette', 'electrical', 'electronics', 'energy', 'erotic', 'estate_agent', 'fabric', 'farm', 'fashion', 'fish', 'fishing', 'fishmonger', 'flooring', 'florist', 'food', 'frame', 'frozen_food', 'funeral_directors', 'furnace', 'furniture', 'gallery', 'gambling', 'games', 'garden_centre', 'gas', 'general', 'gift', 'glaziery', 'greengrocer', 'grocery', 'hairdresser', 'hardware', 'health', 'health_food', 'hearing_aids', 'herbalist', 'hifi', 'hobby', 'household', 'houseware', 'hunting', 'ice_cream', 'insurance', 'interior_decoration', 'jewellery', 'jewelry', 'kiosk', 'kitchen', 'laundry', 'leather', 'lighting', 'locksmith', 'lottery', 'mall', 'market', 'massage', 'medical', 'medical_supply', 'mobile_phone', 'money_lender', 'motorcycle', 'motorcycle_repair', 'music', 'musical_instrument', 'newsagent', 'office_supplies', 'optician', 'organic', 'outdoor', 'paint', 'pastry', 'pawnbroker', 'perfumery', 'pet', 'pets', 'pharmacy', 'phone', 'photo', 'photo_studio', 'photography', 'pottery', 'printing', 'radiotechnics', 'real_estate', 'religion', 'rental', 'salon', 'scuba_diving', 'seafood', 'second_hand', 'sewing', 'shoe_repair', 'shoes', 'shopping_centre', 'solarium', 'souvenir', 'sports', 'stationery', 'supermarket', 'tailor', 'tanning', 'tattoo', 'tea', 'ticket', 'tiles', 'tobacco', 'toys', 'trade', 'travel_agency', 'tyres', 'vacuum_cleaner', 'variety_store', 'video', 'video_games', 'watches', 'wholesale', 'wine', 'winery', 'yes')
                 OR tourism IN ('alpine_hut', 'camp_site', 'picnic_site', 'caravan_site', 'guest_house', 'hostel', 'hotel', 'motel', 'museum', 'viewpoint', 'bed_and_breakfast', 'information', 'chalet')
                 OR highway IN ('bus_stop', 'traffic_signals')
                 OR man_made IN ('mast', 'water_tower')
                 OR historic IN ('memorial', 'archaeological_site')
                 OR leisure IN ('playground', 'picnic_table')
         ORDER BY way_area desc      ) AS amenity_points_poly
    advanced: {}
  - id: "amenity-points"
    name: "amenity-points"
    class: "points"
    geometry: "point"
    <<: *extents
    Datasource:
      <<: *osm2pgsql
      table: |2-
        (SELECT way, COALESCE('aeroway_' || aeroway, 'shop_' || CASE WHEN shop IN ('supermarket', 'bakery', 'butcher', 'clothes', 'fashion', 'convenience', 'department_store', 'doityourself', 'florist', 'hairdresser', 'car', 'car_repair', 'bicycle') THEN shop WHEN NOT shop IS NULL THEN 'other' ELSE NULL END, 'amenity_' || amenity, 'leisure_' || leisure, 'landuse_' || landuse, 'man_made_' || man_made, 'natural_' || "natural", 'place_' || place, 'tourism_' || tourism, 'military_' || military, 'waterway_' || waterway, 'historic_' || historic, 'lock_' || lock, 'highway_' || highway) AS feature, access, religion
              FROM planet_osm_point
              WHERE shop IN ('accessories', 'alcohol', 'antique', 'antiques', 'appliance', 'art', 'baby_goods', 'bag', 'bags', 'bakery', 'bathroom_furnishing', 'beauty', 'bed', 'betting', 'beverages', 'bicycle', 'boat', 'bookmaker', 'books', 'boutique', 'builder', 'building_materials', 'butcher', 'camera', 'car', 'car_parts', 'car_repair', 'car_service', 'carpet', 'charity', 'cheese', 'chemist', 'chocolate', 'clothes', 'coffee', 'communication', 'computer', 'confectionery', 'convenience', 'copyshop', 'cosmetics', 'craft', 'curtain', 'dairy', 'deli', 'delicatessen', 'department_store', 'discount', 'dive', 'doityourself', 'dry_cleaning', 'e-cigarette', 'electrical', 'electronics', 'energy', 'erotic', 'estate_agent', 'fabric', 'farm', 'fashion', 'fish', 'fishing', 'fishmonger', 'flooring', 'florist', 'food', 'frame', 'frozen_food', 'funeral_directors', 'furnace', 'furniture', 'gallery', 'gambling', 'games', 'garden_centre', 'gas', 'general', 'gift', 'glaziery', 'greengrocer', 'grocery', 'hairdresser', 'hardware', 'health', 'health_food', 'hearing_aids', 'herbalist', 'hifi', 'hobby', 'household', 'houseware', 'hunting', 'ice_cream', 'insurance', 'interior_decoration', 'jewellery', 'jewelry', 'kiosk', 'kitchen', 'laundry', 'leather', 'lighting', 'locksmith', 'lottery', 'mall', 'market', 'massage', 'medical', 'medical_supply', 'mobile_phone', 'money_lender', 'motorcycle', 'motorcycle_repair', 'music', 'musical_instrument', 'newsagent', 'office_supplies', 'optician', 'organic', 'outdoor', 'paint', 'pastry', 'pawnbroker', 'perfumery', 'pet', 'pets', 'pharmacy', 'phone', 'photo', 'photo_studio', 'photography', 'pottery', 'printing', 'radiotechnics', 'real_estate', 'religion', 'rental', 'salon', 'scuba_diving', 'seafood', 'second_hand', 'sewing', 'shoe_repair', 'shoes', 'shopping_centre', 'solarium', 'souvenir', 'sports', 'stationery', 'supermarket', 'tailor', 'tanning', 'tattoo', 'tea', 'ticket', 'tiles', 'tobacco', 'toys', 'trade', 'travel_agency', 'tyres', 'vacuum_cleaner', 'variety_store', 'video', 'video_games', 'watches', 'wholesale', 'wine', 'winery', 'yes')
                 OR amenity IS NOT NULL
                 OR tourism IN ('alpine_hut', 'picnic_site', 'camp_site', 'caravan_site', 'guest_house', 'hostel', 'hotel', 'motel', 'museum', 'viewpoint', 'bed_and_breakfast', 'information', 'chalet')
                 OR highway IN ('bus_stop', 'traffic_signals', 'ford')
                 OR man_made IN ('mast', 'water_tower')
                 OR historic IN ('memorial', 'archaeological_site')
                 OR waterway = 'lock'
                 OR lock = 'yes'
                 OR leisure IN ('playground', 'slipway', 'picnic_table')
              ) AS amenity_points
    advanced: {}
  - id: "power-towers"
    name: "power-towers"
    class: ""
    geometry: "point"
    <<: *extents
    Datasource:
      <<: *osm2pgsql
      table: |2-
        (SELECT way FROM planet_osm_point WHERE power = 'tower') AS power_towers
    advanced: {}
  - id: "power-poles"
    name: "power-poles"
    class: ""
    geometry: "point"
    <<: *extents
    Datasource:
      <<: *osm2pgsql
      table: |2-
        (SELECT way FROM planet_osm_point WHERE power = 'pole') AS power_poles
    advanced: {}
  - id: "roads-text-ref-low-zoom"
    name: "roads-text-ref-low-zoom"
    class: ""
    geometry: "linestring"
    <<: *extents
    Datasource:
      <<: *osm2pgsql
      table: |2-
        (SELECT way, highway, height, width, refs FROM
          (SELECT
              way, highway,
              array_length(refs,1) AS height,
              (SELECT MAX(char_length(ref)) FROM unnest(refs) AS u(ref)) AS width,
              array_to_string(refs, E'\n') AS refs
            FROM (
              SELECT
                  way,
                  highway,
                  string_to_array(ref, ';') AS refs
              FROM planet_osm_roads
                WHERE highway IN ('motorway', 'trunk', 'primary', 'secondary')
                AND ref IS NOT NULL
              ) AS p) AS q
          WHERE height <= 4 AND width <= 11) AS roads_text_ref_low_zoom
    advanced: {}
  - id: "junctions"
    name: "junctions"
    class: ""
    geometry: "point"
    <<: *extents
    Datasource:
      <<: *osm2pgsql
      table: |2-
             (SELECT way, highway, junction, ref, name
              FROM planet_osm_point
              WHERE highway = 'motorway_junction' OR highway = 'traffic_signals' OR junction = 'yes'
             ) AS junctions
    advanced: {}
  - id: "roads-text-ref"
    name: "roads-text-ref"
    class: ""
    geometry: "linestring"
    <<: *extents
    Datasource:
      <<: *osm2pgsql
      table: |2-
        (SELECT way, highway, height, width, refs FROM
          (SELECT
              way, highway,
              array_length(refs,1) AS height,
              (SELECT MAX(char_length(ref)) FROM unnest(refs) AS u(ref)) AS width,
              array_to_string(refs, E'\n') AS refs
            FROM (
              SELECT
                  way,
                  COALESCE(highway, aeroway) AS highway,
                  string_to_array(ref, ';') AS refs
              FROM planet_osm_line
                WHERE (highway IN ('motorway', 'trunk', 'primary', 'secondary', 'tertiary', 'unclassified', 'residential') OR aeroway IN ('runway', 'taxiway'))
                AND ref IS NOT NULL
              ) AS p) AS q
          WHERE height <= 4 AND width <= 11) AS roads_text_ref
    advanced: {}
  - id: "roads-area-text-name"
    name: "roads-area-text-name"
    class: ""
    geometry: "polygon"
    <<: *extents
    Datasource:
      <<: *osm2pgsql
      table: |2-
              (SELECT way, way_area/(!pixel_width!*!pixel_height!) AS way_pixels, highway, name
               FROM planet_osm_polygon
               WHERE highway IN ('residential', 'unclassified', 'pedestrian', 'service', 'footway', 'cycleway', 'living_street', 'track', 'path', 'platform') OR railway IN ('platform') AND name IS NOT NULL
              ) AS roads_area_text_name
    advanced: {}
  - id: "roads-text-name"
    name: "roads-text-name"
    class: ""
    geometry: "linestring"
    <<: *extents
    Datasource:
      <<: *osm2pgsql
      table: |2-
              (SELECT way, CASE WHEN substr(highway, length(highway)-3, 4) = 'link' THEN substr(highway, 0, length(highway)-4) ELSE highway end, name
               FROM planet_osm_line
               WHERE highway IN ('motorway', 'motorway_link', 'trunk', 'trunk_link', 'primary', 'primary_link', 'secondary', 'secondary_link', 'tertiary', 'tertiary_link', 'residential', 'unclassified', 'road', 'service', 'pedestrian', 'raceway', 'living_street', 'construction', 'proposed')
                 AND name IS NOT NULL
              ) AS roads_text_name
    advanced: {}
  - id: "paths-text-name"
    name: "paths-text-name"
    class: ""
    geometry: "linestring"
    <<: *extents
    Datasource:
      <<: *osm2pgsql
      table: |2-
              (SELECT way, highway, name
               FROM planet_osm_line
               WHERE highway IN ('bridleway', 'footway', 'cycleway', 'path', 'track', 'steps')
                 AND name IS NOT NULL
              ) AS paths_text_name
    advanced: {}
  - id: "text-poly"
    name: "text-poly"
    class: "text"
    geometry: "polygon"
    <<: *extents
    Datasource:
      <<: *osm2pgsql
      table: |2-
        (SELECT way, way_area/(!pixel_width!*!pixel_height!) AS way_pixels, COALESCE('aeroway_' || aeroway, 'shop_' || CASE WHEN shop IN ('supermarket', 'bakery', 'butcher', 'clothes', 'fashion', 'convenience', 'department_store', 'doityourself', 'florist', 'hairdresser', 'car', 'car_repair', 'bicycle') THEN shop WHEN NOT shop IS NULL THEN 'other' ELSE NULL END, 'amenity_' || amenity, 'leisure_' || leisure, 'landuse_' || landuse, 'man_made_' || man_made, 'natural_' || "natural", 'place_' || place, 'tourism_' || tourism, 'military_' || military, 'waterway_' || waterway, 'historic_' || historic, 'highway_' || highway, 'power_' || power, 'boundary_' || boundary) AS feature, access, NULL AS ele, name, ref, way_area, CASE WHEN building = 'no' OR building IS NULL THEN 'no' ELSE 'yes' END AS is_building
               FROM planet_osm_polygon
               WHERE amenity IS NOT NULL
                  OR shop IN ('accessories', 'alcohol', 'antique', 'antiques', 'appliance', 'art', 'baby_goods', 'bag', 'bags', 'bakery', 'bathroom_furnishing', 'beauty', 'bed', 'betting', 'beverages', 'bicycle', 'boat', 'bookmaker', 'books', 'boutique', 'builder', 'building_materials', 'butcher', 'camera', 'car', 'car_parts', 'car_repair', 'car_service', 'carpet', 'charity', 'cheese', 'chemist', 'chocolate', 'clothes', 'coffee', 'communication', 'computer', 'confectionery', 'convenience', 'copyshop', 'cosmetics', 'craft', 'curtain', 'dairy', 'deli', 'delicatessen', 'department_store', 'discount', 'dive', 'doityourself', 'dry_cleaning', 'e-cigarette', 'electrical', 'electronics', 'energy', 'erotic', 'estate_agent', 'fabric', 'farm', 'fashion', 'fish', 'fishing', 'fishmonger', 'flooring', 'florist', 'food', 'frame', 'frozen_food', 'funeral_directors', 'furnace', 'furniture', 'gallery', 'gambling', 'games', 'garden_centre', 'gas', 'general', 'gift', 'glaziery', 'greengrocer', 'grocery', 'hairdresser', 'hardware', 'health', 'health_food', 'hearing_aids', 'herbalist', 'hifi', 'hobby', 'household', 'houseware', 'hunting', 'ice_cream', 'insurance', 'interior_decoration', 'jewellery', 'jewelry', 'kiosk', 'kitchen', 'laundry', 'leather', 'lighting', 'locksmith', 'lottery', 'mall', 'market', 'massage', 'medical', 'medical_supply', 'mobile_phone', 'money_lender', 'motorcycle', 'motorcycle_repair', 'music', 'musical_instrument', 'newsagent', 'office_supplies', 'optician', 'organic', 'outdoor', 'paint', 'pastry', 'pawnbroker', 'perfumery', 'pet', 'pets', 'pharmacy', 'phone', 'photo', 'photo_studio', 'photography', 'pottery', 'printing', 'radiotechnics', 'real_estate', 'religion', 'rental', 'salon', 'scuba_diving', 'seafood', 'second_hand', 'sewing', 'shoe_repair', 'shoes', 'shopping_centre', 'solarium', 'souvenir', 'sports', 'stationery', 'supermarket', 'tailor', 'tanning', 'tattoo', 'tea', 'ticket', 'tiles', 'tobacco', 'toys', 'trade', 'travel_agency', 'tyres', 'vacuum_cleaner', 'variety_store', 'video', 'video_games', 'watches', 'wholesale', 'wine', 'winery', 'yes')
                  OR leisure IS NOT NULL
                  OR landuse IS NOT NULL
                  OR tourism IS NOT NULL
                  OR "natural" IS NOT NULL
                  OR man_made IN ('lighthouse', 'windmill')
                  OR place = 'island'
                  OR place = 'islet'
                  OR military IS NOT NULL
                  OR historic IN ('memorial', 'archaeological_site')
                  OR power IS NOT NULL
                  OR aeroway IS NOT NULL
                  OR highway IN ('services', 'rest_area')
                  OR boundary = 'national_park'
         ORDER BY way_area desc     ) AS text_poly
    advanced: {}
  - id: "text"
    name: "text"
    class: "text"
    geometry: "point"
    <<: *extents
    Datasource:
      <<: *osm2pgsql
      table: |2-
              (SELECT way, NULL as way_pixels, COALESCE('aeroway_' || aeroway, 'shop_' || CASE WHEN shop IN ('supermarket', 'bakery', 'butcher', 'clothes', 'fashion', 'convenience', 'department_store', 'doityourself', 'florist', 'hairdresser', 'car', 'car_repair', 'bicycle') THEN shop WHEN NOT shop IS NULL THEN 'other' ELSE NULL END, 'amenity_' || amenity, 'leisure_' || leisure, 'landuse_' || landuse, 'man_made_' || man_made, 'natural_' || "natural", 'place_' || place, 'tourism_' || tourism, 'military_' || military, 'waterway_' || waterway, 'historic_' || historic, 'highway_' || highway, 'power_' || power, 'boundary_' || boundary) AS feature, access, ele, name, ref, NULL AS way_area, CASE WHEN building = 'no' OR building IS NULL THEN 'no' ELSE 'yes' END AS is_building
               FROM planet_osm_point
               WHERE amenity IS NOT NULL
                  OR shop IN ('accessories', 'alcohol', 'antique', 'antiques', 'appliance', 'art', 'baby_goods', 'bag', 'bags', 'bakery', 'bathroom_furnishing', 'beauty', 'bed', 'betting', 'beverages', 'bicycle', 'boat', 'bookmaker', 'books', 'boutique', 'builder', 'building_materials', 'butcher', 'camera', 'car', 'car_parts', 'car_repair', 'car_service', 'carpet', 'charity', 'cheese', 'chemist', 'chocolate', 'clothes', 'coffee', 'communication', 'computer', 'confectionery', 'convenience', 'copyshop', 'cosmetics', 'craft', 'curtain', 'dairy', 'deli', 'delicatessen', 'department_store', 'discount', 'dive', 'doityourself', 'dry_cleaning', 'e-cigarette', 'electrical', 'electronics', 'energy', 'erotic', 'estate_agent', 'fabric', 'farm', 'fashion', 'fish', 'fishing', 'fishmonger', 'flooring', 'florist', 'food', 'frame', 'frozen_food', 'funeral_directors', 'furnace', 'furniture', 'gallery', 'gambling', 'games', 'garden_centre', 'gas', 'general', 'gift', 'glaziery', 'greengrocer', 'grocery', 'hairdresser', 'hardware', 'health', 'health_food', 'hearing_aids', 'herbalist', 'hifi', 'hobby', 'household', 'houseware', 'hunting', 'ice_cream', 'insurance', 'interior_decoration', 'jewellery', 'jewelry', 'kiosk', 'kitchen', 'laundry', 'leather', 'lighting', 'locksmith', 'lottery', 'mall', 'market', 'massage', 'medical', 'medical_supply', 'mobile_phone', 'money_lender', 'motorcycle', 'motorcycle_repair', 'music', 'musical_instrument', 'newsagent', 'office_supplies', 'optician', 'organic', 'outdoor', 'paint', 'pastry', 'pawnbroker', 'perfumery', 'pet', 'pets', 'pharmacy', 'phone', 'photo', 'photo_studio', 'photography', 'pottery', 'printing', 'radiotechnics', 'real_estate', 'religion', 'rental', 'salon', 'scuba_diving', 'seafood', 'second_hand', 'sewing', 'shoe_repair', 'shoes', 'shopping_centre', 'solarium', 'souvenir', 'sports', 'stationery', 'supermarket', 'tailor', 'tanning', 'tattoo', 'tea', 'ticket', 'tiles', 'tobacco', 'toys', 'trade', 'travel_agency', 'tyres', 'vacuum_cleaner', 'variety_store', 'video', 'video_games', 'watches', 'wholesale', 'wine', 'winery', 'yes')
                  OR leisure IS NOT NULL
                  OR landuse IS NOT NULL
                  OR tourism IS NOT NULL
                  OR "natural" IS NOT NULL
                  OR man_made IN ('lighthouse', 'windmill')
                  OR place = 'island'
                  OR place = 'islet'
                  OR military IS NOT NULL
                  OR aeroway IS NOT NULL
                  OR waterway = 'lock'
                  OR historic IN ('memorial', 'archaeological_site')
                  OR power IS NOT NULL
                  OR highway IN ('bus_stop', 'services', 'rest_area')
                  OR boundary = 'national_park'
              ) AS text
    advanced: {}
  - id: "building-text"
    name: "building-text"
    class: ""
    geometry: "polygon"
    <<: *extents
    Datasource:
      <<: *osm2pgsql
      table: |2-
        (SELECT name, way, way_area
        FROM planet_osm_polygon
        WHERE building IS NOT NULL AND building NOT IN ('no', 'station', 'supermarket')) AS building_text
    advanced: {}
  - id: "interpolation"
    name: "interpolation"
    class: ""
    geometry: "linestring"
    <<: *extents
    Datasource:
      <<: *osm2pgsql
      table: |2-
        (SELECT way
        FROM planet_osm_line
        WHERE "addr:interpolation" IS NOT NULL) AS interpolation
    advanced: {}
  - id: "housenumbers"
    name: "housenumbers"
    class: ""
    geometry: "point"
    <<: *extents
    Datasource:
      <<: *osm2pgsql
      table: |2-
              (SELECT way,"addr:housenumber" FROM planet_osm_polygon WHERE "addr:housenumber" IS NOT NULL AND building IS NOT NULL
               UNION
               SELECT way,"addr:housenumber" FROM planet_osm_point WHERE "addr:housenumber" IS NOT NULL
              ) AS housenumbers
    advanced: {}
  - id: "housenames"
    name: "housenames"
    class: ""
    geometry: "point"
    <<: *extents
    Datasource:
      <<: *osm2pgsql
      table: |2-
        (SELECT way,"addr:housename" FROM planet_osm_polygon WHERE "addr:housename" IS NOT NULL AND building IS NOT NULL
               UNION
               SELECT way,"addr:housename" FROM planet_osm_point WHERE "addr:housename" IS NOT NULL
              ) AS housenames
    advanced: {}
  - id: "water-lines-text"
    name: "water-lines-text"
    class: ""
    geometry: "linestring"
    <<: *extents
    Datasource:
      <<: *osm2pgsql
      table: |2-
              (SELECT way, waterway, lock, name, CASE WHEN tunnel IN ('yes', 'culvert') THEN 'yes' ELSE 'no' END AS int_tunnel
              FROM planet_osm_line
              WHERE waterway IN ('weir', 'river', 'canal', 'derelict_canal', 'stream', 'drain', 'ditch', 'wadi')
               ORDER BY z_order
              ) AS water_lines_text
    advanced: {}
  - id: "ferry-routes-text"
    name: "ferry-routes-text"
    class: ""
    geometry: "linestring"
    <<: *extents
    Datasource:
      <<: *osm2pgsql
      table: |2-
        (SELECT
          way, name
          FROM planet_osm_line
          WHERE route = 'ferry'
        ) AS ferry_routes_text
    advanced: {}
  - id: "admin-text"
    name: "admin-text"
    class: ""
    geometry: "linestring"
    <<: *extents
    Datasource:
      <<: *osm2pgsql
      table: |2-
        (SELECT way, name, admin_level FROM planet_osm_polygon WHERE "boundary" = 'administrative' AND admin_level IN ('0', '1', '2', '3', '4', '5', '6', '7', '8', '9', '10')) AS admin_text
    advanced: {}
  - id: "nature-reserve-boundaries"
    name: "nature-reserve-boundaries"
    class: ""
    geometry: "polygon"
    <<: *extents
    Datasource:
      <<: *osm2pgsql
      table: |2-
        (SELECT way, way_area, name, boundary FROM planet_osm_polygon WHERE (boundary = 'national_park' OR leisure = 'nature_reserve') AND building IS NULL) AS national_park_boundaries
    advanced: {}
  - id: "theme-park"
    name: "theme-park"
    class: ""
    geometry: "polygon"
    <<: *extents
    Datasource:
      <<: *osm2pgsql
      table: |2-
        (SELECT way, name, tourism FROM planet_osm_polygon WHERE tourism = 'theme_park') AS theme_park
    advanced: {}<|MERGE_RESOLUTION|>--- conflicted
+++ resolved
@@ -102,15 +102,9 @@
       table: |-
         (SELECT
             way, name, religion,
-<<<<<<< HEAD
             COALESCE(aeroway, amenity, landuse, leisure, military, "natural", power, tourism, highway, railway) AS feature 
           FROM (SELECT 
               way, COALESCE(name, '') AS name, 
-=======
-            COALESCE(aeroway, amenity, landuse, leisure, military, "natural", power, tourism, highway) AS feature
-          FROM (SELECT
-              way, COALESCE(name, '') AS name,
->>>>>>> 1df67df5
               ('aeroway_' || (CASE WHEN aeroway IN ('apron', 'aerodrome') THEN aeroway ELSE NULL END)) AS aeroway,
               ('amenity_' || (CASE WHEN amenity IN ('parking', 'university', 'college', 'school', 'hospital', 'kindergarten', 'grave_yard') THEN amenity ELSE NULL END)) AS amenity,
               ('landuse_' || (CASE WHEN landuse IN ('quarry', 'vineyard', 'orchard', 'cemetery', 'residential', 'garages', 'field', 'meadow', 'grass', 'allotments', 'forest', 'farmyard', 'farm', 'farmland', 'recreation_ground', 'conservation', 'village_green', 'retail', 'industrial', 'railway', 'commercial', 'brownfield', 'landfill', 'construction') THEN landuse ELSE NULL END)) AS landuse,
@@ -329,15 +323,7 @@
       <<: *osm2pgsql
       table: |-
         (SELECT
-<<<<<<< HEAD
             way, name, building, amenity, aeroway, way_area
-=======
-            way, aeroway,
-          CASE
-           WHEN building IN ('garage', 'roof', 'garages', 'service', 'shed', 'shelter', 'cabin', 'storage_tank', 'tank', 'support', 'glasshouse', 'greenhouse', 'mobile_home', 'kiosk', 'silo', 'canopy', 'tent') THEN 'INT-light'::text
-           ELSE building
-          END AS building
->>>>>>> 1df67df5
           FROM planet_osm_polygon
           WHERE (building IS NOT NULL OR aeroway = 'terminal')
             AND building != 'no'
