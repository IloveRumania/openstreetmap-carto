@marina-text: #576ddf; // also swimming_pool
@wetland-text: darken(#4aa5fa, 25%); /* Also for marsh and mud */
@shop-icon: #ac39ac;
@money-icon: #555555;
@transportation-icon: #0092da;
@transportation-text: #0066ff;
@airtransport: #8461C4;
@health-color: #da0092;
@amenity-brown: #734a08;
@man-made-icon: #555;

@landcover-font-size: 10;
@landcover-font-size-big: 12;
@landcover-font-size-bigger: 15;
@landcover-wrap-width-size: 25;
@landcover-wrap-width-size-big: 35;
@landcover-wrap-width-size-bigger: 45;
@landcover-face-name: @oblique-fonts;

@standard-wrap-width: 30;

/* Note that .points is also used in water-features.mss */
.points {
  [feature = 'tourism_alpine_hut'][zoom >= 13] {
    point-file: url('symbols/alpinehut.p.16.png');
    point-placement: interior;
  }

  [feature = 'amenity_shelter'][zoom >= 16] {
    point-file: url('symbols/shelter2.p.16.png');
    point-placement: interior;
  }

  [feature = 'amenity_atm'][zoom >= 17] {
    marker-file: url('symbols/atm.16.svg');
    marker-fill: @money-icon;
    marker-placement: interior;
    marker-clip: false;
  }

  [feature = 'amenity_bank'][zoom >= 17] {
    marker-file: url('symbols/bank.16.svg');
    marker-fill: @money-icon;
    marker-placement: interior;
    marker-clip: false;
  }

  [feature = 'amenity_bar'][zoom >= 17] {
    marker-file: url('symbols/bar.16.svg');
    marker-fill: @amenity-brown;
    marker-placement: interior;
    marker-clip: false;
  }

  [feature = 'amenity_bicycle_rental'][zoom >= 17] {
    marker-file: url('symbols/rental_bicycle.16.svg');
    marker-fill: @transportation-icon;
    marker-placement: interior;
    marker-clip: false;
  }

  [feature = 'highway_bus_stop'] {
    [zoom >= 16] {
      marker-file: url('symbols/square.svg');
      marker-fill: @transportation-icon;
      marker-placement: interior;
      marker-width: 6;
      marker-clip: false;
    }
    [zoom >= 17] {
      marker-file: url('symbols/bus_stop.12.svg');
      marker-width: 12;
    }
  }

  [feature = 'amenity_bus_station'][zoom >= 16] {
    point-file: url('symbols/bus_station.n.16.png');
    point-placement: interior;
  }

  [feature = 'amenity_taxi'][zoom >= 16] {
    marker-file: url('symbols/taxi.16.svg');
    marker-fill: @transportation-icon;
    marker-placement: interior;
    marker-clip: false;
  }

  [feature = 'highway_traffic_signals'][zoom >= 17] {
    marker-file: url('symbols/traffic_light.svg');
    marker-fill: #0a0a0a;
    marker-placement: interior;
    marker-clip: false;
  }

  [feature = 'amenity_cafe'][zoom >= 17] {
    marker-file: url('symbols/cafe.16.svg');
    marker-fill: @amenity-brown;
    marker-placement: interior;
    marker-clip: false;
  }

  [feature = 'tourism_camp_site'][zoom >= 16] {
    marker-file: url('symbols/camping.16.svg');
    marker-fill: @transportation-icon;
    marker-placement: interior;
    marker-clip: false;
  }

  [feature = 'highway_ford'][zoom >= 16] {
    point-file: url('symbols/transport_ford.p.16.png');
    point-placement: interior;
  }

  [feature = 'tourism_caravan_site'][zoom >= 16] {
    marker-file: url('symbols/caravan_park.16.svg');
    marker-placement: interior;
    marker-clip: false;
    marker-fill: @transportation-icon;
  }

  [feature = 'amenity_car_sharing'][zoom >= 16] {
    point-file: url('symbols/car_share.p.16.png');
    point-placement: interior;
  }

  [feature = 'amenity_car_rental'][zoom >= 16] {
    marker-file: url('symbols/rental_car.16.svg');
    marker-fill: @transportation-icon;
    marker-placement: interior;
    marker-clip: false;
  }

  [feature = 'tourism_chalet'][zoom >= 17] {
    point-file: url('symbols/chalet.p.16.png');
    point-placement: interior;
  }

  [feature = 'amenity_cinema'][zoom >= 16] {
    marker-file: url('symbols/cinema.16.svg');
    marker-fill: @amenity-brown;
    marker-placement: interior;
    marker-clip: false;
  }

  [feature = 'amenity_nightclub'][zoom >= 17] {
    marker-file: url('symbols/nightclub.18.svg');
    marker-fill: @amenity-brown;
    marker-placement: interior;
    marker-clip: false;
  }

  [feature = 'amenity_fire_station'][zoom >= 16] {
    marker-file: url('symbols/firestation.16.svg');
    marker-fill: @amenity-brown;
    marker-placement: interior;
    marker-clip: false;
  }

  [feature = 'amenity_fuel'][zoom >= 17] {
    marker-file: url('symbols/fuel.16.svg');
    marker-fill: @transportation-icon;
    marker-placement: interior;
    marker-clip: false;
  }

  [feature = 'tourism_guest_house'][zoom >= 17] {
    point-file: url('symbols/guest_house.p.16.png');
    point-placement: interior;
  }

  [feature = 'amenity_hospital'][zoom >= 15] {
    marker-file: url('symbols/hospital.16.svg');
    marker-fill: @health-color;
    marker-placement: interior;
    marker-clip: false;
  }

  [feature = 'tourism_hostel'][zoom >= 17] {
    marker-file: url('symbols/hostel.16.svg');
    marker-placement: interior;
    marker-clip: false;
    marker-fill: @transportation-icon;
  }

  [feature = 'tourism_hotel'][zoom >= 17] {
    marker-file: url('symbols/hotel.16.svg');
    marker-placement: interior;
    marker-clip: false;
    marker-fill: @transportation-icon;
  }

  [feature = 'tourism_motel'][zoom >= 17] {
    marker-file: url('symbols/motel.16.svg');
    marker-placement: interior;
    marker-clip: false;
    marker-fill: @transportation-icon;
  }

  [feature = 'tourism_information'][zoom >= 17] {
    point-file: url('symbols/information.p.16.png');
    point-placement: interior;
  }

  [feature = 'amenity_embassy'][zoom >= 17] {
    marker-file: url('symbols/embassy.16.svg');
    marker-fill: @transportation-icon;
    marker-placement: interior;
    marker-clip: false;
  }

  [feature = 'amenity_library'][zoom >= 16] {
    point-file: url('symbols/library.p.20.png');
    point-placement: interior;
  }

  [feature = 'amenity_courthouse'][zoom >= 16] {
    marker-file: url('symbols/courthouse-16.svg');
    marker-placement: interior;
    marker-fill: @amenity-brown;
    marker-clip: false;
  }

  [feature = 'amenity_townhall'][zoom >= 16] {
    marker-file: url('symbols/town_hall.16.svg');
    marker-fill: @amenity-brown;
    marker-placement: interior;
    marker-clip: false;
  }

  [feature = 'man_made_mast'][zoom >= 17] {
    marker-file: url('symbols/communications.16.svg');
    marker-fill: @man-made-icon;
    marker-placement: interior;
    marker-clip: false;
  }

  [feature = 'tourism_museum'][zoom >= 16] {
    marker-file: url('symbols/museum.16.svg');
    marker-fill: @amenity-brown;
    marker-placement: interior;
    marker-clip: false;
  }

  [feature = 'amenity_parking'][way_pixels > 900],
  [feature = 'amenity_bicycle_parking'][way_pixels > 900] {
    [feature = 'amenity_bicycle_parking'] {
      marker-file: url('symbols/bicycle_parking.16.svg');
    }
    [feature = 'amenity_parking'] {
      marker-file: url('symbols/parking.svg');
    }
    marker-placement: interior;
    marker-clip: false;
    marker-fill: @transportation-icon;
    [access != ''][access != 'public'][access != 'yes'] {
      marker-opacity: 0.33;
    }
  }

  [feature = 'amenity_pharmacy'][zoom >= 17] {
    marker-file: url('symbols/pharmacy.16.svg');
    marker-fill: @health-color;
    marker-placement: interior;
    marker-clip: false;
  }

  [feature = 'amenity_doctors'][zoom >= 17] {
    marker-file: url('symbols/doctors.16.svg');
    marker-fill: @health-color;
    marker-placement: interior;
    marker-clip: false;
  }

  [feature = 'amenity_dentist'][zoom >= 17] {
    marker-file: url('symbols/dentist.16.svg');
    marker-fill: @health-color;
    marker-placement: interior;
    marker-clip: false;
  }

  [feature = 'amenity_place_of_worship'][zoom >= 16] {
    marker-file: url('symbols/place_of_worship.16.svg');
    marker-fill: #000000;
    marker-placement: interior;
    marker-clip: false;
    [religion = 'christian'] {
      marker-file: url('symbols/christian.16.svg');
      [denomination = 'jehovahs_witness']{
        marker-file: url('symbols/place_of_worship.16.svg');
      }
    }
    [religion = 'muslim'] {
      marker-file: url('symbols/muslim.16.svg');
    }
    [religion = 'sikh'] {
      marker-file: url('symbols/sikhist.16.svg');
    }
    [religion = 'jewish'] {
      marker-file: url('symbols/jewish.16.svg');
    }
    [religion = 'hindu'] {
      marker-file: url('symbols/hinduist.16.svg');
    }
    [religion = 'buddhist'] {
      marker-file: url('symbols/buddhist.16.svg');
    }
    [religion = 'shinto'] {
      marker-file: url('symbols/shintoist.16.svg');
    }
    [religion = 'taoist'] {
      marker-file: url('symbols/taoist.16.svg');
    }
  }

  [feature = 'amenity_police'][zoom >= 16] {
    marker-file: url('symbols/police.16.svg');
    marker-fill: @amenity-brown;
    marker-placement: interior;
    marker-clip: false;
  }

  [feature = 'amenity_post_box'][zoom >= 17] {
    point-file: url('symbols/post_box.p.16.png');
    point-placement: interior;
  }

  [feature = 'amenity_post_office'][zoom >= 17] {
    point-file: url('symbols/post_office.p.16.png');
    point-placement: interior;
  }

  [feature = 'amenity_pub'][zoom >= 17] {
    marker-file: url('symbols/pub.16.svg');
    marker-fill: @amenity-brown;
    marker-placement: interior;
    marker-clip: false;
  }

  [feature = 'amenity_biergarten'][zoom >= 17] {
    marker-file: url('symbols/biergarten.16.svg');
    marker-fill: @amenity-brown;
    marker-placement: interior;
    marker-clip: false;
  }

  [feature = 'amenity_recycling'][zoom >= 16] {
    marker-file: url('symbols/recycling.16.svg');
    marker-fill: @amenity-brown;
    marker-placement: interior;
    marker-clip: false;
    [access != ''][access != 'yes'] {
      marker-opacity: 0.33;
    }
  }

  [feature = 'amenity_restaurant'][zoom >= 17],
  [feature = 'amenity_food_court'][zoom >= 17] {
    marker-file: url('symbols/restaurant.16.svg');
    marker-fill: @amenity-brown;
    marker-placement: interior;
    marker-clip: false;
  }

  [feature = 'amenity_fast_food'][zoom >= 17] {
    marker-file: url('symbols/fast_food.16.svg');
    marker-fill: @amenity-brown;
    marker-placement: interior;
    marker-clip: false;
  }

  [feature = 'amenity_telephone'][zoom >= 17] {
    point-file: url('symbols/telephone.p.16.png');
    point-placement: interior;
  }

  [feature = 'amenity_emergency_phone'][zoom >= 17] {
    point-file: url('symbols/sosphone.png');
    point-placement: interior;
  }

  [feature = 'amenity_theatre'][zoom >= 16] {
    marker-file: url('symbols/theatre.16.svg');
    marker-fill: @amenity-brown;
    marker-placement: interior;
    marker-clip: false;
  }

  [feature = 'amenity_toilets'][zoom >= 17] {
    marker-file: url('symbols/toilets.16.svg');
    marker-fill: @amenity-brown;
    marker-placement: interior;
    marker-clip: false;
  }

  [feature = 'amenity_drinking_water'][zoom >= 17] {
    marker-file: url('symbols/drinking_water.16.svg');
    marker-fill: @amenity-brown;
    marker-placement: interior;
    marker-clip: false;
  }

  [feature = 'amenity_prison'][zoom >= 17] {
    marker-file: url('symbols/prison.16.svg');
    marker-fill: @amenity-brown;
    marker-placement: interior;
    marker-clip: false;
  }

  [feature = 'tourism_viewpoint'][zoom >= 16] {
    marker-file: url('symbols/viewpoint.16.svg');
    marker-placement: interior;
    marker-fill: @amenity-brown;
    marker-clip: false;
  }

  [feature = 'man_made_water_tower'][zoom >= 17] {
    marker-file: url('symbols/water_tower.16.svg');
    marker-fill: @man-made-icon;
    marker-placement: interior;
    marker-clip: false;
  }

  [feature = 'historic_memorial'][zoom >= 17] {
    marker-file: url('symbols/tourist_memorial.16.svg');
    marker-fill: @amenity-brown;
    marker-placement: interior;
    marker-clip: false;
  }

  [feature = 'historic_monument'][zoom >= 16] {
    marker-file: url('symbols/monument.16.svg');
    marker-fill: @amenity-brown;
    marker-placement: interior;
    marker-clip: false;
  }

  [feature = 'historic_archaeological_site'][zoom >= 16] {
    marker-file: url('symbols/archaeological_site.16.svg');
    marker-fill: @amenity-brown;
    marker-placement: interior;
    marker-clip: false;
  }

  [feature = 'shop_other'][zoom >= 17] {
    marker-fill: @shop-icon;
    marker-width: 6;
    marker-line-width: 0;
    marker-placement: interior;
    marker-clip: false;
  }

  [feature = 'shop_supermarket'][zoom >= 16] {
    marker-file: url('symbols/shop_supermarket.svg');
    marker-placement: interior;
    marker-clip: false;
    marker-fill: @shop-icon;
  }

  [feature = 'shop_bakery'][zoom >= 17] {
    marker-file: url('symbols/shop_bakery.16.svg');
    marker-fill: @shop-icon;
    marker-placement: interior;
    marker-clip: false;
  }

  [feature = 'shop_books'][zoom >= 17] {
    marker-file: url('symbols/shop_books.16.svg');
    marker-fill: @shop-icon;
    marker-placement: interior;
    marker-clip: false;
  }

  [feature = 'shop_butcher'][zoom >= 17] {
    marker-file: url('symbols/shop_butcher.png');
    marker-placement: interior;
    marker-clip: false;
  }

  [feature = 'shop_chemist'][zoom >= 17] {
    marker-file: url('symbols/chemist-14.svg');
    marker-fill: @shop-icon;
    marker-placement: interior;
    marker-clip: false;
  }

  [feature = 'shop_clothes'],
  [feature = 'shop_fashion'] {
    [zoom >= 17] {
      marker-file: url('symbols/shop_clothes.16.svg');
      marker-placement: interior;
      marker-clip: false;
      marker-fill: @shop-icon;
    }
  }

  [feature = 'shop_convenience'][zoom >= 17] {
    marker-file: url('symbols/shop_convenience.svg');
    marker-placement: interior;
    marker-clip: false;
    marker-fill: @shop-icon;
  }

  [feature = 'shop_confectionery'][zoom >= 17] {
    marker-file: url('symbols/confectionery-14.svg');
    marker-fill: @shop-icon;
    marker-placement: interior;
    marker-clip: false;
  }

  [feature = 'shop_department_store'][zoom >= 16] {
    point-file: url('symbols/department_store.p.16.png');
    point-placement: interior;
  }

  [feature = 'shop_doityourself'],
  [feature = 'shop_hardware'] {
    [zoom >= 17] {
      marker-file: url('symbols/shop_diy.16.svg');
      marker-placement: interior;
      marker-clip: false;
      marker-fill: @shop-icon;
    }
  }

  [feature = 'shop_florist'][zoom >= 17] {
    marker-file: url('symbols/florist.16.svg');
    marker-placement: interior;
    marker-clip: false;
    marker-fill: @shop-icon;
  }

  [feature = 'shop_garden_centre'][zoom >= 17] {
    marker-file: url('symbols/garden_centre-14.svg');
    marker-placement: interior;
    marker-clip: false;
    marker-fill: @shop-icon;
  }

  [feature = 'shop_hairdresser'][zoom >= 17] {
    marker-file: url('symbols/shop_hairdresser.16.svg');
    marker-placement: interior;
    marker-clip: false;
    marker-fill: @shop-icon;
  }

  [feature = 'shop_car'][zoom >= 17] {
    marker-file: url('symbols/shop_car.svg');
    marker-placement: interior;
    marker-clip: false;
    marker-fill: @shop-icon;
  }

  [feature = 'shop_car_repair'][zoom >= 17] {
    marker-file: url('symbols/shopping_car_repair.16.svg');
    marker-placement: interior;
    marker-clip: false;
    marker-fill: @shop-icon;
  }

  [feature = 'shop_bicycle'][zoom >= 17] {
    marker-file: url('symbols/shop_bicycle.16.svg');
    marker-fill: @shop-icon;
    marker-placement: interior;
    marker-clip: false;
  }

  [feature = 'shop_pet'][zoom >= 17] {
    marker-file: url('symbols/shop_pet.16.svg');
    marker-placement: interior;
    marker-clip: false;
    marker-fill: @shop-icon;
  }

  [feature = 'shop_photo'],
  [feature = 'shop_photo_studio'],
  [feature = 'shop_photography'] {
    [zoom >= 17] {
      marker-file: url('symbols/photo-14.svg');
      marker-placement: interior;
      marker-clip: false;
      marker-fill: @shop-icon;
    }
  }

  [feature = 'shop_shoes'][zoom >= 17] {
    marker-file: url('symbols/shop_shoes.16.svg');
    marker-placement: interior;
    marker-clip: false;
    marker-fill: @shop-icon;
  }

  [feature = 'shop_gift'][zoom >= 17] {
    marker-file: url('symbols/shop_gift.16.svg');
    marker-placement: interior;
    marker-clip: false;
    marker-fill: @shop-icon;
  }
  
  [feature = 'shop_electronics'][zoom >= 17] {
    marker-file: url('symbols/shop_electronics.16.svg');
    marker-placement: interior;
    marker-clip: false;
    marker-fill: @shop-icon;
  }
  
  [feature = 'shop_alcohol'][zoom >= 17] {
    marker-file: url('symbols/shop_alcohol.16.svg');
    marker-placement: interior;
    marker-clip: false;
    marker-fill: @shop-icon;
  }
  
  [feature = 'shop_optician'][zoom >= 17] {
    marker-file: url('symbols/shop_optician.16.svg');
    marker-placement: interior;
    marker-clip: false;
    marker-fill: @shop-icon;
  }
  
  [feature = 'shop_furniture'][zoom >= 17] {
    marker-file: url('symbols/shop_furniture.16.svg');
    marker-placement: interior;
    marker-clip: false;
    marker-fill: @shop-icon;
  }
  
  [feature = 'shop_mobile_phone'][zoom >= 17] {
    marker-file: url('symbols/shop_mobile_phone.16.svg');
    marker-placement: interior;
    marker-clip: false;
    marker-fill: @shop-icon;
  }
  
  [feature = 'shop_jewelry'],
  [feature = 'shop_jewellery'] {
    [zoom >= 17] {
      marker-file: url('symbols/shop_jewelry.16.svg');
      marker-placement: interior;
      marker-clip: false;
      marker-fill: @shop-icon;
    }
  }

<<<<<<< HEAD
  [feature = 'shop_toys'][zoom >= 17] {
    marker-file: url('symbols/toys-14.svg');
    marker-fill: @shop-icon;
    marker-placement: interior;
    marker-clip: false;
=======
  [feature = 'shop_travel_agency'][zoom >= 17] {
    marker-file: url('symbols/travel_agency-14.svg');
    marker-placement: interior;
    marker-clip: false;
    marker-fill: @shop-icon;
>>>>>>> 1669eb1e
  }

  [feature = 'leisure_water_park'][zoom >= 17] {
    marker-file: url('symbols/water_park.16.svg');
    marker-placement: interior;
    marker-fill: @amenity-brown;
    marker-clip: false;
  }

  [feature = 'leisure_playground'][zoom >= 17] {
    marker-file: url('symbols/playground.16.svg');
    marker-fill: @amenity-brown;
    marker-placement: interior;
    marker-clip: false;
    [access != ''][access != 'yes'] {
      marker-opacity: 0.33;
    }
  }

  [feature = 'leisure_miniature_golf'][zoom >= 17] {
    point-file: url('symbols/miniature_golf.p.20.png');
    point-placement: interior;
  }

  [feature = 'leisure_golf_course'][zoom >= 15] {
    point-file: url('symbols/golf.p.20.png');
    point-placement: interior;
  }

  [feature = 'tourism_picnic_site'][zoom >= 16] {
    marker-file: url('symbols/picnic.16.svg');
    marker-fill: @amenity-brown;
    marker-placement: interior;
    marker-clip: false;
  }

  [feature = 'leisure_picnic_table'][zoom >= 17] {
    marker-file: url('symbols/picnic.16.svg');
    marker-fill: @amenity-brown;
    marker-placement: interior;
    marker-clip: false;
  }

  [feature = 'leisure_slipway'][zoom >= 17] {
    point-file: url('symbols/transport_slipway.p.20.png');
    point-placement: interior;
  }

  [feature = 'aeroway_helipad'][zoom >= 16] {
    marker-file: url('symbols/helipad.svg');
    marker-placement: interior;
    marker-clip: false;
    marker-fill: @airtransport;
  }

  [feature = 'aeroway_aerodrome'][zoom >= 10][zoom < 14] {
    marker-file: url('symbols/aerodrome.svg');
    marker-placement: interior;
    marker-clip: false;
    marker-fill: @airtransport;
  }

  [feature = 'man_made_lighthouse'][zoom >= 15] {
    marker-file: url('symbols/lighthouse.16.svg');
    marker-placement: interior;
    marker-clip: false;
    marker-fill: @transportation-icon;
  }

  [feature = 'natural_peak'][zoom >= 11] {
    marker-file: url('symbols/peak.svg');
    marker-fill: #d08f55;
    marker-placement: interior;
    marker-clip: false;
  }

  [feature = 'natural_volcano'][zoom >= 11] {
    marker-file: url('symbols/peak.svg');
    marker-fill: #d40000;
    marker-placement: interior;
    marker-clip: false;
  }

  [feature = 'natural_saddle'][zoom >= 15] {
    marker-file: url('symbols/saddle.svg');
    marker-fill: #d08f55;
    marker-placement: interior;
    marker-clip: false;
  }

  [feature = 'natural_cave_entrance'][zoom >= 15] {
    point-file: url('symbols/poi_cave.p.16.png');
    point-placement: interior;
  }

  [feature = 'natural_spring'][zoom >= 14] {
    marker-file: url('symbols/spring.svg');
    marker-placement: interior;
    marker-clip: false;
  }

  [feature = 'power_generator']['generator:source' = 'wind'],
  [feature = 'power_generator'][power_source = 'wind'] {
    [zoom >= 15] {
      marker-file: url('symbols/power_wind-16.svg');
      marker-placement: interior;
      marker-fill: black;
      marker-clip: false;
    }
  }

  [feature = 'man_made_windmill'][zoom >= 16] {
    point-file: url('symbols/windmill.png');
    point-placement: interior;
  }

  [feature = 'amenity_hunting_stand'][zoom >= 16] {
    marker-file: url('symbols/hunting-stand.16.svg');
    marker-fill: @man-made-icon;
    marker-placement: interior;
    marker-clip: false;
  }
}

.amenity-low-priority {
  [amenity = 'parking'][zoom >= 17],
  [amenity = 'bicycle_parking'][zoom >= 17] {
    [amenity = 'bicycle_parking'] {
      marker-file: url('symbols/bicycle_parking.16.svg');
    }
    [amenity = 'parking'] {
      marker-file: url('symbols/parking.svg');
    }
    marker-placement: interior;
    marker-clip: false;
    marker-fill: @transportation-icon;
    [access != ''][access != 'public'][access != 'yes'] {
      marker-opacity: 0.33;
    }
  }

  [railway = 'level_crossing'][zoom >= 14]::railway {
    point-file: url('symbols/level_crossing.svg');
    point-placement: interior;
    [zoom >= 16] {
      point-file: url('symbols/level_crossing2.svg');
    }
  }

  [highway = 'mini_roundabout'][zoom >= 16]::highway {
    marker-file: url('symbols/mini_roundabout.svg');
    marker-placement: interior;
    marker-clip: false;
  }

  [barrier = 'gate']::barrier {
    [zoom >= 16] {
      marker-file: url('symbols/gate.svg');
      marker-placement: interior;
      marker-clip: false;
    }
  }

  [barrier = 'lift_gate'][zoom >= 16]::barrier {
    marker-file: url('symbols/liftgate.svg');
    marker-fill: #3f3f3f;
    marker-placement: interior;
    marker-clip: false;
  }

  [barrier = 'bollard'],
  [barrier = 'block'] {
    [zoom >= 16] {
      marker-width: 3;
      marker-line-width: 0;
      marker-fill: #7d7c7c;
      marker-placement: interior;

      [zoom >= 18] {
        marker-width: 4;
      }
    }
  }

  [amenity = 'bench'][zoom >= 19]::amenity {
    marker-file: url('symbols/bench.16.svg');
    marker-fill: #744a08;
    marker-placement: interior;
  }

  [amenity = 'waste_basket'][zoom >= 19]::amenity {
    marker-file: url('symbols/waste_basket.10.svg');
    marker-fill: #744a08;
    marker-placement: interior;
  }
}

/* Note that .text is also used in water.mss */
.text-low-zoom[zoom < 10],
.text[zoom >= 10] {
  [feature = 'place_island'][zoom >= 7][way_pixels > 3000][way_pixels < 800000],
  [feature = 'place_island'][zoom >= 16][way_pixels < 800000],
  [feature = 'place_islet'][zoom >= 14][way_pixels > 3000][way_pixels < 800000],
  [feature = 'place_islet'][zoom >= 17][way_pixels < 800000] {
    text-name: "[name]";
    text-fill: #000;
    text-size: 10;
    [way_pixels > 12000] { text-size: 12; }
    [way_pixels > 48000] { text-size: 15; }
    text-face-name: @oblique-fonts;
    text-halo-radius: 1;
    text-halo-fill: rgba(255,255,255,0.6);
    text-wrap-width: @standard-wrap-width;
    text-placement: interior;
  }

  [feature = 'amenity_pub'],
  [feature = 'amenity_restaurant'],
  [feature = 'amenity_food_court'],
  [feature = 'amenity_cafe'],
  [feature = 'amenity_fast_food'],
  [feature = 'amenity_biergarten'],
  [feature = 'amenity_bar'],
  [feature = 'amenity_nightclub'] {
    [zoom >= 17] {
      text-name: "[name]";
      text-fill: @amenity-brown;
      text-size: 10;
      text-dy: 11;
      text-face-name: @bold-fonts;
      text-halo-radius: 1;
      text-halo-fill: rgba(255,255,255,0.6);
      text-wrap-width: @standard-wrap-width;
      text-placement: interior;
      [feature = 'amenity_bar']{
        text-dy: 13;
      }
    }
  }

  [feature = 'amenity_library'],
  [feature = 'tourism_museum'],
  [feature = 'amenity_theatre'],
  [feature = 'amenity_courthouse'],
  [feature = 'amenity_townhall'],
  [feature = 'amenity_cinema'] {
    [zoom >= 17] {
      text-name: "[name]";
      text-size: 10;
      text-fill: @amenity-brown;
      text-dy: 13;
      text-face-name: @bold-fonts;
      [feature = 'tourism_museum'] { text-face-name: @book-fonts; }
      text-halo-radius: 1;
      text-halo-fill: rgba(255,255,255,0.6);
      text-wrap-width: @standard-wrap-width;
      text-placement: interior;
      [feature = 'tourism_museum'],
      [feature = 'amenity_theatre'],
      [feature = 'amenity_cinema'] {
        text-dy: 11;
      }
    }
  }

  [feature = 'amenity_car_rental'][zoom >= 17],
  [feature = 'amenity_car_sharing'][zoom >= 17],
  [feature = 'amenity_bicycle_rental'][zoom >= 17],
  [feature = 'leisure_slipway'][zoom >= 17] {
    text-name: "[name]";
    [feature = 'amenity_car_sharing'] {
      text-name: "[operator]";
    }
    text-size: 9;
    text-fill: @transportation-text;
    [feature = 'amenity_car_rental']     { text-dy: 10; }
    [feature = 'amenity_car_sharing']    { text-dy: 11; }
    [feature = 'amenity_bicycle_rental'] { text-dy: 10; }
    [feature = 'leisure_slipway']        { text-dy: 13; }
    text-face-name: @book-fonts;
    text-halo-radius: 1;
    text-halo-fill: rgba(255,255,255,0.6);
    text-wrap-width: @standard-wrap-width;
    text-placement: interior;
  }

  [feature = 'amenity_parking'][zoom >= 10][way_pixels > 900],
  [feature = 'amenity_bicycle_parking'][zoom >= 10][way_pixels > 900] {
    text-name: "[name]";
    text-size: 9;
    text-fill: @transportation-text;
    text-dy: 9;
    text-face-name: @book-fonts;
    text-halo-radius: 1;
    text-halo-fill: rgba(255,255,255,0.6);
    text-wrap-width: @standard-wrap-width;
    text-placement: interior;
    [access != ''][access != 'public'][access != 'yes'] {
      text-fill: #66ccaf;
    }
    [feature = 'amenity_bicycle_parking'] {
      text-dy: 12;
    }
  }


  [feature = 'amenity_police'][zoom >= 17],
  [feature = 'amenity_fire_station'][zoom >= 17],
  [feature = 'amenity_drinking_water'][zoom >= 17],
  [feature = 'amenity_recyling'][zoom >= 17],
  [feature = 'tourism_picnic_site'][zoom >= 17],
  [feature = 'leisure_picnic_table'][zoom >= 17],
  [feature = 'amenity_post_office'][zoom >= 17] {
    text-name: "[name]";
    text-size: 10;
    text-fill: @amenity-brown;
    text-dy: 10;
    [feature = 'amenity_police'] { text-dy: 11; }
    [feature = 'amenity_fire_station'] { text-dy: 11; }
    [feature = 'amenity_post_office'] { text-dy: 11; }
    text-face-name: @book-fonts;
    text-halo-radius: 1;
    text-halo-fill: rgba(255,255,255,0.6);
    text-wrap-width: @standard-wrap-width;
    text-placement: interior;
  }

  [feature = 'amenity_place_of_worship'][zoom >= 17] {
    text-name: "[name]";
    text-size: 10;
    text-fill: #000033;
    text-dy: 12;
    text-face-name: @book-fonts;
    text-halo-radius: 1;
    text-halo-fill: rgba(255,255,255,0.6);
    text-wrap-width: @standard-wrap-width;
    text-placement: interior;
  }

  [feature = 'natural_wood'][is_building = 'no'] {
    [zoom >= 8][way_pixels > 3000],
    [zoom >= 17] {
      text-name: "[name]";
      text-size: @landcover-font-size;
      [way_pixels > 12000] { text-size: @landcover-font-size-big; }
      [way_pixels > 48000] { text-size: @landcover-font-size-bigger; }
      text-fill: darken(@wood, 40%);
      text-face-name: @landcover-face-name;
      text-halo-radius: 1;
      text-halo-fill: rgba(255,255,255,0.6);
      text-wrap-width: @landcover-wrap-width-size;
      [way_pixels > 12000] {text-wrap-width: @landcover-wrap-width-size-big; }
      [way_pixels > 48000] {text-wrap-width: @landcover-wrap-width-size-bigger; }
      text-placement: interior;
    }
  }

  [feature = 'natural_peak'][zoom >= 13],
  [feature = 'natural_volcano'][zoom >= 13],
  [feature = 'natural_saddle'][zoom >= 15],
  [feature = 'tourism_viewpoint'][zoom >= 16] {
    text-name: "[name]";
    text-size: 10;
    text-fill: darken(#d08f55, 30%);
    [feature = 'natural_volcano'] { text-fill: #d40000; }
    text-dy: 7;
    [feature = 'tourism_viewpoint'] { text-dy: 11; }
    text-face-name: @book-fonts;
    text-halo-radius: 1;
    text-halo-fill: rgba(255,255,255,0.6);
    text-wrap-width: @standard-wrap-width;
    text-placement: interior;
  }

  [feature = 'natural_cave_entrance'][zoom >= 15],
  [feature = 'man_made_mast'][zoom >= 17],
  [feature = 'man_made_water_tower'][zoom >= 17] {
    text-name: "[name]";
    text-size: 10;
    text-fill: black;
    [feature = 'natural_cave_entrance'],
    [feature = 'man_made_water_tower'] {
      text-dy: 11;
    }
    [feature = 'man_made_mast']         { text-dy: 10; }
    text-face-name: @book-fonts;
    text-halo-radius: 1;
    text-halo-fill: rgba(255,255,255,0.6);
    text-wrap-width: @standard-wrap-width;
    text-placement: interior;
  }

  [feature = 'historic_memorial'][zoom >= 17],
  [feature = 'historic_monument'][zoom >= 16],
  [feature = 'historic_archaeological_site'][zoom >= 17] {
    text-name: "[name]";
    text-size: 9;
    text-fill: @amenity-brown;
    text-dy: 11;
    text-face-name: @book-fonts;
    text-halo-radius: 1;
    text-halo-fill: rgba(255,255,255,0.6);
    text-wrap-width: @standard-wrap-width;
    text-placement: interior;
  }

  [feature = 'natural_wetland'][is_building = 'no'],
  [feature = 'natural_marsh'][is_building = 'no'],
  [feature = 'natural_mud'][is_building = 'no'] {
    [zoom >= 10][way_pixels > 3000],
    [zoom >= 17] {
      text-name: "[name]";
      text-size: @landcover-font-size;
      [way_pixels > 12000] { text-size: @landcover-font-size-big; }
      [way_pixels > 48000] { text-size: @landcover-font-size-bigger; }
      text-fill: @wetland-text;
      text-face-name: @landcover-face-name;
      text-halo-radius: 1;
      text-halo-fill: rgba(255,255,255,0.6);
      text-wrap-width: @landcover-wrap-width-size;
      [way_pixels > 12000] {text-wrap-width: @landcover-wrap-width-size-big; }
      [way_pixels > 48000] {text-wrap-width: @landcover-wrap-width-size-bigger; }
      text-placement: interior;
    }
  }

  [feature = 'leisure_swimming_pool'][is_building = 'no'] {
    [zoom >= 14][way_pixels > 3000],
    [zoom >= 17] {
      text-name: "[name]";
      text-size: @landcover-font-size;
      [way_pixels > 12000] { text-size: @landcover-font-size-big; }
      [way_pixels > 48000] { text-size: @landcover-font-size-bigger; }
      text-fill: @marina-text;
      text-face-name: @landcover-face-name;
      text-halo-radius: 1;
      text-halo-fill: rgba(255,255,255,0.6);
      text-wrap-width: @landcover-wrap-width-size;
      [way_pixels > 12000] {text-wrap-width: @landcover-wrap-width-size-big; }
      [way_pixels > 48000] {text-wrap-width: @landcover-wrap-width-size-bigger; }
      text-placement: interior;
    }
  }

  [feature = 'leisure_water_park'] {
    [way_area >= 150000][zoom >= 14],
    [way_area >= 80000][zoom >= 15],
    [way_area >= 20000][zoom >= 16],
    [zoom >= 17] {
      text-name: "[name]";
      text-size: 11;
      text-fill: darken(@park, 60%);
      text-dy: 11;
      text-face-name: @book-fonts;
      text-halo-radius: 1;
      text-halo-fill: rgba(255,255,255,0.6);
      text-wrap-width: @standard-wrap-width;
      text-placement: interior;
    }
  }


  [feature = 'leisure_miniature_golf'][zoom >= 17],
  [feature = 'leisure_golf_course'][zoom >= 15] {
    text-name: "[name]";
    text-size: 11;
    text-fill: darken(@park, 60%);
    text-face-name: @book-fonts;
    text-halo-radius: 1;
    text-halo-fill: rgba(255,255,255,0.6);
    text-placement: interior;
    text-dy: 13;
    text-wrap-width: 40;
  }

  [feature = 'leisure_sports_centre'][is_building = 'no'],
  [feature = 'leisure_stadium'][is_building = 'no'] {
    [zoom >= 10][way_pixels > 3000],
    [zoom >= 17] {
      text-name: "[name]";
      text-size: @landcover-font-size;
      [way_pixels > 12000] { text-size: @landcover-font-size-big; }
      [way_pixels > 48000] { text-size: @landcover-font-size-bigger; }
      text-fill: darken(@stadium, 30%);
      text-face-name: @landcover-face-name;
      text-halo-radius: 1;
      text-halo-fill: rgba(255,255,255,0.6);
      text-wrap-width: @landcover-wrap-width-size;
      [way_pixels > 12000] {text-wrap-width: @landcover-wrap-width-size-big; }
      [way_pixels > 48000] {text-wrap-width: @landcover-wrap-width-size-bigger; }
      text-placement: interior;
    }
  }

  [feature = 'leisure_track'][is_building = 'no'] {
    [zoom >= 10][way_pixels > 3000],
    [zoom >= 17] {
      text-name: "[name]";
      text-size: @landcover-font-size;
      [way_pixels > 12000] { text-size: @landcover-font-size-big; }
      [way_pixels > 48000] { text-size: @landcover-font-size-bigger; }
      text-fill: darken(@track, 40%);
      text-face-name: @landcover-face-name;
      text-halo-radius: 1;
      text-halo-fill: rgba(255,255,255,0.6);
      text-wrap-width: @landcover-wrap-width-size;
      [way_pixels > 12000] {text-wrap-width: @landcover-wrap-width-size-big; }
      [way_pixels > 48000] {text-wrap-width: @landcover-wrap-width-size-bigger; }
      text-placement: interior;
    }
  }

  [feature = 'leisure_pitch'][is_building = 'no'] {
    [zoom >= 10][way_pixels > 3000],
    [zoom >= 17] {
      text-name: "[name]";
      text-size: @landcover-font-size;
      [way_pixels > 12000] { text-size: @landcover-font-size-big; }
      [way_pixels > 48000] { text-size: @landcover-font-size-bigger; }
      text-fill: darken(@pitch, 40%);
      text-face-name: @landcover-face-name;
      text-halo-radius: 1;
      text-halo-fill: rgba(255,255,255,0.6);
      text-wrap-width: @landcover-wrap-width-size;
      [way_pixels > 12000] {text-wrap-width: @landcover-wrap-width-size-big; }
      [way_pixels > 48000] {text-wrap-width: @landcover-wrap-width-size-bigger; }
      text-placement: interior;
    }
  }

  [feature = 'leisure_playground'] {
    [way_area >= 150000][zoom >= 14],
    [way_area >= 80000][zoom >= 15],
    [way_area >= 20000][zoom >= 16],
    [zoom >= 17] {
      text-name: "[name]";
      text-size: 11;
      text-dy: 13;
      text-fill: darken(@park, 60%);
      text-face-name: @book-fonts;
      text-halo-radius: 1;
      text-halo-fill: rgba(255,255,255,0.6);
      text-wrap-width: @standard-wrap-width;
      text-placement: interior;
      [access != ''][access != 'yes'] {
        text-fill: darken(@park, 50%);
      }
    }
  }

  [feature = 'leisure_park'][is_building = 'no'],
  [feature = 'leisure_recreation_ground'][is_building = 'no'],
  [feature = 'landuse_recreation_ground'][is_building = 'no'],
  [feature = 'landuse_conservation'][is_building = 'no'],
  [feature = 'landuse_village_green'][is_building = 'no'],
  [feature = 'leisure_common'][is_building = 'no'],
  [feature = 'leisure_garden'][is_building = 'no'] {
    [zoom >= 10][way_pixels > 3000],
    [zoom >= 17] {
      text-name: "[name]";
      text-size: @landcover-font-size;
      [way_pixels > 12000] { text-size: @landcover-font-size-big; }
      [way_pixels > 48000] { text-size: @landcover-font-size-bigger; }
      text-fill: darken(@park, 60%);
      text-face-name: @landcover-face-name;
      text-halo-radius: 1;
      text-halo-fill: rgba(255,255,255,0.6);
      text-wrap-width: @landcover-wrap-width-size;
      [way_pixels > 12000] {text-wrap-width: @landcover-wrap-width-size-big; }
      [way_pixels > 48000] {text-wrap-width: @landcover-wrap-width-size-bigger; }
      text-placement: interior;
    }
  }

  [feature = 'boundary_national_park'][is_building = 'no'],
  [feature = 'leisure_nature_reserve'][is_building = 'no'] {
    [zoom >= 8][way_pixels > 3000],
    [zoom >= 17] {
      text-name: "[name]";
      text-size: @landcover-font-size;
      [way_pixels > 12000] { text-size: @landcover-font-size-big; }
      [way_pixels > 48000] { text-size: @landcover-font-size-bigger; }
      text-fill: darken(@park, 70%);
      text-face-name: @landcover-face-name;
      text-halo-radius: 1;
      text-halo-fill: rgba(255,255,255,0.6);
      text-wrap-width: @landcover-wrap-width-size;
      [way_pixels > 12000] {text-wrap-width: @landcover-wrap-width-size-big; }
      [way_pixels > 48000] {text-wrap-width: @landcover-wrap-width-size-bigger; }
      text-placement: interior;
    }
  }

  [feature = 'landuse_quarry'][is_building = 'no'] {
    [zoom >= 10][way_pixels > 3000],
    [zoom >= 17] {
      text-name: "[name]";
      text-size: @landcover-font-size;
      [way_pixels > 12000] { text-size: @landcover-font-size-big; }
      [way_pixels > 48000] { text-size: @landcover-font-size-bigger; }
      text-fill: darken(@quarry, 60%);
      text-face-name: @landcover-face-name;
      text-halo-radius: 1;
      text-halo-fill: rgba(255,255,255,0.6);
      text-wrap-width: @landcover-wrap-width-size;
      [way_pixels > 12000] {text-wrap-width: @landcover-wrap-width-size-big; }
      [way_pixels > 48000] {text-wrap-width: @landcover-wrap-width-size-bigger; }
      text-placement: interior;
    }
  }

  [feature = 'landuse_vineyard'][is_building = 'no'],
  [feature = 'landuse_orchard'][is_building = 'no'] {
    [zoom >= 10][way_pixels > 3000],
    [zoom >= 17] {
      text-name: "[name]";
      text-size: @landcover-font-size;
      [way_pixels > 12000] { text-size: @landcover-font-size-big; }
      [way_pixels > 48000] { text-size: @landcover-font-size-bigger; }
      text-fill: darken(@vineyard, 50%);
      text-face-name: @landcover-face-name;
      text-halo-radius: 1.5; /* extra halo needed to overpower the vineyard polygon pattern */
      text-halo-fill: rgba(255,255,255,0.6);
      text-wrap-width: @landcover-wrap-width-size;
      [way_pixels > 12000] {text-wrap-width: @landcover-wrap-width-size-big; }
      [way_pixels > 48000] {text-wrap-width: @landcover-wrap-width-size-bigger; }
      text-placement: interior;
    }
  }

  [feature = 'landuse_cemetery'][is_building = 'no'],
  [feature = 'amenity_grave_yard'][is_building = 'no'] {
    [zoom >= 10][way_pixels > 3000],
    [zoom >= 17] {
      text-name: "[name]";
      text-size: @landcover-font-size;
      [way_pixels > 12000] { text-size: @landcover-font-size-big; }
      [way_pixels > 48000] { text-size: @landcover-font-size-bigger; }
      text-fill: darken(@cemetery, 50%);
      text-face-name: @landcover-face-name;
      text-halo-radius: 1.5; /* extra halo needed to overpower the cemetery polygon pattern */
      text-halo-fill: rgba(255,255,255,0.6);
      text-wrap-width: @landcover-wrap-width-size;
      [way_pixels > 12000] {text-wrap-width: @landcover-wrap-width-size-big; }
      [way_pixels > 48000] {text-wrap-width: @landcover-wrap-width-size-bigger; }
      text-placement: interior;
    }
  }

  [feature = 'landuse_residential'][is_building = 'no'] {
    [zoom >= 10][way_pixels > 3000],
    [zoom >= 17] {
      text-name: "[name]";
      text-size: @landcover-font-size;
      [way_pixels > 12000] { text-size: @landcover-font-size-big; }
      [way_pixels > 48000] { text-size: @landcover-font-size-bigger; }
      text-fill: darken(@residential, 50%);
      text-face-name: @landcover-face-name;
      text-halo-radius: 1;
      text-halo-fill: rgba(255,255,255,0.6);
      text-wrap-width: @landcover-wrap-width-size;
      [way_pixels > 12000] {text-wrap-width: @landcover-wrap-width-size-big; }
      [way_pixels > 48000] {text-wrap-width: @landcover-wrap-width-size-bigger; }
      text-placement: interior;
    }
  }

  [feature = 'landuse_garages'][is_building = 'no'] {
    [zoom >= 13][way_pixels > 3000],
    [zoom >= 17] {
      text-name: "[name]";
      text-size: @landcover-font-size;
      [way_pixels > 12000] { text-size: @landcover-font-size-big; }
      [way_pixels > 48000] { text-size: @landcover-font-size-bigger; }
      text-fill: darken(@garages, 50%);
      text-face-name: @landcover-face-name;
      text-halo-radius: 1;
      text-halo-fill: rgba(255,255,255,0.6);
      text-wrap-width: @landcover-wrap-width-size;
      [way_pixels > 12000] {text-wrap-width: @landcover-wrap-width-size-big; }
      [way_pixels > 48000] {text-wrap-width: @landcover-wrap-width-size-bigger; }
      text-placement: interior;
    }
  }

  [feature = 'landuse_meadow'][is_building = 'no'],
  [feature = 'landuse_grass'][is_building = 'no'] {
    [zoom >= 10][way_pixels > 3000],
    [zoom >= 17] {
      text-name: "[name]";
      text-size: @landcover-font-size;
      [way_pixels > 12000] { text-size: @landcover-font-size-big; }
      [way_pixels > 48000] { text-size: @landcover-font-size-bigger; }
      text-fill: darken(@grass, 50%);
      text-face-name: @landcover-face-name;
      text-halo-radius: 1;
      text-halo-fill: rgba(255,255,255,0.6);
      text-wrap-width: @landcover-wrap-width-size;
      [way_pixels > 12000] {text-wrap-width: @landcover-wrap-width-size-big; }
      [way_pixels > 48000] {text-wrap-width: @landcover-wrap-width-size-bigger; }
      text-placement: interior;
    }
  }

  [feature = 'landuse_allotments'][is_building = 'no'] {
    [zoom >= 10][way_pixels > 3000],
    [zoom >= 17] {
      text-name: "[name]";
      text-size: @landcover-font-size;
      [way_pixels > 12000] { text-size: @landcover-font-size-big; }
      [way_pixels > 48000] { text-size: @landcover-font-size-bigger; }
      text-fill: darken(@allotments, 50%);
      text-face-name: @landcover-face-name;
      text-halo-radius: 1;
      text-halo-fill: rgba(255,255,255,0.6);
      text-wrap-width: @landcover-wrap-width-size;
      [way_pixels > 12000] {text-wrap-width: @landcover-wrap-width-size-big; }
      [way_pixels > 48000] {text-wrap-width: @landcover-wrap-width-size-bigger; }
      text-placement: interior;
    }
  }

  [feature = 'landuse_forest'][is_building = 'no'] {
    [zoom >= 8][way_pixels > 3000],
    [zoom >= 17] {
      text-name: "[name]";
      text-size: @landcover-font-size;
      [way_pixels > 12000] { text-size: @landcover-font-size-big; }
      [way_pixels > 48000] { text-size: @landcover-font-size-bigger; }
      text-fill: darken(@forest, 30%);
      text-face-name: @landcover-face-name;
      text-halo-radius: 1;
      text-halo-fill: rgba(255,255,255,0.6);
      text-wrap-width: @landcover-wrap-width-size;
      [way_pixels > 12000] {text-wrap-width: @landcover-wrap-width-size-big; }
      [way_pixels > 48000] {text-wrap-width: @landcover-wrap-width-size-bigger; }
      text-placement: interior;
    }
  }

  [feature = 'landuse_farmyard'][is_building = 'no'] {
    [zoom >= 10][way_pixels > 3000],
    [zoom >= 17] {
      text-name: "[name]";
      text-size: @landcover-font-size;
      [way_pixels > 12000] { text-size: @landcover-font-size-big; }
      [way_pixels > 48000] { text-size: @landcover-font-size-bigger; }
      text-fill: darken(@farmyard, 50%);
      text-face-name: @landcover-face-name;
      text-halo-radius: 1;
      text-halo-fill: rgba(255,255,255,0.6);
      text-wrap-width: @landcover-wrap-width-size;
      [way_pixels > 12000] {text-wrap-width: @landcover-wrap-width-size-big; }
      [way_pixels > 48000] {text-wrap-width: @landcover-wrap-width-size-bigger; }
      text-placement: interior;
    }
  }
  [feature = 'landuse_farm'][is_building = 'no'],
  [feature = 'landuse_farmland'][is_building = 'no'],
  [feature = 'landuse_greenhouse_horticulture'][is_building = 'no'] {
    [zoom >= 10][way_pixels > 3000],
    [zoom >= 17] {
      text-name: "[name]";
      text-size: @landcover-font-size;
      [way_pixels > 12000] { text-size: @landcover-font-size-big; }
      [way_pixels > 48000] { text-size: @landcover-font-size-bigger; }
      text-fill: darken(@farmland, 50%);
      text-face-name: @landcover-face-name;
      text-halo-radius: 1;
      text-halo-fill: rgba(255,255,255,0.6);
      text-wrap-width: @landcover-wrap-width-size;
      [way_pixels > 12000] {text-wrap-width: @landcover-wrap-width-size-big; }
      [way_pixels > 48000] {text-wrap-width: @landcover-wrap-width-size-bigger; }
      text-placement: interior;
    }
  }

  [feature = 'shop_mall'],
  [feature = 'landuse_retail'][is_building = 'no'] {
    [zoom >= 10][way_pixels > 3000],
    [zoom >= 17] {
      text-name: "[name]";
      text-size: @landcover-font-size;
      [way_pixels > 12000] { text-size: @landcover-font-size-big; }
      [way_pixels > 48000] { text-size: @landcover-font-size-bigger; }
      text-fill: darken(@retail, 50%);
      text-face-name: @landcover-face-name;
      text-halo-radius: 1;
      text-halo-fill: rgba(255,255,255,0.6);
      text-wrap-width: @landcover-wrap-width-size;
      [way_pixels > 12000] {text-wrap-width: @landcover-wrap-width-size-big; }
      [way_pixels > 48000] {text-wrap-width: @landcover-wrap-width-size-bigger; }
      text-placement: interior;
    }
  }

  [feature = 'landuse_industrial'][is_building = 'no'],
  [feature = 'landuse_railway'][is_building = 'no'] {
    [zoom >= 10][way_pixels > 3000],
    [zoom >= 17] {
      text-name: "[name]";
      text-size: @landcover-font-size;
      [way_pixels > 12000] { text-size: @landcover-font-size-big; }
      [way_pixels > 48000] { text-size: @landcover-font-size-bigger; }
      text-fill: darken(@industrial, 60%);
      text-face-name: @landcover-face-name;
      text-halo-radius: 1;
      text-halo-fill: rgba(255,255,255,0.6);
      text-wrap-width: @landcover-wrap-width-size;
      [way_pixels > 12000] {text-wrap-width: @landcover-wrap-width-size-big; }
      [way_pixels > 48000] {text-wrap-width: @landcover-wrap-width-size-bigger; }
      text-placement: interior;
    }
  }

  [feature = 'landuse_commercial'][is_building = 'no'] {
    [zoom >= 10][way_pixels > 3000],
    [zoom >= 17] {
      text-name: "[name]";
      text-size: @landcover-font-size;
      [way_pixels > 12000] { text-size: @landcover-font-size-big; }
      [way_pixels > 48000] { text-size: @landcover-font-size-bigger; }
      text-fill: darken(@commercial, 60%);
      text-face-name: @landcover-face-name;
      text-halo-radius: 1;
      text-halo-fill: rgba(255,255,255,0.6);
      text-wrap-width: @landcover-wrap-width-size;
      [way_pixels > 12000] {text-wrap-width: @landcover-wrap-width-size-big; }
      [way_pixels > 48000] {text-wrap-width: @landcover-wrap-width-size-bigger; }
      text-placement: interior;
    }
  }

  [feature = 'landuse_brownfield'][is_building = 'no'],
  [feature = 'landuse_landfill'][is_building = 'no'],
  [feature = 'landuse_construction'][is_building = 'no'] {
    [zoom >= 10][way_pixels > 3000],
    [zoom >= 17] {
      text-name: "[name]";
      text-size: @landcover-font-size;
      [way_pixels > 12000] { text-size: @landcover-font-size-big; }
      [way_pixels > 48000] { text-size: @landcover-font-size-bigger; }
      text-fill: darken(@construction, 50%);
      text-face-name: @landcover-face-name;
      text-halo-radius: 1;
      text-halo-fill: rgba(255,255,255,0.6);
      text-wrap-width: @landcover-wrap-width-size;
      [way_pixels > 12000] {text-wrap-width: @landcover-wrap-width-size-big; }
      [way_pixels > 48000] {text-wrap-width: @landcover-wrap-width-size-bigger; }
      text-placement: interior;
    }
  }

  [feature = 'natural_bay'][zoom >= 14] {
    text-name: "[name]";
    text-size: 10;
    text-fill: #6699cc;
    text-face-name: @book-fonts;
    text-halo-radius: 1;
    text-halo-fill: rgba(255,255,255,0.6);
    text-wrap-width: @standard-wrap-width;
    text-placement: interior;
  }

  [feature = 'natural_spring'][zoom >= 16] {
    text-name: "[name]";
    text-size: 10;
    text-fill: #6699cc;
    text-face-name: @book-fonts;
    text-halo-radius: 1;
    text-halo-fill: rgba(255,255,255,0.6);
    text-wrap-width: @standard-wrap-width;
    text-placement: interior;
    text-dy: 6;
  }

  [feature = 'amenity_bank'][zoom >= 17],
  [feature = 'amenity_atm'][zoom >= 17] {
    text-name: "[name]";
    [feature = 'amenity_atm'] {
      text-name: "[operator]";
    }
    text-size: 10;
    [feature = 'amenity_bank'] { text-dy: 9; }
    [feature = 'amenity_atm']  { text-dy: 10; }
    text-fill: black;
    text-halo-radius: 1;
    text-halo-fill: rgba(255,255,255,0.6);
    text-wrap-width: @standard-wrap-width;
    text-placement: interior;
    text-face-name: @book-fonts;
  }

  [feature = 'tourism_alpine_hut'][zoom >= 15],
  [feature = 'amenity_shelter'][zoom >= 17],
  [feature = 'tourism_hotel'][zoom >= 17],
  [feature = 'tourism_motel'][zoom >= 17],
  [feature = 'tourism_hostel'][zoom >= 17],
  [feature = 'tourism_chalet'][zoom >= 17],
  [feature = 'tourism_guest_house'][zoom >= 17],
  [feature = 'tourism_camp_site'][zoom >= 17] {
    text-name: "[name]";
    text-size: 10;
    text-fill: #0066ff;
    text-dy: 11;
    text-face-name: @book-fonts;
    text-halo-radius: 1;
    text-halo-fill: rgba(255,255,255,0.6);
    text-wrap-width: @standard-wrap-width;
    text-placement: interior;
    [feature = 'tourism_motel'] {
      text-dy: 13;
    }
    [feature = 'tourism_camp_site'] {
      text-dy: 15;
    }
  }

  [feature = 'amenity_embassy'][zoom >= 17] {
    text-name: "[name]";
    text-size: 9;
    text-fill: #0066ff;
    text-dy: 10;
    text-face-name: @book-fonts;
    text-halo-radius: 1;
    text-halo-fill: rgba(255,255,255,0.6);
    text-wrap-width: @standard-wrap-width;
    text-placement: interior;
  }

  [feature = 'amenity_taxi'][zoom >= 16] {
    text-name: "[name]";
    text-size: 9;
    text-fill: #0066ff;
    text-dy: 11;
    text-face-name: @book-fonts;
    text-halo-radius: 1;
    text-halo-fill: rgba(255,255,255,0.6);
    text-wrap-width: @standard-wrap-width;
    text-placement: interior;
  }

  [feature = 'highway_bus_stop'],
  [feature = 'amenity_fuel'],
  [feature = 'amenity_bus_station'] {
    [zoom >= 17] {
      text-name: "[name]";
      text-size: 9;
      text-fill: @transportation-text;
      text-dy: 11;
      text-face-name: @book-fonts;
      text-halo-radius: 1;
      text-halo-fill: rgba(255,255,255,0.6);
      text-wrap-width: @standard-wrap-width;
      text-placement: interior;
      [feature = 'highway_bus_stop'] {
        text-dy: 9;
      }
    }
  }

  [feature = 'tourism_caravan_site'][is_building = 'no'] {
    [zoom >= 10][way_pixels > 3000],
    [zoom >= 17] {
      text-name: "[name]";
      text-size: @landcover-font-size;
      [way_pixels > 12000] { text-size: @landcover-font-size-big; }
      [way_pixels > 48000] { text-size: @landcover-font-size-bigger; }
      text-fill: darken(@campsite, 50%);
      text-dy: 15;
      text-face-name: @landcover-face-name;
      text-halo-radius: 1;
      text-halo-fill: rgba(255,255,255,0.6);
      text-wrap-width: @landcover-wrap-width-size;
      [way_pixels > 12000] {text-wrap-width: @landcover-wrap-width-size-big; }
      [way_pixels > 48000] {text-wrap-width: @landcover-wrap-width-size-bigger; }
      text-placement: interior;
    }
  }

  [feature = 'leisure_marina'][zoom >= 15] {
    text-name: "[name]";
    text-size: 8;
    text-fill: @marina-text;
    text-face-name: @book-fonts;
    text-halo-radius: 1;
    text-halo-fill: rgba(255,255,255,0.6);
    text-wrap-width: @standard-wrap-width;
    text-placement: interior;
    [zoom >= 17] {
      text-size: 10;
    }
  }

  [feature = 'tourism_theme_park'][is_building = 'no'],
  [feature = 'tourism_zoo'][is_building = 'no'] {
    [zoom >= 13][way_pixels > 3000],
    [zoom >= 17] {
      text-name: "[name]";
      text-size: @landcover-font-size;
      [way_pixels > 12000] { text-size: @landcover-font-size-big; }
      [way_pixels > 48000] { text-size: @landcover-font-size-bigger; }
      text-fill: @tourism;
      text-face-name: @bold-fonts; /*rendered bold to improve visibility since theme parks tend to have crowded backgrounds*/
      text-halo-radius: 1;
      text-halo-fill: rgba(255,255,255,0.6);
      text-wrap-width: @landcover-wrap-width-size;
      [way_pixels > 12000] {text-wrap-width: @landcover-wrap-width-size-big; }
      [way_pixels > 48000] {text-wrap-width: @landcover-wrap-width-size-bigger; }
      text-placement: interior;
    }
  }

  [feature = 'amenity_prison'][zoom >= 17] {
    text-name: "[name]";
    text-size: 10;
    text-fill: @amenity-brown;
    text-dy: 12;
    text-face-name: @book-fonts;
    text-halo-radius: 1;
    text-halo-fill: rgba(255,255,255,0.6);
    text-wrap-width: @standard-wrap-width;
    text-placement: interior;
  }

  [feature = 'tourism_attraction'][is_building = 'no'] {
    [zoom >= 10][way_pixels > 3000],
    [zoom >= 17] {
      text-name: "[name]";
      text-size: @landcover-font-size;
      [way_pixels > 12000] { text-size: @landcover-font-size-big; }
      [way_pixels > 48000] { text-size: @landcover-font-size-bigger; }
      text-fill: #660033;
      text-face-name: @book-fonts;
      text-halo-radius: 2;
      text-halo-fill: rgba(255,255,255,0.6);
      text-wrap-width: @landcover-wrap-width-size;
      [way_pixels > 12000] {text-wrap-width: @landcover-wrap-width-size-big; }
      [way_pixels > 48000] {text-wrap-width: @landcover-wrap-width-size-bigger; }
      text-placement: interior;
    }
  }

  [feature = 'amenity_kindergarten'][is_building = 'no'],
  [feature = 'amenity_school'][is_building = 'no'],
  [feature = 'amenity_college'][is_building = 'no'],
  [feature = 'amenity_university'][is_building = 'no'] {
    [zoom >= 10][way_pixels > 3000],
    [zoom >= 17] {
      text-name: "[name]";
      text-size: @landcover-font-size;
      [way_pixels > 12000] { text-size: @landcover-font-size-big; }
      [way_pixels > 48000] { text-size: @landcover-font-size-bigger; }
      text-fill: darken(@school, 70%);
      text-face-name: @landcover-face-name;
      text-halo-radius: 1;
      text-halo-fill: rgba(255,255,255,0.6);
      text-wrap-width: @landcover-wrap-width-size;
      [way_pixels > 12000] {text-wrap-width: @landcover-wrap-width-size-big; }
      [way_pixels > 48000] {text-wrap-width: @landcover-wrap-width-size-bigger; }
      text-placement: interior;
    }
  }

  [feature = 'man_made_lighthouse'][zoom >= 15] {
    text-name: "[name]";
    text-size: 9;
    text-fill: #6699cc;
    text-dy: 16;
    text-face-name: @book-fonts;
    text-halo-radius: 2;
    text-halo-fill: rgba(255,255,255,0.6);
    text-wrap-width: @standard-wrap-width;
    text-placement: interior;
  }

  [feature = 'man_made_windmill'][zoom >= 17],
  [feature = 'amenity_recycling'][zoom >= 17] {
    text-name: "[name]";
    text-size: 9;
    text-fill: @amenity-brown;
    text-dy: 12;
    [feature = 'amenity_recycling'] { text-dy: 10; }
    text-face-name: @book-fonts;
    text-halo-radius: 1;
    text-halo-fill: rgba(255,255,255,0.6);
    text-wrap-width: @standard-wrap-width;
    text-placement: interior;
  }

  [feature = 'amenity_hospital'][zoom >= 16] {
    text-name: "[name]";
    text-fill: @health-color;
    text-size: 8;
    text-dy: 10;
    text-face-name: @book-fonts;
    text-halo-radius: 2;
    text-halo-fill: rgba(255,255,255,0.6);
    text-wrap-width: @standard-wrap-width;
    text-placement: interior;
  }

  [feature = 'amenity_pharmacy'],
  [feature = 'amenity_doctors'],
  [feature = 'amenity_dentist'] {
    [zoom >= 17] {
      text-name: "[name]";
      text-size: 8;
      text-dy: 12;
      text-fill: @health-color;
      text-face-name: @book-fonts;
      text-halo-radius: 1;
      text-halo-fill: rgba(255,255,255,0.6);
      text-wrap-width: @standard-wrap-width;
      text-placement: interior;
    }
  }

  [feature = 'shop_bakery'],
  [feature = 'shop_books'],
  [feature = 'shop_clothes'],
  [feature = 'shop_fashion'],
  [feature = 'shop_convenience'],
  [feature = 'shop_confectionery'],
  [feature = 'shop_doityourself'],
  [feature = 'shop_hardware'],
  [feature = 'shop_hairdresser'],
  [feature = 'shop_butcher'],
  [feature = 'shop_car'],
  [feature = 'shop_car_repair'],
  [feature = 'shop_bicycle'],
  [feature = 'shop_florist'],
  [feature = 'shop_garden_centre'],
  [feature = 'shop_pet'],
  [feature = 'shop_photo'],
  [feature = 'shop_photo_studio'],
  [feature = 'shop_photography'],
  [feature = 'shop_shoes'],
  [feature = 'shop_gift'],
  [feature = 'shop_electronics'],
  [feature = 'shop_alcohol'],
  [feature = 'shop_optician'],
  [feature = 'shop_furniture'],
  [feature = 'shop_mobile_phone'],
  [feature = 'shop_jewelry'],
  [feature = 'shop_jewellery'],
  [feature = 'shop_chemist'],
<<<<<<< HEAD
  [feature = 'shop_toys'],
=======
  [feature = 'shop_travel_agency'],
>>>>>>> 1669eb1e
  [feature = 'shop_other']{
    [zoom >= 17] {
      text-name: "[name]";
      text-size: 10;
      text-dy: 12;
      text-fill: #939;
      text-face-name: @book-fonts;
      text-halo-radius: 1.5;
      text-halo-fill: rgba(255, 255, 255, 0.6);
      text-wrap-width: @standard-wrap-width;
      text-placement: interior;
    }
  }

  [feature = 'shop_supermarket'],
  [feature = 'shop_department_store'] {
    [zoom >= 16] {
      text-name: "[name]";
      text-size: 10;
      text-dy: 12;
      text-fill: #939;
      text-face-name: @book-fonts;
      text-halo-radius: 1.5;
      text-halo-fill: rgba(255, 255, 255, 0.6);
      text-wrap-width: @standard-wrap-width;
      text-placement: interior;
    }
  }

  [feature = 'military_danger_area'][is_building = 'no'] {
    [zoom >= 9][way_pixels > 3000],
    [zoom >= 17] {
      text-name: "[name]";
      text-size: @landcover-font-size;
      [way_pixels > 12000] { text-size: @landcover-font-size-big; }
      [way_pixels > 48000] { text-size: @landcover-font-size-bigger; }
      text-fill: darken(@danger_area, 40%);
      text-face-name: @bold-fonts;
      text-halo-radius: 1;
      text-halo-fill: rgba(255,255,255,0.6);
      text-wrap-width: @landcover-wrap-width-size;
      [way_pixels > 12000] {text-wrap-width: @landcover-wrap-width-size-big; }
      [way_pixels > 48000] {text-wrap-width: @landcover-wrap-width-size-bigger; }
      text-placement: interior;
    }
  }

  [feature = 'landuse_military'][is_building = 'no'] {
    [zoom >= 10][way_pixels > 3000],
    [zoom >= 17] {
      text-name: "[name]";
      text-size: @landcover-font-size;
      [way_pixels > 12000] { text-size: @landcover-font-size-big; }
      [way_pixels > 48000] { text-size: @landcover-font-size-bigger; }
      text-fill: darken(@military, 40%);
      text-face-name: @landcover-face-name;
      text-halo-radius: 1;
      text-halo-fill: rgba(255,255,255,0.6);
      text-wrap-width: @landcover-wrap-width-size;
      [way_pixels > 12000] {text-wrap-width: @landcover-wrap-width-size-big; }
      [way_pixels > 48000] {text-wrap-width: @landcover-wrap-width-size-bigger; }
      text-placement: interior;
    }
  }

  [feature = 'aeroway_gate'][zoom >= 17] {
    text-name: "[ref]";
    text-size: 10;
    text-fill: #aa66cc;
    text-face-name: @book-fonts;
    text-halo-radius: 1;
    text-halo-fill: rgba(255,255,255,0.6);
    text-wrap-width: @standard-wrap-width;
    text-placement: interior;
  }

  [feature = 'power_station'][is_building = 'no'][zoom >= 10],
  [feature = 'power_generator'][is_building = 'no'][zoom >= 10],
  [feature = 'power_sub_station'][is_building = 'no'][zoom >= 13],
  [feature = 'power_substation'][is_building = 'no'][zoom >= 13]{
    [way_pixels > 3000],
    [zoom >= 17] {
      text-name: "[name]";
      text-size: @landcover-font-size;
      [way_pixels > 12000] { text-size: @landcover-font-size-big; }
      [way_pixels > 48000] { text-size: @landcover-font-size-bigger; }
      text-fill: darken(@power, 40%);
      text-face-name: @landcover-face-name;
      text-halo-radius: 1;
      text-halo-fill: rgba(255,255,255,0.6);
      text-wrap-width: @landcover-wrap-width-size;
      [way_pixels > 12000] {text-wrap-width: @landcover-wrap-width-size-big; }
      [way_pixels > 48000] {text-wrap-width: @landcover-wrap-width-size-bigger; }
      text-placement: interior;
    }
  }

  [feature = 'natural_scree'][is_building = 'no'],
  [feature = 'natural_shingle'][is_building = 'no'],
  [feature = 'natural_bare_rock'][is_building = 'no'] {
    [zoom >= 9][way_pixels > 3000],
    [zoom >= 17] {
      text-name: "[name]";
      text-size: @landcover-font-size;
      [way_pixels > 12000] { text-size: @landcover-font-size-big; }
      [way_pixels > 48000] { text-size: @landcover-font-size-bigger; }
      text-fill: darken(@bare_ground, 50%);
      text-face-name: @landcover-face-name;
      text-halo-radius: 1;
      text-halo-fill: rgba(255,255,255,0.6);
      text-wrap-width: @landcover-wrap-width-size;
      [way_pixels > 12000] {text-wrap-width: @landcover-wrap-width-size-big; }
      [way_pixels > 48000] {text-wrap-width: @landcover-wrap-width-size-bigger; }
      text-placement: interior;
    }
  }

  [feature = 'natural_sand'][is_building = 'no'] {
    [zoom >= 9][way_pixels > 3000],
    [zoom >= 17] {
      text-name: "[name]";
      text-size: @landcover-font-size;
      [way_pixels > 12000] { text-size: @landcover-font-size-big; }
      [way_pixels > 48000] { text-size: @landcover-font-size-bigger; }
      text-fill: darken(@sand, 50%);
      text-face-name: @landcover-face-name;
      text-halo-radius: 1;
      text-halo-fill: rgba(255,255,255,0.6);
      text-wrap-width: @landcover-wrap-width-size;
      [way_pixels > 12000] {text-wrap-width: @landcover-wrap-width-size-big; }
      [way_pixels > 48000] {text-wrap-width: @landcover-wrap-width-size-bigger; }
      text-placement: interior;
    }
  }

  [feature = 'natural_heath'][is_building = 'no'] {
    [zoom >= 10][way_pixels > 3000],
    [zoom >= 17] {
      text-name: "[name]";
      text-size: @landcover-font-size;
      [way_pixels > 12000] { text-size: @landcover-font-size-big; }
      [way_pixels > 48000] { text-size: @landcover-font-size-bigger; }
      text-fill: darken(@heath, 40%);
      text-face-name: @landcover-face-name;
      text-halo-radius: 1;
      text-halo-fill: rgba(255,255,255,0.6);
      text-wrap-width: @landcover-wrap-width-size;
      [way_pixels > 12000] {text-wrap-width: @landcover-wrap-width-size-big; }
      [way_pixels > 48000] {text-wrap-width: @landcover-wrap-width-size-bigger; }
      text-placement: interior;
    }
  }


  [feature = 'natural_grassland'][is_building = 'no'] {
    [zoom >= 10][way_pixels > 3000],
    [zoom >= 17] {
      text-name: "[name]";
      text-size: @landcover-font-size;
      [way_pixels > 12000] { text-size: @landcover-font-size-big; }
      [way_pixels > 48000] { text-size: @landcover-font-size-bigger; }
      text-fill: darken(@grassland, 60%);
      text-face-name: @landcover-face-name;
      text-halo-radius: 1;
      text-halo-fill: rgba(255,255,255,0.6);
      text-wrap-width: @landcover-wrap-width-size;
      [way_pixels > 12000] {text-wrap-width: @landcover-wrap-width-size-big; }
      [way_pixels > 48000] {text-wrap-width: @landcover-wrap-width-size-bigger; }
      text-placement: interior;
    }
  }

  [feature = 'natural_scrub'][is_building = 'no'] {
    [zoom >= 10][way_pixels > 3000],
    [zoom >= 17] {
      text-name: "[name]";
      text-size: @landcover-font-size;
      [way_pixels > 12000] { text-size: @landcover-font-size-big; }
      [way_pixels > 48000] { text-size: @landcover-font-size-bigger; }
      text-fill: darken(@scrub, 60%);
      text-face-name: @landcover-face-name;
      text-halo-radius: 1;
      text-halo-fill: rgba(255,255,255,0.6);
      text-wrap-width: @landcover-wrap-width-size;
      [way_pixels > 12000] {text-wrap-width: @landcover-wrap-width-size-big; }
      [way_pixels > 48000] {text-wrap-width: @landcover-wrap-width-size-bigger; }
      text-placement: interior;
    }
  }

  [feature = 'aeroway_apron'][is_building = 'no'] {
    [zoom >= 10][way_pixels > 3000],
    [zoom >= 17] {
      text-name: "[name]";
      text-size: @landcover-font-size;
      [way_pixels > 12000] { text-size: @landcover-font-size-big; }
      [way_pixels > 48000] { text-size: @landcover-font-size-bigger; }
      text-fill: darken(@apron, 60%);
      text-face-name: @landcover-face-name;
      text-halo-radius: 1;
      text-halo-fill: rgba(255,255,255,0.6);
      text-wrap-width: @landcover-wrap-width-size;
      [way_pixels > 12000] {text-wrap-width: @landcover-wrap-width-size-big; }
      [way_pixels > 48000] {text-wrap-width: @landcover-wrap-width-size-bigger; }
      text-placement: interior;
    }
  }

  [feature = 'natural_beach'][is_building = 'no'] {
    [zoom >= 10][way_pixels > 3000],
    [zoom >= 17] {
      text-name: "[name]";
      text-size: @landcover-font-size;
      [way_pixels > 12000] { text-size: @landcover-font-size-big; }
      [way_pixels > 48000] { text-size: @landcover-font-size-bigger; }
      text-fill: darken(@beach, 60%);
      text-face-name: @landcover-face-name;
      text-halo-radius: 1;
      text-halo-fill: rgba(255,255,255,0.6);
      text-wrap-width: @landcover-wrap-width-size;
      [way_pixels > 12000] {text-wrap-width: @landcover-wrap-width-size-big; }
      [way_pixels > 48000] {text-wrap-width: @landcover-wrap-width-size-bigger; }
      text-placement: interior;
    }
  }

  [feature = 'highway_services'][is_building = 'no'],
  [feature = 'highway_rest_area'][is_building = 'no'] {
    [zoom >= 10][way_pixels > 3000],
    [zoom >= 17] {
      text-name: "[name]";
      text-size: @landcover-font-size;
      [way_pixels > 12000] { text-size: @landcover-font-size-big; }
      [way_pixels > 48000] { text-size: @landcover-font-size-bigger; }
      text-fill: darken(@rest_area, 40%);
      text-face-name: @landcover-face-name;
      text-halo-radius: 1;
      text-halo-fill: rgba(255,255,255,0.6);
      text-wrap-width: @landcover-wrap-width-size;
      [way_pixels > 12000] {text-wrap-width: @landcover-wrap-width-size-big; }
      [way_pixels > 48000] {text-wrap-width: @landcover-wrap-width-size-bigger; }
      text-placement: interior;
    }
  }

  [feature = 'natural_glacier'][is_building = 'no'] {
    [zoom >= 8][way_pixels > 10000],
    [zoom >= 10][way_pixels > 750],
    [zoom >= 17] {
      text-name: "[name]";
      text-size: @landcover-font-size;
      [way_pixels > 12000] { text-size: @landcover-font-size-big; }
      [way_pixels > 48000] { text-size: @landcover-font-size-bigger; }
      text-fill: mix(darken(@glacier, 40%), darken(@glacier-line, 30%), 50%);
      text-face-name: @landcover-face-name;
      text-halo-radius: 1;
      text-halo-fill: rgba(255,255,255,0.6);
      text-wrap-width: @landcover-wrap-width-size;
      [way_pixels > 12000] {text-wrap-width: @landcover-wrap-width-size-big; }
      [way_pixels > 48000] {text-wrap-width: @landcover-wrap-width-size-bigger; }
      text-placement: interior;
    }
  }

  [feature = 'aeroway_helipad'][zoom >= 16] {
    text-name: "[name]";
    text-size: 8;
    text-fill: @airtransport;
    text-dy: -10;
    text-face-name: @bold-fonts;
    text-halo-radius: 1;
    text-halo-fill: rgba(255,255,255,0.6);
    text-placement: interior;
    text-wrap-width: @standard-wrap-width;
  }

  [feature = 'aeroway_aerodrome'][zoom >= 10][zoom < 14] {
    text-name: "[name]";
    text-size: 8;
    text-fill: darken(@airtransport, 15%);
    text-dy: -10;
    text-face-name: @oblique-fonts;
    text-halo-radius: 1;
    text-halo-fill: rgba(255,255,255,0.6);
    text-placement: interior;
    text-wrap-width: @standard-wrap-width;
  }

  [feature = 'amenity_hunting_stand'][zoom >= 17] {
    text-name: "[name]";
    text-size: 10;
    text-dy: 11;
    text-fill: @man-made-icon;
    text-face-name: @book-fonts;
    text-halo-radius: 1;
    text-halo-fill: rgba(255,255,255,0.6);
    text-placement: interior;
    text-wrap-width: @standard-wrap-width;
  }

  [feature = 'natural_tree'][zoom >= 17] {
    text-name: "[name]";
    text-size: 9;
    text-fill: green;
    text-dy: 7;
    [zoom >= 18] { text-dy: 8; }
    [zoom >= 19] { text-dy: 11; }
    [zoom >= 20] { text-dy: 18; }
    text-face-name: @book-fonts;
    text-halo-radius: 1;
    text-halo-fill: rgba(255,255,255,0.6);
    text-placement: interior;
    text-wrap-width: @standard-wrap-width;
  }
}

#trees [zoom >= 16] {
  ::canopy {
    opacity: 0.3;
    [natural = 'tree_row'] {
      line-color: green;
      line-cap: round;
      line-width: 2.5;
      [zoom >= 17] {
        line-width: 5;
      }
      [zoom >= 18] {
        line-width: 10;
      }
      [zoom >= 19] {
        line-width: 15;
      }
      [zoom >= 20] {
        line-width: 30;
      }
    }
    [natural = 'tree'] {
      marker-fill: green;
      marker-allow-overlap: true;
      marker-line-width: 0;
      marker-width: 2.5;
      marker-height: 2.5;
      marker-ignore-placement: true;
      [zoom >= 17] {
        marker-width: 5;
        marker-height: 5;
      }
      [zoom >= 18] {
        marker-width: 10;
        marker-height: 10;
      }
      [zoom >= 19] {
        marker-width: 15;
        marker-height: 15;
      }
      [zoom >= 20] {
        marker-width: 30;
        marker-height: 30;
      }
    }
  }
  [natural = 'tree']::trunk {
    [zoom >= 18] {
      trunk/marker-fill: #b27f36;
      trunk/marker-allow-overlap: true;
      trunk/marker-line-width: 0;
      trunk/marker-width: 2;
      trunk/marker-height: 2;
      trunk/marker-ignore-placement: true;
    }
    [zoom >= 19] {
      trunk/marker-width: 3;
      trunk/marker-height: 3;
    }
    [zoom >= 20] {
      trunk/marker-width: 6;
      trunk/marker-height: 6;
    }
  }
}<|MERGE_RESOLUTION|>--- conflicted
+++ resolved
@@ -641,19 +641,18 @@
     }
   }
 
-<<<<<<< HEAD
   [feature = 'shop_toys'][zoom >= 17] {
     marker-file: url('symbols/toys-14.svg');
     marker-fill: @shop-icon;
     marker-placement: interior;
     marker-clip: false;
-=======
+  }
+
   [feature = 'shop_travel_agency'][zoom >= 17] {
     marker-file: url('symbols/travel_agency-14.svg');
     marker-placement: interior;
     marker-clip: false;
     marker-fill: @shop-icon;
->>>>>>> 1669eb1e
   }
 
   [feature = 'leisure_water_park'][zoom >= 17] {
@@ -1801,11 +1800,8 @@
   [feature = 'shop_jewelry'],
   [feature = 'shop_jewellery'],
   [feature = 'shop_chemist'],
-<<<<<<< HEAD
   [feature = 'shop_toys'],
-=======
   [feature = 'shop_travel_agency'],
->>>>>>> 1669eb1e
   [feature = 'shop_other']{
     [zoom >= 17] {
       text-name: "[name]";
