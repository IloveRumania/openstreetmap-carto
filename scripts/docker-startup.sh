#!/bin/sh

# This script is used to start the import of kosmtik containers for the Docker development environment.
# You can read details about that in DOCKER.md

# Testing if database is ready
i=1
MAXCOUNT=60
echo "Waiting for PostgreSQL to be running"
while [ $i -le $MAXCOUNT ]
do
  pg_isready -q && echo "PostgreSQL running" && break
  sleep 2
  i=$((i+1))
done
test $i -gt $MAXCOUNT && echo "Timeout while waiting for PostgreSQL to be running"

case "$1" in
import)
  # Creating default database
  psql -c "SELECT 1 FROM pg_database WHERE datname = 'gis';" | grep -q 1 || createdb gis && \
  psql -d gis -c 'CREATE EXTENSION IF NOT EXISTS postgis;' && \
  psql -d gis -c 'CREATE EXTENSION IF NOT EXISTS hstore;' && \

  # Creating default import settings file editable by user and passing values for osm2pgsql
  if [ ! -e ".env" ]; then
    cat > .env <<EOF
# Environment settings for importing to a Docker container database
PG_WORK_MEM=${PG_WORK_MEM:-16MB}
PG_MAINTENANCE_WORK_MEM=${PG_MAINTENANCE_WORK_MEM:-256MB}
OSM2PGSQL_CACHE=${OSM2PGSQL_CACHE:-512}
OSM2PGSQL_NUMPROC=${OSM2PGSQL_NUMPROC:-1}
OSM2PGSQL_DATAFILE=${OSM2PGSQL_DATAFILE:-data.osm.pbf}
EXTERNAL_DATA_SCRIPT_FLAGS=${EXTERNAL_DATA_SCRIPT_FLAGS:-}
EOF
    chmod a+rw .env
    export OSM2PGSQL_CACHE=${OSM2PGSQL_CACHE:-512}
    export OSM2PGSQL_NUMPROC=${OSM2PGSQL_NUMPROC:-1}
    export OSM2PGSQL_DATAFILE=${OSM2PGSQL_DATAFILE:-data.osm.pbf}
  fi

  # Importing data to a database
  osm2pgsql \
  --cache $OSM2PGSQL_CACHE \
  --number-processes $OSM2PGSQL_NUMPROC \
  --hstore \
  --multi-geometry \
  --database gis \
  --slim \
  --drop \
  --style openstreetmap-carto.style \
  --tag-transform-script openstreetmap-carto.lua \
  $OSM2PGSQL_DATAFILE

<<<<<<< HEAD
  # Downloading and importing needed shapefiles
  scripts/get-external-data.py $EXTERNAL_DATA_SCRIPT_FLAGS
=======
  # Downloading needed shapefiles
  scripts/get-external-data.py

  # Download fonts
  scripts/get-fonts.sh
>>>>>>> eb364562
  ;;

kosmtik)
  # Creating default Kosmtik settings file
  if [ ! -e ".kosmtik-config.yml" ]; then
    cp /tmp/.kosmtik-config.yml .kosmtik-config.yml
  fi
  export KOSMTIK_CONFIGPATH=".kosmtik-config.yml"

  # Starting Kosmtik
  kosmtik serve project.mml --host 0.0.0.0
  # It needs Ctrl+C to be interrupted
  ;;

esac<|MERGE_RESOLUTION|>--- conflicted
+++ resolved
@@ -52,16 +52,11 @@
   --tag-transform-script openstreetmap-carto.lua \
   $OSM2PGSQL_DATAFILE
 
-<<<<<<< HEAD
   # Downloading and importing needed shapefiles
   scripts/get-external-data.py $EXTERNAL_DATA_SCRIPT_FLAGS
-=======
-  # Downloading needed shapefiles
-  scripts/get-external-data.py
 
   # Download fonts
   scripts/get-fonts.sh
->>>>>>> eb364562
   ;;
 
 kosmtik)
