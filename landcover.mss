// --- Parks, woods, other green things ---

@forest: #a0cf85;
@grass: #cfeca8; // also meadow, common, garden, village_green, conservation
@golf_course: #b5e3b5;
@natural: #c6e4b4; // also grassland
@park: #b6fdb6; // also recreation_ground
@wood: #aed1a0;
@vineyard: #abdf96;

// --- sports ---

@stadium: #3c9; // also sports_centre
@track: #74dcba;
@pitch: #8ad3af;

// --- "base" landuses ---

@residential: #E1E1E1;      // Lch(89,0,0)
@residential-line: #B9B9B9; // Lch(75,0,0)
@retail: #FFD6D1;           // Lch(89,16,30)
@retail-line: #D99C95;      // Lch(70,25,30)
@commercial: #F2DAD9;       // Lch(89,8.5,25)
@commercial-line: #D1B2B0;  // Lch(75,12,25)
@industrial: #EBDBE8;       // Lch(89,9,330)
@industrial-line: #C6B3C3;  // Lch(75,11,330)
@railway: @industrial;
@railway-line: @industrial-line;
@farmland: #EDDDC9;         // Lch(89,12,80) (Also used for farm)
@farmland-line: #C8B69E;    // Lch(75,15,80)

@farmyard: #EFD6B5;         // Lch(87,20,80)
@farmyard-line: #D1B48C;    // Lch(75,25,80)

// --- Other ----

@aerodrome: #ccc;
@allotments: #e5c7ab;
@apron: #e9d1ff;
@attraction: #f2caea;
@barracks: #ff8f8f;
@campsite: #ccff99; // also caravan_site, picnic_site
@cemetery: #aacbaf; // also grave_yard
@construction: #9d9d6c;
@danger_area: pink;
@desert: #e3b57a;
@field: #660;
@garages: #996;
@heath: #d6d99f;
@parking: #f7efb7;
@playground: #ccfff1;
@power: #bbb;
@rest_area: #efc8c8; // also services
@sand: #ffdf88;
@school: #f0f0d8; // also university, college, hospital, kindergarten

#landcover {
 [feature = 'leisure_swimming_pool'][zoom >= 14] {
    polygon-fill: @water-color;
    line-color: saturate(darken(@water-color, 40%), 30%);
    line-width: 0.5;
  }

  [feature = 'leisure_playground'][zoom >= 13] {
    polygon-fill: @playground;
    line-color: saturate(darken(@playground, 60%), 30%);
    line-width: 0.3;
  }

  [feature = 'tourism_camp_site'],
  [feature = 'tourism_caravan_site'],
  [feature = 'tourism_picnic_site'] {
    [zoom >= 13] {
      polygon-fill: @campsite;
      polygon-opacity: 0.5;
      line-color: saturate(darken(@campsite, 60%), 30%);
      line-width: 0.3;
    }
  }

  [feature = 'tourism_attraction'][zoom >= 10] {
    polygon-fill: @attraction;
  }

  [feature = 'landuse_quarry'][zoom >= 11] {
    polygon-pattern-file: url('symbols/quarry2.png');
    line-width: 0.5;
    line-color: grey;
  }

  [feature = 'landuse_vineyard'] {
    [zoom >= 10][zoom < 13] {
      polygon-fill: @vineyard;
    }
    [zoom >= 13] {
      polygon-pattern-file: url('symbols/vineyard.png');
    }
  }

  [feature = 'landuse_orchard'][zoom >= 10] {
    polygon-pattern-file: url('symbols/orchard.png');
  }

  [feature = 'landuse_cemetery'],
  [feature = 'landuse_grave_yard'],
  [feature = 'amenity_grave_yard'] {
    [zoom >= 10][zoom < 14] {
      polygon-fill: @cemetery;
    }
    [zoom >= 14] {
      [religion = 'jewish'] { polygon-pattern-file: url('symbols/cemetery_jewish.18.png'); }
      [religion = 'christian'] { polygon-pattern-file: url('symbols/grave_yard.png'); }
      [religion = 'INT-generic'] { polygon-pattern-file: url('symbols/grave_yard_generic.png'); }
    }
  }

  [feature = 'landuse_residential'][zoom >= 10] {
    polygon-fill: @residential;
    [zoom >= 16] {
      line-width: .5;
      line-color: @residential-line;
      [name != ''] {
        line-width: 0.7;
      }

    }
  }

  [feature = 'landuse_garages'][zoom >= 12] {
    polygon-fill: @garages;
    polygon-opacity: 0.2;
  }

  [feature = 'military_barracks'][zoom >= 10] {
    polygon-fill: @barracks;
  }

  [feature = 'landuse_field'] {
    [zoom >= 10] {
      polygon-fill: @field;
      polygon-opacity: 0.2;
      [zoom >= 14] {
        line-width: 0.3;
        line-opacity: 0.4;
        line-color: saturate(darken(@field, 40%), 20%);
      }
    }
  }

  [feature = 'military_danger_area'] {
    [zoom >= 9][zoom < 11] {
      polygon-fill: @danger_area;
      polygon-opacity: 0.3;
    }
    [zoom >= 11] {
      polygon-pattern-file: url('symbols/danger.png');
    }
  }

  [feature = 'landuse_meadow'],
  [feature = 'landuse_grass'] {
    [zoom >= 10] {
      polygon-fill: @grass;
    }
  }

  [feature = 'leisure_park'],
  [feature = 'leisure_recreation_ground'] {
    [zoom >= 10] {
      polygon-fill: @park;
      polygon-opacity: 0.6;
    }
  }

  [feature = 'tourism_zoo'][zoom >= 10] {
    polygon-pattern-file: url('symbols/zoo.png');
  }

  [feature = 'leisure_common'][zoom >= 10] {
    polygon-fill: @grass;
  }

  [feature = 'leisure_garden'][zoom >= 10] {
    polygon-fill: @grass;
  }

  [feature = 'leisure_golf_course'][zoom >= 10],
  [feature = 'leisure_miniature_golf'][zoom >= 15] {
    polygon-fill: @golf_course;
  }

  [feature = 'landuse_allotments'] {
    [zoom >= 10][zoom < 14] {
      polygon-fill: @allotments;
    }
    [zoom >= 14] {
      polygon-pattern-file: url('symbols/allotments.png');
    }
  }

  [feature = 'landuse_forest'] {
    [zoom >= 8] {
      polygon-fill: @forest;
    }
    [zoom >= 14] {
      polygon-pattern-file: url('symbols/forest.png');
    }
  }

  [feature = 'landuse_farmyard'][zoom >= 9] {
    polygon-fill: @farmyard;
      [zoom >= 16] {
        line-width: 0.5;
        line-color: @farmyard-line;
        [name != ''] {
          line-width: 0.7;
        }
      }
  }

  [feature = 'landuse_farm'],
  [feature = 'landuse_farmland'] {
    [zoom >= 9] {
      polygon-fill: @farmland;
      [zoom >= 16] {
        line-width: .5;
        line-color: @farmland-line;
      }
    }
  }

  [feature = 'landuse_recreation_ground'],
  [feature = 'landuse_conservation'] {
    [zoom >= 10] {
      polygon-fill: @grass;
    }
  }

  [feature = 'landuse_village_green'][zoom >= 11] {
    polygon-fill: @grass;
  }

  [feature = 'landuse_retail'][zoom >= 10] {
    polygon-fill: @retail;
    [zoom >= 16] {
      line-width: 0.5;
      line-color: @retail-line;
      [name != ''] {
        line-width: 0.7;
      }
    }
  }

  [feature = 'landuse_industrial'][zoom >= 10] {
    polygon-fill: @industrial;
    [zoom >= 16] {
      line-width: .5;
      line-color: @industrial-line;
      [name != ''] {
        line-width: 0.7;
      }
    }
  }

  [feature = 'landuse_railway'][zoom >= 10] {
    polygon-fill: @railway;
    [zoom >= 16][name != ''] {
      line-width: 0.7;
      line-color: @railway-line;
    }
  }

<<<<<<< HEAD
  [feature = 'power_sub_station'],
  [feature = 'power_substation'] {
    [zoom >= 13] {
=======
  [feature = 'power_station'][zoom >= 10],
  [feature = 'power_generator'][zoom >= 10],
  [feature = 'power_sub_station'][zoom >= 13],
  [feature = 'power_substation'][zoom >= 13] {
>>>>>>> 1fe21083
      polygon-fill: @power;
      [zoom >= 12] {
        line-width: 0.4;
        line-color: darken(@power, 40%);
      }
  }

  [feature = 'landuse_commercial'][zoom >= 10] {
    polygon-fill: @commercial;
    [zoom >= 16] {
      line-width: 0.5;
      line-color: @commercial-line;
      [name != ''] {
        line-width: 0.7;
      }

    }
  }

  [feature = 'landuse_brownfield'],
  [feature = 'landuse_landfill'],
  [feature = 'landuse_construction'] {
    [zoom >= 10] {
      polygon-fill: @construction;
      polygon-opacity: 0.7;
    }
  }

  [feature = 'natural_wood'] {
    [zoom >= 8] {
      polygon-fill: @wood;
    }
  }

  [feature = 'natural_desert'][zoom >= 8] {
    polygon-fill: @desert;
  }

  [feature = 'natural_sand'][zoom >= 10] {
    polygon-fill: @sand;
  }

  [feature = 'natural_heath'][zoom >= 10] {
    polygon-fill: @heath;
  }

  [feature = 'natural_grassland'][zoom >= 10] {
    polygon-fill: #c6e4b4;
  }

  [feature = 'natural_scrub'] {
    [zoom >= 10][zoom < 14] {
      polygon-fill: #b5e3b5;
    }
    [zoom >= 14] {
      polygon-pattern-file: url('symbols/scrub.png');
    }
  }

  [feature = 'amenity_university'],
  [feature = 'amenity_college'],
  [feature = 'amenity_school'],
  [feature = 'amenity_hospital'],
  [feature = 'amenity_kindergarten'] {
    [zoom >= 10] {
      polygon-fill: @school;
      [zoom >= 12] {
        line-width: 0.3;
        line-color: brown;
      }
    }
  }

  [feature = 'amenity_parking'][zoom >= 10] {
    polygon-fill: @parking;
    [zoom >= 15] {
      line-width: 0.3;
      line-color: saturate(darken(@parking, 40%), 20%);
    }
  }

  [feature = 'aeroway_apron'][zoom >= 12] {
    polygon-fill: @apron;
  }

  [feature = 'aeroway_aerodrome'][zoom >= 12] {
    polygon-fill: @aerodrome;
    polygon-opacity: 0.2;
    line-width: 0.2;
    line-color: saturate(darken(@aerodrome, 40%), 20%);
  }

  [feature = 'natural_beach'][zoom >= 13] {
    polygon-pattern-file: url('symbols/beach.png');
  }

  [feature = 'highway_services'],
  [feature = 'highway_rest_area'] {
    [zoom >= 14] {
      polygon-fill: @rest_area;
    }
  }

  [feature = 'leisure_sports_centre'],
  [feature = 'leisure_stadium'] {
    [zoom >= 10] {
      polygon-fill: @stadium;
    }
  }

  [feature = 'leisure_track'][zoom >= 10] {
    polygon-fill: @track;
    [zoom >= 15] {
      line-width: 0.5;
      line-color: saturate(darken(@track, 40%), 20%);
    }
  }

  [feature = 'leisure_pitch'][zoom >= 10] {
    polygon-fill: @pitch;
    [zoom >= 15] {
      line-width: 0.5;
      line-color: saturate(darken(@pitch, 40%), 20%);
    }
  }
}

/* man_made=cutline */
#landcover-line {
  [zoom >= 14] {
    line-width: 3;
    line-join: round;
    line-cap: square;
    line-color: @land-color;
    [zoom >= 16] {
      line-width: 6;
    }
  }
}

#landuse-overlay {
  [landuse = 'military'][zoom >= 10]::landuse {
    polygon-pattern-file: url('symbols/military_red_hatch.png');
    polygon-pattern-alignment: global;
    line-color: #f55;
    line-width: 3;
    line-opacity: 0.329;
  }
}

#cliffs {
  [natural = 'cliff'][zoom >= 13] {
    line-pattern-file: url('symbols/cliff.png');
    [zoom >= 15] {
      line-pattern-file: url('symbols/cliff2.png');
    }
  }
  [man_made = 'embankment'][zoom >= 15]::man_made {
    line-pattern-file: url('symbols/cliff.png');
  }
}

#area-barriers {
  [zoom >= 16] {
    line-color: #444;
    line-width: 0.4;
    [barrier = 'hedge'] {
      polygon-fill: #aed1a0;
    }
  }
}

.barriers {
  [zoom >= 16] {
    line-width: 0.4;
    line-color: #444;
  }
  [barrier = 'embankment'][zoom >= 14] {
    line-width: 0.4;
    line-color: #444;
  }
  [barrier = 'hedge'][zoom >= 16] {
    line-width: 3;
    line-color: #aed1a0;
  }
}

#tree-row {
  [natural = 'tree_row'][zoom >= 16] {
    line-pattern-file: url('symbols/tree_row.png');
    [zoom >= 17] {
      line-pattern-file: url('symbols/tree_row2.png');
    }
  }
}

#theme-park {
  [tourism = 'theme_park'][zoom >= 13] {
    line-color: #734a08;
    line-width: 1.5;
    line-dasharray: 9,3;
    line-opacity: 0.6;
    [zoom >= 15] {
      line-width: 2.5;
    }
  }
}<|MERGE_RESOLUTION|>--- conflicted
+++ resolved
@@ -270,16 +270,10 @@
     }
   }
 
-<<<<<<< HEAD
-  [feature = 'power_sub_station'],
-  [feature = 'power_substation'] {
-    [zoom >= 13] {
-=======
   [feature = 'power_station'][zoom >= 10],
   [feature = 'power_generator'][zoom >= 10],
   [feature = 'power_sub_station'][zoom >= 13],
   [feature = 'power_substation'][zoom >= 13] {
->>>>>>> 1fe21083
       polygon-fill: @power;
       [zoom >= 12] {
         line-width: 0.4;
