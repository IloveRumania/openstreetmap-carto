--- conflicted
+++ resolved
@@ -42,11 +42,6 @@
 @cemetery: #aacbaf; // also grave_yard
 @construction: #b6b592;
 @danger_area: pink;
-<<<<<<< HEAD
-@desert: #e3b57a;
-=======
-@field: @farmland;
->>>>>>> bd53fd54
 @garages: #dfddce;
 @heath: #d6d99f;
 @parking: #f7efb7;
