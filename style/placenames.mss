@placenames: #222;
@placenames-light: #777777;
@country-labels: darken(@admin-boundaries-narrow, 10%);
@state-labels: desaturate(@admin-boundaries-narrow, 5%);
@county-labels: darken(@admin-boundaries-wide, 5%);

#country-names {
  [zoom >= 3][zoom < 5][way_pixels > 1000],
  [zoom >= 5][way_pixels < 360000] {
    text-name: "[name]";
    text-size: 10;
    text-wrap-width: 35; // 3.5 em
    text-line-spacing: -1.5; // -0.15 em
    text-margin: 7.0; // 0.7 em
    [zoom >= 4] {
      text-size: 11;
      text-wrap-width: 40; // 3.6 em
      text-line-spacing: -1.4; // -0.13 em
      text-margin: 7.7; // 0.7 em
    }
    [zoom >= 5] {
      text-size: 12;
      text-wrap-width: 45; // 3.7 em
      text-line-spacing: -1.2; // -0.10 em
      text-margin: 8.4; // 0.7 em
    }
    [zoom >= 7] {
      text-size: 13;
      text-wrap-width: 50; // 3.8 em
      text-line-spacing: -1.0; // -0.08 em
      text-margin: 9.1; // 0.7 em
    }
    [zoom >= 9] {
      text-size: 14;
      text-wrap-width: 55; // 3.9 em
      text-line-spacing: -0.7; // -0.05 em
    }
    [zoom >= 10] {
      text-size: 15;
      text-wrap-width: 60; // 4.0 em
      text-line-spacing: -0.4; // -0.02 em
    }
    text-fill: @country-labels;
    text-face-name: @book-fonts;
    text-halo-fill: @standard-halo-fill;
    text-halo-radius: @standard-halo-radius * 1.5;
    text-character-spacing: 0.5;
  }
}

#state-names {
  [zoom >= 5][zoom < 7][way_pixels > 3000],
  [zoom >= 7][way_pixels > 3000][way_pixels < 196000] {
    text-name: "[name]";
    text-size: 10;
    text-wrap-width: 35; // 3.5 em
    text-line-spacing: -1.5; // -0.15 em
    text-margin: 7.0; // 0.7 em
    text-fill: @state-labels;
    text-face-name: @oblique-fonts;
    text-halo-fill: @standard-halo-fill;
    text-halo-radius: @standard-halo-radius * 1.5;
    text-placement: interior;
    [zoom >= 7] {
      text-size: 11;
      text-wrap-width: 40; // 3.6 em
      text-line-spacing: -1.4; // -0.13 em
      text-margin: 7.7; // 0.7 em
    }
    [zoom >= 9] {
      text-size: 12;
      text-wrap-width: 45; // 3.7 em
      text-line-spacing: -1.2; // -0.10 em
      text-margin: 8.4; // 0.7 em
    }
    [zoom >= 10] {
      text-size: 13;
      text-wrap-width: 50; // 3.8 em
      text-line-spacing: -1.0; // -0.08 em
      text-margin: 9.1; // 0.7 em
    }
    [zoom >= 12] {
      text-size: 15;
      text-wrap-width: 50; // 3.8 em
      text-line-spacing: -1.0; // -0.08 em
      text-margin: 9.1; // 0.7 em
    }
  }
}

#capital-names {
  [zoom >= 4][zoom < 8][population > 600000],
  [zoom >= 5][zoom < 8] {
    shield-file: url('symbols/place/place-capital-6.svg');
    shield-text-dx: 6;
    shield-text-dy: 6;
    shield-name: '[name]';
    shield-face-name: @book-fonts;
    shield-fill: @placenames;
    shield-size: 11;
    shield-wrap-width: 30; // 2.7 em
    shield-line-spacing: -1.6; // -0.15 em
    shield-margin: 7.7; // 0.7 em
    shield-halo-fill: @standard-halo-fill;
    shield-halo-radius: @standard-halo-radius * 1.5;
    shield-placement-type: simple;
    shield-placements: 'S,N,E,W';
    [dir = 1] {
      shield-placements: 'N,S,E,W';
    }
    shield-unlock-image: true;

    [zoom >= 5] {
      shield-wrap-width: 45; // 4.1 em
      shield-line-spacing: -1.1; // -0.10 em
    }
    [zoom >= 6] {
      shield-size: 12;
      shield-wrap-width: 60; // 5.0 em
      shield-line-spacing: -0.6; // -0.05 em
      shield-margin: 8.4; // 0.7 em
    }
    [zoom >= 7] {
      shield-file: url('symbols/place/place-capital-8.svg');
      shield-text-dx: 7;
      shield-text-dy: 7;
    }
  }
  [zoom >= 8] {
    text-name: '[name]';
    text-face-name: @book-fonts;
    text-fill: @placenames;
    text-size: 13;
    text-wrap-width: 65; // 5.0 em
    text-line-spacing: -0.65; // -0.05 em
    text-margin: 9.1; // 0.7 em
    text-halo-fill: @standard-halo-fill;
    text-halo-radius: @standard-halo-radius * 1.5;

    [zoom >= 10] {
      text-size: 14;
      text-wrap-width: 70; // 5.0 em
      text-line-spacing: -0.70; // -0.05 em
      text-margin: 9.8; // 0.7 em
    }
    [zoom >= 11] {
      text-size: 15;
      text-wrap-width: 75; // 5.0 em
      text-line-spacing: -0.75; // -0.05 em
      text-margin: 10.5; // 0.7 em
    }
  }
}

#placenames-medium::high-importance {
  [category = 1][zoom < 14] {
    [zoom >= 4][zoom < 5][score >= 3000000],
    [zoom >= 5][zoom < 8][score >= 400000] {
      shield-file: url('symbols/place/place-4.svg');
      shield-text-dx: 4;
      shield-text-dy: 4;
      shield-name: '[name]';
      shield-face-name: @book-fonts;
      shield-fill: @placenames;
      shield-size: 11;
      shield-wrap-width: 30; // 2.7 em
      shield-line-spacing: -1.65; // -0.15 em
      shield-margin: 7.7; // 0.7 em
      shield-halo-fill: @standard-halo-fill;
      shield-halo-radius: @standard-halo-radius * 1.5;
      shield-placement-type: simple;
      shield-placements: 'S,N,E,W';
      [dir = 1] {
        shield-placements: 'N,S,E,W';
      }
      shield-unlock-image: true;

      [zoom >= 5] {
        shield-wrap-width: 45; // 4.1 em
        shield-line-spacing: -1.1; // -0.10 em
      }
      [zoom >= 6] {
        shield-size: 12;
        shield-wrap-width: 60; // 5.0 em
        shield-line-spacing: -0.6; // -0.05 em
        shield-margin: 8.4; // 0.7 em

        shield-file: url('symbols/place/place-6.svg');
        shield-text-dx: 5;
        shield-text-dy: 5;
      }
      [zoom >= 7] {
        shield-file: url('symbols/place/place-6-z7.svg');
      }
    }
    [zoom >= 8][score >= 400000] {
      text-name: '[name]';
      text-face-name: @book-fonts;
      text-fill: @placenames;
      text-size: 13;
      text-wrap-width: 65; // 5.0 em
      text-line-spacing: -0.65; // -0.05 em
      text-margin: 9.1; // 0.7 em
      text-halo-fill: @standard-halo-fill;
      text-halo-radius: @standard-halo-radius * 1.5;

      [zoom >= 10] {
        text-size: 14;
        text-wrap-width: 70; // 5.0 em
        text-line-spacing: -0.7; // -0.05 em
        text-margin: 9.8; // 0.7 em
      }
      [zoom >= 11] {
        text-size: 15;
        text-wrap-width: 75; // 5.0 em
        text-line-spacing: -0.75; // -0.05 em
        text-margin: 10.5; // 0.7 em
      }
    }
  }
}

#placenames-medium::medium-importance {
  [category = 1][score < 400000][zoom < 15] {
    [zoom >= 6][zoom < 8][score >= 70000],
    [zoom >= 7][zoom < 8] {
      shield-file: url('symbols/place/place-4.svg');
      shield-text-dx: 4;
      shield-text-dy: 4;
      shield-name: "[name]";
      shield-size: 10;
      shield-fill: @placenames;
      shield-face-name: @book-fonts;
      shield-halo-fill: @standard-halo-fill;
      shield-halo-radius: @standard-halo-radius * 1.5;
      shield-wrap-width: 30; // 3.0 em
      shield-line-spacing: -1.5; // -0.15 em
      shield-margin: 7.0; // 0.7 em
      shield-placement-type: simple;
      shield-placements: 'S,N,E,W';
      [dir = 1] {
        shield-placements: 'N,S,E,W';
      }
      shield-unlock-image: true;
      [zoom >= 7] {
        shield-file: url('symbols/place/place-4-z7.svg');
      }
    }
    [zoom >= 8] {
      text-name: "[name]";
      text-size: 10;
      text-fill: @placenames;
      text-face-name: @book-fonts;
      text-halo-fill: @standard-halo-fill;
      text-halo-radius: @standard-halo-radius * 1.5;
      text-wrap-width: 40; // 4.0 em
      text-line-spacing: -1.0; // -0.10 em
      text-margin: 7.0; // 0.7 em
      [zoom >= 9] {
        text-size: 12;
        text-wrap-width: 60; // 5.0 em
        text-line-spacing: -0.6; // -0.05 em
        text-margin: 8.4; // 0.7 em
      }
      [zoom >= 10] {
        text-size: 13;
        text-wrap-width: 65; // 5.0 em
        text-line-spacing: -0.65; // -0.05 em
        text-margin: 9.1; // 0.7 em
      }
      [zoom >= 11] {
        text-size: 14;
        text-wrap-width: 70; // 5.0 em
        text-line-spacing: -0.7; // -0.05 em
        text-margin: 9.8; // 0.7 em
      }
      [zoom >= 14] {
        text-size: 15;
        text-wrap-width: 75; // 5.0 em
        text-line-spacing: -0.7; // -0.05 em
        text-margin: 10.5; // 0.7 em
      }
    }
  }
}

#placenames-medium::low-importance {
  [category = 2] {
    [zoom >= 9][zoom < 16] {
      text-name: "[name]";
      text-size: 10;
      text-fill: @placenames;
      text-face-name: @book-fonts;
      text-halo-fill: @standard-halo-fill;
      text-halo-radius: @standard-halo-radius * 1.5;
      text-wrap-width: 45; // 4.5 em
      text-line-spacing: -0.8; // -0.08 em
      text-margin: 7; // 0.7 em
      [zoom >= 11] {
        text-size: 11;
        text-wrap-width: 55; // 5.0 em
        text-line-spacing: -0.55; // -0.05 em
        text-margin: 7.7; // 0.7 em
      }
      [zoom >= 12] {
        text-size: 13;
        text-wrap-width: 65; // 5.0 em
        text-line-spacing: -0.65; // -0.05 em
        text-margin: 8.4; // 0.7 em
      }
      [zoom >= 14] {
        text-size: 15;
        text-wrap-width: 75; // 5.0 em
        text-line-spacing: -0.75; // -0.05 em
        text-margin: 10.5; // 0.7 em
      }
    }
  }
}

#placenames-small::suburb {
  [place = 'suburb'][zoom >= 12][zoom < 17] {
    text-name: "[name]";
    text-size: 11;
    text-fill: @placenames;
    text-face-name: @book-fonts;
    text-halo-fill: @standard-halo-fill;
    text-halo-radius: @standard-halo-radius * 1.5;
    text-wrap-width: 55; // 5.0 em
    text-line-spacing: -0.55; // -0.05 em
    text-margin: 7.7; // 0.7 em
    [zoom >= 13] {
      text-size: 12;
      text-wrap-width: 60; // 5.0 em
      text-line-spacing: -0.60; // -0.05 em
      text-margin: 8.4; // 0.7 em
    }
    [zoom >= 14] {
      text-size: 14;
      text-wrap-width: 70; // 5.0 em
      text-line-spacing: -0.70; // -0.05 em
      text-margin: 9.8; // 0.7 em
      text-fill: @placenames-light;
      text-halo-fill: white;
    }
    [zoom >= 16] {
      text-size: 15;
      text-wrap-width: 75; // 5.0 em
      text-line-spacing: -0.75; // -0.05 em
      text-margin: 10.5; // 0.7 em
    }
  }
}

#placenames-small::village {
  [place = 'village'] {
    [zoom >= 12][zoom < 17] {
      text-name: "[name]";
      text-size: 10;
      text-fill: @placenames;
      text-face-name: @book-fonts;
      text-halo-fill: @standard-halo-fill;
      text-halo-radius: @standard-halo-radius * 1.5;
      text-wrap-width: 50; // 5.0 em
      text-line-spacing: -0.50; // -0.05 em
      text-margin: 7.0; // 0.7 em
      [zoom >= 13] {
        text-size: 11;
        text-wrap-width: 55; // 5.0 em
        text-line-spacing: -0.55; // -0.05 em
        text-margin: 7.7; // 0.7 em
      }
      [zoom >= 14] {
        text-fill: @placenames-light;
        text-halo-fill: white;
        text-size: 13;
        text-wrap-width: 65; // 5.0 em
        text-line-spacing: -0.65; // -0.05 em
        text-margin: 9.1; // 0.7 em
      }
      [zoom >= 15] {
        text-size: 14;
        text-wrap-width: 70; // 5.0 em
        text-line-spacing: -0.70; // -0.05 em
        text-margin: 9.8; // 0.7 em
      }
      [zoom >= 16] {
        text-size: 15;
        text-wrap-width: 75; // 5.0 em
        text-line-spacing: -0.75; // -0.05 em
        text-margin: 10.5; // 0.7 em
      }
    }
  }
}

#placenames-small::quarter {
  [place = 'quarter'] {
    [zoom >= 14][zoom < 17] {
      text-name: "[name]";
      text-fill: @placenames;
      text-face-name: @book-fonts;
      text-halo-fill: @standard-halo-fill;
      text-halo-radius: @standard-halo-radius * 1.5;
      [zoom >= 14] {
        text-halo-fill: white;
        text-size: 11;
        text-wrap-width: 55; // 5.0 em
        text-line-spacing: -0.55; // -0.05 em
        text-margin: 7.7; // 0.7 em
      }
      [zoom >= 15] {
        text-fill: @placenames-light;
        text-size: 12;
        text-wrap-width: 60; // 5.0 em
        text-line-spacing: -0.60; // -0.05 em
        text-margin: 8.4; // 0.7 em
      }
      [zoom >= 16] {
        text-size: 14;
        text-wrap-width: 70; // 5.0 em
        text-line-spacing: -0.70; // -0.05 em
        text-margin: 9.8; // 0.7 em
      }
    }
  }
  [place = 'hamlet'] {
    [zoom >= 14][zoom < 18] {
      text-name: "[name]";
      text-fill: @placenames;
      text-face-name: @book-fonts;
      text-halo-fill: white;
      text-halo-radius: @standard-halo-radius * 1.5;
      [zoom >= 14] {
        text-size: 10;
        text-wrap-width: 55; // 5.0 em
        text-line-spacing: -0.55; // -0.05 em
        text-margin: 7.7; // 0.7 em
      }
      [zoom >= 15] {
        text-size: 11;
        text-fill: @placenames-light;
        text-halo-fill: @standard-halo-fill;
        text-wrap-width: 45; // 4.5 em
        text-line-spacing: -0.8; // -0.08 em
        text-margin: 7.0; // 0.7 em
      }
      [zoom >= 16] {
        text-size: 12;
        text-wrap-width: 60; // 5.0 em
        text-line-spacing: -0.60; // -0.05 em
        text-margin: 8.4; // 0.7 em
        text-fill: @placenames-light;
        text-halo-fill: white;
      }
    }
  }
}

#placenames-small::neighborhood {
  [place = 'neighbourhood'][zoom >= 15][zoom < 20],
  [place = 'isolated_dwelling'][zoom >= 15],
  [place = 'farm'][zoom >= 15] {
    text-name: "[name]";
    text-size: 10;
    text-fill: @placenames;
    text-face-name: @book-fonts;
    text-halo-fill: @standard-halo-fill;
    text-halo-radius: @standard-halo-radius * 1.5;
    text-wrap-width: 45; // 4.5 em
    text-line-spacing: -0.8; // -0.08 em
    text-margin: 7.0; // 0.7 em
    [zoom >= 16] {
      text-size: 12;
      text-wrap-width: 60; // 5.0 em
      text-line-spacing: -0.60; // -0.05 em
      text-margin: 8.4; // 0.7 em
      text-fill: @placenames-light;
      text-halo-fill: white;
    }
  }
<<<<<<< HEAD
  [place = 'square'] {
    [zoom >= 17] {
      text-name: "[name]";
      text-size: 11;
      text-face-name: @book-fonts;
      text-wrap-width: 30; // 2.7 em
      text-line-spacing: -1.7; // -0.15 em
    }
  }
}

#county-names {
  [zoom >= 8][way_pixels > 12000][way_pixels < 196000] {
    [admin_level = '5'][zoom >= 8],
    [admin_level = '6'][zoom >= 10] {
      text-name: "[name]";
      text-size: 10;
      text-wrap-width: 30; // 3.0 em
      text-line-spacing: -1.5; // -0.15 em
      text-margin: 7.0; // 0.7 em
      text-fill: @county-labels;
      text-face-name: @oblique-fonts;
      text-halo-fill: @standard-halo-fill;
      text-halo-radius: @standard-halo-radius * 1.5;
      text-placement-type: simple;
      text-placements: "S,SE,SW,E,NE,W,NW,N";
      [admin_level = '5'] {
        text-face-name: @book-fonts;
        [zoom >= 10] {
          text-size: 12;
          text-wrap-width: 45; // 3.7 em
          text-line-spacing: -1.2; // -0.10 em
          text-margin: 8.4; // 0.7 em
        }
        [zoom >= 12] {
          text-size: 13;
          text-wrap-width: 50; // 3.8 em
          text-line-spacing: -1.0; // -0.08 em
          text-margin: 9.1; // 0.7 em
        }
      }
      [admin_level = '6'][zoom >= 12] {
        text-size: 11;
        text-wrap-width: 40; // 3.6 em
        text-line-spacing: -1.4; // -0.13 em
        text-margin: 7.7; // 0.7 em
      }
    }
  }
=======
>>>>>>> ff95a32d
}<|MERGE_RESOLUTION|>--- conflicted
+++ resolved
@@ -479,16 +479,6 @@
       text-halo-fill: white;
     }
   }
-<<<<<<< HEAD
-  [place = 'square'] {
-    [zoom >= 17] {
-      text-name: "[name]";
-      text-size: 11;
-      text-face-name: @book-fonts;
-      text-wrap-width: 30; // 2.7 em
-      text-line-spacing: -1.7; // -0.15 em
-    }
-  }
 }
 
 #county-names {
@@ -529,6 +519,4 @@
       }
     }
   }
-=======
->>>>>>> ff95a32d
 }